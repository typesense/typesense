--- conflicted
+++ resolved
@@ -27,17 +27,9 @@
   async run(filters: Filters[]) {
     try {
       this.manager.cleanDataDirs();
-<<<<<<< HEAD
-      await this.singleServerTests();
-      await this.multiServerTests();
-      await this.noPhase();
-=======
-      await Promise.all([
-        this.singleServerTests(filters),
-        this.multiServerTests(filters),
-        this.noPhase(filters),
-      ]);
->>>>>>> 043c78dc
+      await this.singleServerTests(filters);
+      await this.multiServerTests(filters);
+      await this.noPhase(filters);
       await this.manager.shutdown();
       process.exit(this.exit_code);
     } catch (err) {
@@ -90,11 +82,7 @@
     console.log(`\n=== ⭐ Running phase: ${Phases.NO_PHASE} ===\n`);
     const pattern = this.getTestNamePattern(Phases.NO_PHASE, filters);
     const proc = Bun.spawnSync({
-<<<<<<< HEAD
-      cmd: ["bun", "test", "--test-name-pattern", Phases.NO_PHASE, "--timeout", "100000"],
-=======
       cmd: ["bun", "test", "--test-name-pattern", pattern, "--timeout", "100000"],
->>>>>>> 043c78dc
       stderr: "inherit",
       stdout: "inherit",
     });
@@ -105,11 +93,7 @@
     console.log(`\n=== ⭐ Running phase: ${Phases.SINGLE_FRESH} ===\n`);
     const pattern = this.getTestNamePattern(Phases.SINGLE_FRESH, filters);
     const proc = Bun.spawnSync({
-<<<<<<< HEAD
-      cmd: ["bun", "test", "--test-name-pattern", Phases.SINGLE_FRESH, "--timeout", "100000"],
-=======
       cmd: ["bun", "test", "--test-name-pattern", pattern, "--timeout", "100000"],
->>>>>>> 043c78dc
       stderr: "inherit",
       stdout: "inherit",
     });
@@ -124,11 +108,7 @@
     console.log(`\n=== ⭐ Running phase: ${Phases.SINGLE_RESTARTED} ===\n`);
     const pattern = this.getTestNamePattern(Phases.SINGLE_RESTARTED, filters);
     const proc = Bun.spawnSync({
-<<<<<<< HEAD
-      cmd: ["bun", "test", "--test-name-pattern", Phases.SINGLE_RESTARTED, "--timeout", "100000"],
-=======
       cmd: ["bun", "test", "--test-name-pattern", pattern, "--timeout", "100000"],
->>>>>>> 043c78dc
       stderr: "inherit",
       stdout: "inherit",
     });
@@ -144,11 +124,7 @@
     console.log(`\n=== ⭐ Running phase: ${Phases.SINGLE_SNAPSHOT} ===\n`);
     const pattern = this.getTestNamePattern(Phases.SINGLE_SNAPSHOT, filters);
     const proc = Bun.spawnSync({
-<<<<<<< HEAD
-      cmd: ["bun", "test", "--test-name-pattern", Phases.SINGLE_SNAPSHOT, "--timeout", "100000"],
-=======
       cmd: ["bun", "test", "--test-name-pattern", pattern, "--timeout", "100000"],
->>>>>>> 043c78dc
       stderr: "inherit",
       stdout: "inherit",
     });
@@ -163,11 +139,7 @@
     console.log(`\n=== ⭐ Running phase: ${Phases.MULTI_FRESH} ===\n`);
     const pattern = this.getTestNamePattern(Phases.MULTI_FRESH, filters);
     const proc = Bun.spawnSync({
-<<<<<<< HEAD
-      cmd: ["bun", "test", "--test-name-pattern", Phases.MULTI_FRESH, "--timeout", "100000"],
-=======
       cmd: ["bun", "test", "--test-name-pattern", pattern, "--timeout", "100000"],
->>>>>>> 043c78dc
       stderr: "inherit",
       stdout: "inherit",
     });
@@ -182,11 +154,7 @@
     console.log(`\n=== ⭐ Running phase: ${Phases.MULTI_RESTARTED} ===\n`);
     const pattern = this.getTestNamePattern(Phases.MULTI_RESTARTED, filters);
     const proc = Bun.spawnSync({
-<<<<<<< HEAD
-      cmd: ["bun", "test", "--test-name-pattern", Phases.MULTI_RESTARTED, "--timeout", "100000"],
-=======
       cmd: ["bun", "test", "--test-name-pattern", pattern, "--timeout", "100000"],
->>>>>>> 043c78dc
       stderr: "inherit",
       stdout: "inherit",
     });
@@ -202,11 +170,7 @@
     console.log(`\n=== ⭐ Running phase: ${Phases.MULTI_SNAPSHOT} ===\n`);
     const pattern = this.getTestNamePattern(Phases.MULTI_SNAPSHOT, filters);
     const proc = Bun.spawnSync({
-<<<<<<< HEAD
-      cmd: ["bun", "test", "--test-name-pattern", Phases.MULTI_SNAPSHOT, "--timeout", "100000"],
-=======
       cmd: ["bun", "test", "--test-name-pattern", pattern, "--timeout", "100000"],
->>>>>>> 043c78dc
       stderr: "inherit",
       stdout: "inherit",
     });
