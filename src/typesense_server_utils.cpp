#include <cstdlib>
#include <curl/curl.h>
#include <gflags/gflags.h>
#include <dlfcn.h>
#include <brpc/controller.h>
#include <brpc/server.h>
#include <braft/raft.h>
#include <raft_server.h>
#include <fstream>
#include <execinfo.h>
#include <http_client.h>

#include <arpa/inet.h>
#include <sys/socket.h>
#include <ifaddrs.h>
#include <butil/files/file_enumerator.h>
#include "analytics_manager.h"
#include "housekeeper.h"

#include "core_api.h"
#include "ratelimit_manager.h"
#include "embedder_manager.h"
#include "typesense_server_utils.h"
#include "threadpool.h"
#include "stopwords_manager.h"
#include "conversation_manager.h"
#include "vq_model_manager.h"
#include "stemmer_manager.h"
<<<<<<< HEAD
#include "async_doc_request.h"
=======
#include "natural_language_search_model_manager.h"
#include "conversation_model.h"
>>>>>>> cec617b2

#ifndef ASAN_BUILD
#include "jemalloc.h"
#endif

#include "stackprinter.h"

HttpServer* server;
std::atomic<bool> quit_raft_service;

extern "C" {
// weak symbol: resolved at runtime by the linker if we are using jemalloc, nullptr otherwise
#ifdef __APPLE__
    int je_mallctl(const char *name, void *oldp, size_t *oldlenp, void *newp, size_t newlen) __attribute__((weak_import));
#else
    int mallctl(const char *name, void *oldp, size_t *oldlenp, void *newp, size_t newlen) __attribute__((weak));
#endif
}

bool using_jemalloc() {
    // On OSX, jemalloc API is prefixed with "je_"
#ifdef __APPLE__
    return (je_mallctl != nullptr);
#else
    return (mallctl != nullptr);
#endif
}

void catch_interrupt(int sig) {
    LOG(INFO) << "Stopping Typesense server...";
    signal(sig, SIG_IGN);  // ignore for now as we want to shut down elegantly
    quit_raft_service = true;
}

void init_cmdline_options(cmdline::parser & options, int argc, char **argv) {
    options.set_program_name("./typesense-server");

    options.add<std::string>("data-dir", 'd', "Directory where data will be stored.", true);
    options.add<std::string>("api-key", 'a', "API key that allows all operations.", true);
    options.add<std::string>("search-only-api-key", 's', "[DEPRECATED: use API key management end-point] API key that allows only searches.", false);
    options.add<std::string>("health-rusage-api-key", '\0', "API key that allows access to health end-point with resource usage.", false);
    options.add<std::string>("analytics-dir", '\0', "Directory where Analytics will be stored.", false);
    options.add<uint32_t>("analytics-db-ttl", '\0', "TTL in seconds for events stored in analytics db", false);
    options.add<uint32_t>("analytics-minute-rate-limit", '\0', "per minute rate limit for /events endpoint", false);


    options.add<std::string>("api-address", '\0', "Address to which Typesense API service binds.", false, "0.0.0.0");
    options.add<uint32_t>("api-port", '\0', "Port on which Typesense API service listens.", false, 8108);

    options.add<std::string>("peering-address", '\0', "Internal IP address to which Typesense peering service binds.", false, "");
    options.add<uint32_t>("peering-port", '\0', "Port on which Typesense peering service listens.", false, 8107);
    options.add<std::string>("peering-subnet", '\0', "Internal subnet that Typesense should use for peering.", false, "");
    options.add<std::string>("nodes", '\0', "Path to file containing comma separated string of all nodes in the cluster.", false);

    options.add<std::string>("ssl-certificate", 'c', "Path to the SSL certificate file.", false, "");
    options.add<std::string>("ssl-certificate-key", 'k', "Path to the SSL certificate key file.", false, "");
    options.add<uint32_t>("ssl-refresh-interval-seconds", '\0', "Frequency of automatic reloading of SSL certs from disk.", false, 8 * 60 * 60);

    options.add<bool>("enable-cors", '\0', "Enable CORS requests.", false, true);
    options.add<std::string>("cors-domains", '\0', "Comma separated list of domains that are allowed for CORS.", false, "");

    options.add<float>("max-memory-ratio", '\0', "Maximum fraction of system memory to be used.", false, 1.0f);
    options.add<int>("snapshot-interval-seconds", '\0', "Frequency of replication log snapshots.", false, 3600);
    options.add<int>("snapshot-max-byte-count-per-rpc", '\0', "Maximum snapshot file size in bytes transferred for each RPC.", false, 4194304);
    options.add<size_t>("healthy-read-lag", '\0', "Reads are rejected if the updates lag behind this threshold.", false, 1000);
    options.add<size_t>("healthy-write-lag", '\0', "Writes are rejected if the updates lag behind this threshold.", false, 500);
    options.add<int>("log-slow-requests-time-ms", '\0', "When >= 0, requests that take longer than this duration are logged.", false, -1);

    options.add<uint32_t>("num-collections-parallel-load", '\0', "Number of collections that are loaded in parallel during start up.", false, 4);
    options.add<uint32_t>("num-documents-parallel-load", '\0', "Number of documents per collection that are indexed in parallel during start up.", false, 1000);

    options.add<uint32_t>("thread-pool-size", '\0', "Number of threads used for handling concurrent requests.", false, 4);

    options.add<std::string>("log-dir", '\0', "Path to the log directory.", false, "");

    options.add<std::string>("config", '\0', "Path to the configuration file.", false, "");

    options.add<bool>("enable-access-logging", '\0', "Enable access logging.", false, false);
    options.add<bool>("enable-search-logging", '\0', "Enable search logging.", false, false);
    options.add<bool>("enable-search-analytics", '\0', "Enable search analytics.", false, false);
    options.add<int>("disk-used-max-percentage", '\0', "Reject writes when used disk space exceeds this percentage. Default: 100 (never reject).", false, 100);
    options.add<int>("memory-used-max-percentage", '\0', "Reject writes when memory usage exceeds this percentage. Default: 100 (never reject).", false, 100);
    options.add<bool>("skip-writes", '\0', "Skip all writes except config changes. Default: false.", false, false);
    options.add<bool>("reset-peers-on-error", '\0', "Reset node's peers on clustering error. Default: false.", false, false);

    options.add<int>("log-slow-searches-time-ms", '\0', "When >= 0, searches that take longer than this duration are logged.", false, 30*1000);
    options.add<uint32_t>("cache-num-entries", '\0', "Number of entries to cache.", false, 1000);
    options.add<uint32_t>("embedding-cache-num-entries", '\0', "Number of entries to cache for embeddings.", false, 100);
    options.add<uint32_t>("analytics-flush-interval", '\0', "Frequency of persisting analytics data to disk (in seconds).", false, 3600);
    options.add<uint32_t>("housekeeping-interval", '\0', "Frequency of housekeeping background job (in seconds).", false, 1800);
    options.add<bool>("enable-lazy-filter", '\0', "Filter clause will be evaluated lazily.", false, false);
    options.add<uint32_t>("db-compaction-interval", '\0', "Frequency of RocksDB compaction (in seconds).", false, 604800);
    options.add<uint16_t>("filter-by-max-ops", '\0', "Maximum number of operations permitted in filtery_by.", false, Config::FILTER_BY_DEFAULT_OPERATIONS);

    options.add<int>("max-per-page", '\0', "Max number of hits per page", false, 250);
    options.add<uint32_t>("max-group-limit", '\0', "Max number of results to be returned per group", false, 99);
    options.add<int>("async-batch-interval", '\0', "batch interval at which batched post_add_document request will be flushed", false);

    //rocksdb options
    options.add<uint32_t>("db-write-buffer-size", '\0', "rocksdb write buffer size.", false);
    options.add<uint32_t>("db-max-write-buffer-number", '\0', "rocksdb max write buffer number.", false);
    options.add<uint32_t>("db-max-log-file-size", '\0', "rocksdb max logfile size.", false);
    options.add<uint32_t>("db-keep-log-file-num", '\0', "rocksdb number of log files to keep.", false);
    options.add<uint32_t>("max-indexing-concurrency", '\0', "maximum concurrency for batch indexing docs.", false);

    // DEPRECATED
    options.add<std::string>("listen-address", 'h', "[DEPRECATED: use `api-address`] Address to which Typesense API service binds.", false, "0.0.0.0");
    options.add<uint32_t>("listen-port", 'p', "[DEPRECATED: use `api-port`] Port on which Typesense API service listens.", false, 8108);
    options.add<std::string>("master", 'm', "[DEPRECATED: use clustering via --nodes] Master's address in http(s)://<master_address>:<master_port> format "
                                            "to start as read-only replica.", false, "");
}

int init_root_logger(Config & config, const std::string & server_version) {
    google::InitGoogleLogging("typesense");

    std::string log_dir = config.get_log_dir();

    if(log_dir.empty()) {
        // use console logger if log dir is not specified
        FLAGS_logtostderr = true;
    } else {
        if(!directory_exists(log_dir)) {
            std::cerr << "Typesense failed to start. " << "Log directory " << log_dir << " does not exist.";
            return 1;
        }

        // flush log levels above -1 immediately (INFO=0)
        FLAGS_logbuflevel = -1;

        // available only on glog master (ensures that log file name is constant)
        FLAGS_timestamp_in_logfile_name = false;

        std::string log_path = log_dir + "/" + "typesense.log";

        // will log levels INFO **and above** to the given log file
        google::SetLogDestination(google::INFO, log_path.c_str());

        // don't create symlink for INFO log
        google::SetLogSymlink(google::INFO, "");

        // don't create separate log files for each level
        google::SetLogDestination(google::WARNING, "");
        google::SetLogDestination(google::ERROR, "");
        google::SetLogDestination(google::FATAL, "");

        std::cout << "Log directory is configured as: " << log_dir << std::endl;
    }

    return 0;
}

bool is_private_ip(uint32_t ip) {
    uint8_t b1, b2;
    b1 = (uint8_t) (ip >> 24);
    b2 = (uint8_t) ((ip >> 16) & 0x0ff);

    // 10.x.y.z
    if (b1 == 10) {
        return true;
    }

    // 172.16.0.0 - 172.31.255.255
    if ((b1 == 172) && (b2 >= 16) && (b2 <= 31)) {
        return true;
    }

    // 192.168.0.0 - 192.168.255.255
    if ((b1 == 192) && (b2 == 168)) {
        return true;
    }

    return false;
}

const char* get_internal_ip(const std::string& subnet_cidr) {
    struct ifaddrs *ifap;
    getifaddrs(&ifap);

    uint32_t netip = 0, netbits = 0;

    if(!subnet_cidr.empty()) {
        std::vector<std::string> subnet_parts;
        StringUtils::split(subnet_cidr, subnet_parts, "/");
        if(subnet_parts.size() == 2) {
            butil::ip_t subnet_addr;
            auto res = butil::str2ip(subnet_parts[0].c_str(), &subnet_addr);
            if(res == 0) {
                netip = subnet_addr.s_addr;
                if(StringUtils::is_uint32_t(subnet_parts[1])) {
                    netbits = std::stoll(subnet_parts[1]);
                }
            }
        }
    }

    if(netip != 0 && netbits != 0) {
        LOG(INFO) << "Using subnet ip: " << netip << ", bits: " << netbits;
    }

    for(auto ifa = ifap; ifa; ifa = ifa->ifa_next) {
        if (ifa->ifa_addr && ifa->ifa_addr->sa_family==AF_INET) {
            auto sa = (struct sockaddr_in *) ifa->ifa_addr;
            auto ipaddr = sa->sin_addr.s_addr;
            if(is_private_ip(ntohl(ipaddr))) {
                if(netip != 0 && netbits != 0) {
                    unsigned int mask = 0xFFFFFFFF << (32 - netbits);
                    if((ntohl(netip) & mask) != (ntohl(ipaddr) & mask)) {
                        LOG(INFO) << "Skipping interface " << ifa->ifa_name << " as it does not match peering subnet.";
                        continue;
                    }
                }
                char *ip = inet_ntoa(sa->sin_addr);
                freeifaddrs(ifap);
                return ip;
            }
        }
    }

    LOG(WARNING) << "Found no matching interfaces, using loopback address as internal IP.";

    freeifaddrs(ifap);
    return "127.0.0.1";
}

int start_raft_server(ReplicationState& replication_state, Store& store,
                      const std::string& state_dir, const std::string& path_to_nodes,
                      const std::string& peering_address, uint32_t peering_port, const std::string& peering_subnet,
                      uint32_t api_port, int snapshot_interval_seconds, int snapshot_max_byte_count_per_rpc,
                      const std::atomic<bool>& reset_peers_on_error) {

    if(path_to_nodes.empty()) {
        LOG(INFO) << "Since no --nodes argument is provided, starting a single node Typesense cluster.";
    }

    const Option<std::string>& nodes_config_op = Config::fetch_nodes_config(path_to_nodes);

    if(!nodes_config_op.ok()) {
        LOG(ERROR) << nodes_config_op.error();
        return -1;
    }

    butil::ip_t peering_ip;
    int ip_conv_status = 0;

    if(!peering_address.empty()) {
        ip_conv_status = butil::str2ip(peering_address.c_str(), &peering_ip);
    } else {
        const char* internal_ip = get_internal_ip(peering_subnet);
        ip_conv_status = butil::str2ip(internal_ip, &peering_ip);
    }

    if(ip_conv_status != 0) {
        LOG(ERROR) << "Failed to parse peering address `" << peering_address << "`";
        return -1;
    }

    butil::EndPoint peering_endpoint(peering_ip, peering_port);

    // start peering server
    brpc::Server raft_server;

    if (braft::add_service(&raft_server, peering_endpoint) != 0) {
        LOG(ERROR) << "Failed to add peering service";
        exit(-1);
    }

    if (raft_server.Start(peering_endpoint, nullptr) != 0) {
        LOG(ERROR) << "Failed to start peering service";
        exit(-1);
    }

    size_t election_timeout_ms = 5000;

    if (replication_state.start(peering_endpoint, api_port, election_timeout_ms, snapshot_max_byte_count_per_rpc, state_dir,
                                nodes_config_op.get(), quit_raft_service) != 0) {
        LOG(ERROR) << "Failed to start peering state";
        exit(-1);
    }

    LOG(INFO) << "Typesense peering service is running on " << raft_server.listen_address();
    LOG(INFO) << "Snapshot interval configured as: " << snapshot_interval_seconds << "s";
    LOG(INFO) << "Snapshot max byte count configured as: " << snapshot_max_byte_count_per_rpc;

    // Wait until 'CTRL-C' is pressed. then Stop() and Join() the service
    size_t raft_counter = 0;
    while (!brpc::IsAskedToQuit() && !quit_raft_service.load()) {
        if(raft_counter % 10 == 0) {
            // reset peer configuration periodically to identify change in cluster membership
            const Option<std::string> & refreshed_nodes_op = Config::fetch_nodes_config(path_to_nodes);
            if(!refreshed_nodes_op.ok()) {
                LOG(WARNING) << "Error while refreshing peer configuration: " << refreshed_nodes_op.error();
            } else {
                const std::string& nodes_config = ReplicationState::to_nodes_config(peering_endpoint, api_port,
                                                                                    refreshed_nodes_op.get());
                if(nodes_config.empty()) {
                    LOG(WARNING) << "No nodes resolved from peer configuration.";
                } else {
                    replication_state.refresh_nodes(nodes_config, raft_counter, reset_peers_on_error);
                    if(raft_counter % 60 == 0) {
                        replication_state.do_snapshot(nodes_config);
                    }
                }
            }
        }

        if(raft_counter % 3 == 0) {
            // update node catch up status periodically, take care of logging too verbosely
            bool log_msg = (raft_counter % 9 == 0);
            replication_state.refresh_catchup_status(log_msg);
        }

        raft_counter++;
        sleep(1);
    }

    LOG(INFO) << "Typesense peering service is going to quit.";

    // Stop application before server
    replication_state.shutdown();

    LOG(INFO) << "raft_server.stop()";
    raft_server.Stop(0);

    LOG(INFO) << "raft_server.join()";
    raft_server.Join();

    LOG(INFO) << "Typesense peering service has quit.";

    return 0;
}

int run_server(const Config & config, const std::string & version, void (*master_server_routes)()) {
    LOG(INFO) << "Starting Typesense " << version << std::flush;
#ifndef ASAN_BUILD
    if(using_jemalloc()) {
        LOG(INFO) << "Typesense is using jemalloc.";

        // Due to time based decay depending on application not being idle-ish, set `background_thread`
        // to help with releasing memory back to the OS and improve tail latency.
        // See: https://github.com/jemalloc/jemalloc/issues/1398
        bool background_thread = true;
#ifdef __APPLE__
        je_mallctl("background_thread", nullptr, nullptr, &background_thread, sizeof(bool));
#elif __linux__
        mallctl("background_thread", nullptr, nullptr, &background_thread, sizeof(bool));
#endif
    } else {
        LOG(WARNING) << "Typesense is NOT using jemalloc.";
    }
#endif

    quit_raft_service = false;

    if(!directory_exists(config.get_data_dir())) {
        LOG(ERROR) << "Typesense failed to start. " << "Data directory " << config.get_data_dir()
                 << " does not exist.";
        return 1;
    }

    if (config.get_enable_search_analytics() && !config.get_analytics_dir().empty() &&
        !directory_exists(config.get_analytics_dir())) {
        LOG(INFO) << "Analytics directory " << config.get_analytics_dir() << " does not exist, will create it...";
        if(!create_directory(config.get_analytics_dir())) {
            LOG(ERROR) << "Could not create analytics directory. Quitting.";
            return 1;
        }
    }

    if(!config.get_master().empty()) {
        LOG(ERROR) << "The --master option has been deprecated. Please use clustering for high availability. "
                   << "Look for the --nodes configuration in the documentation.";
        return 1;
    }

    if(!config.get_search_only_api_key().empty()) {
        LOG(WARNING) << "!!!! WARNING !!!!";
        LOG(WARNING) << "The --search-only-api-key has been deprecated. "
                        "The API key generation end-point should be used for generating keys with specific ACL.";
    }

    std::string data_dir = config.get_data_dir();
    std::string db_dir = config.get_data_dir() + "/db";
    std::string state_dir = config.get_data_dir() + "/state";
    std::string meta_dir = config.get_data_dir() + "/meta";
    std::string analytics_dir = config.get_analytics_dir();
    int32_t analytics_db_ttl = config.get_analytics_db_ttl();
    uint32_t analytics_minute_rate_limit = config.get_analytics_minute_rate_limit();

<<<<<<< HEAD
    int async_batch_interval = config.get_async_batch_interval();
=======
    size_t db_write_buffer_size = config.get_db_write_buffer_size();
    size_t db_max_write_buffer_number = config.get_db_max_write_buffer_number();
    size_t db_max_log_file_size = config.get_db_max_log_file_size();
    size_t db_keep_log_file_num = config.get_db_keep_log_file_num();
>>>>>>> cec617b2

    size_t thread_pool_size = config.get_thread_pool_size();

    const size_t proc_count = std::max<size_t>(1, std::thread::hardware_concurrency());
    const size_t num_threads = thread_pool_size == 0 ? (proc_count * 8) : thread_pool_size;

    size_t num_collections_parallel_load = config.get_num_collections_parallel_load();
    num_collections_parallel_load = (num_collections_parallel_load == 0) ?
                                    (proc_count * 4) : num_collections_parallel_load;

    LOG(INFO) << "Thread pool size: " << num_threads;
    ThreadPool app_thread_pool(num_threads);
    ThreadPool server_thread_pool(num_threads);
    ThreadPool replication_thread_pool(num_threads);

    // primary DB used for storing the documents: we will not use WAL since Raft provides that
    Store store(db_dir, 24*60*60, 1024, true, 0, db_write_buffer_size, db_max_write_buffer_number,
                db_max_log_file_size, db_keep_log_file_num);

    // meta DB for storing house keeping things
    Store meta_store(meta_dir, 24*60*60, 1024, false);

    Store* analytics_store = nullptr;
    if(!analytics_dir.empty()) {
        // Analytics DB for storing analytics events

        // We want to keep rocksdb files inside a `db` directory inside `analytics_dir`.
        // Need to handle missing db subdir from older versions by creating and moving files inside
        std::string analytics_db_dir = analytics_dir + "/db";
        if(!directory_exists(analytics_db_dir)) {
            create_directory(analytics_db_dir);
            butil::FileEnumerator analytics_dir_enum(butil::FilePath(analytics_dir), false,
                                                     butil::FileEnumerator::FILES);
            for (butil::FilePath file = analytics_dir_enum.Next(); !file.empty(); file = analytics_dir_enum.Next()) {
                butil::FilePath dest_path(analytics_db_dir + "/" + file.BaseName().value());
                butil::Move(file, dest_path);
            }
        }

        analytics_store = new Store(analytics_db_dir, 24*60*60, 1024, true, analytics_db_ttl);
    }

    AnalyticsManager::get_instance().init(&store, analytics_store, analytics_minute_rate_limit);

    AsyncDocRequestHandler::get_instance().init(&store, async_batch_interval);

    RemoteEmbedder::cache.capacity(config.get_embedding_cache_num_entries());

    curl_global_init(CURL_GLOBAL_SSL);
    HttpClient & httpClient = HttpClient::get_instance();
    httpClient.init(config.get_api_key());

    server = new HttpServer(
        version,
        config.get_api_address(),
        config.get_api_port(),
        config.get_ssl_cert(),
        config.get_ssl_cert_key(),
        config.get_ssl_refresh_interval_seconds() * 1000,
        config.get_enable_cors(),
        config.get_cors_domains(),
        &server_thread_pool
    );

    server->set_auth_handler(handle_authentication);

    server->on(HttpServer::STREAM_RESPONSE_MESSAGE, HttpServer::on_stream_response_message);
    server->on(HttpServer::REQUEST_PROCEED_MESSAGE, HttpServer::on_request_proceed_message);
    server->on(HttpServer::DEFER_PROCESSING_MESSAGE, HttpServer::on_deferred_processing_message);

    bool ssl_enabled = (!config.get_ssl_cert().empty() && !config.get_ssl_cert_key().empty());

    BatchedIndexer* batch_indexer = new BatchedIndexer(server, &store, &meta_store, num_threads,
                                                       config, config.get_skip_writes());

    CollectionManager & collectionManager = CollectionManager::get_instance();
    collectionManager.init(&store, &app_thread_pool, config.get_max_memory_ratio(),
                           config.get_api_key(), quit_raft_service, config.get_filter_by_max_ops());

    StopwordsManager& stopwordsManager = StopwordsManager::get_instance();
    stopwordsManager.init(&store);

    StemmerManager& stemmerManager = StemmerManager::get_instance();
    stemmerManager.init(&store);

    RateLimitManager *rateLimitManager = RateLimitManager::getInstance();
    auto rate_limit_manager_init = rateLimitManager->init(&meta_store);

    if(!rate_limit_manager_init.ok()) {
        LOG(INFO) << "Failed to initialize rate limit manager: " << rate_limit_manager_init.error();
    }

    EmbedderManager::set_model_dir(config.get_data_dir() + "/models");

    EmbedderManager::get_instance().migrate_public_models();

    // first we start the peering service

    ReplicationState replication_state(server, batch_indexer, &store, analytics_store,
                                       &replication_thread_pool, server->get_message_dispatcher(),
                                       ssl_enabled,
                                       &config,
                                       num_collections_parallel_load,
                                       config.get_num_documents_parallel_load());

    auto conversations_init = ConversationManager::get_instance().init(&replication_state);

    if(!conversations_init.ok()) {
        LOG(INFO) << "Failed to initialize conversation manager: " << conversations_init.error();
    }

    auto natural_language_search_init = NaturalLanguageSearchModelManager::init(&store);

    if(!natural_language_search_init.ok()) {
        LOG(INFO) << "Failed to initialize natural language search model manager: " << natural_language_search_init.error();
    } else {
        LOG(INFO) << "Loaded " << natural_language_search_init.get() << " natural language search model(s).";
    }

    std::thread raft_thread([&replication_state, &store, &config, &state_dir,
                             &app_thread_pool, &server_thread_pool, &replication_thread_pool, batch_indexer]() {

        std::thread batch_indexing_thread([batch_indexer]() {
            batch_indexer->run();
        });

        std::thread event_sink_thread([&replication_state]() {
            AnalyticsManager::get_instance().run(&replication_state);
        });

        std::thread conversation_garbage_collector_thread([]() {
            LOG(INFO) << "Conversation garbage collector thread started.";
            ConversationManager::get_instance().run();
        });
          
        HouseKeeper::get_instance().init();
        std::thread housekeeping_thread([]() {
            HouseKeeper::get_instance().run();
        });

        RemoteEmbedder::init(&replication_state);

        std::string path_to_nodes = config.get_nodes();
        start_raft_server(replication_state, store, state_dir, path_to_nodes,
                          config.get_peering_address(),
                          config.get_peering_port(),
                          config.get_peering_subnet(),
                          config.get_api_port(),
                          config.get_snapshot_interval_seconds(),
                          config.get_snapshot_max_byte_count_per_rpc(),
                          config.get_reset_peers_on_error());

        LOG(INFO) << "Shutting down batch indexer...";
        batch_indexer->stop();

        LOG(INFO) << "Waiting for batch indexing thread to be done...";
        batch_indexing_thread.join();

        LOG(INFO) << "Shutting down event sink thread...";
        AnalyticsManager::get_instance().stop();

        LOG(INFO) << "Waiting for event sink thread to be done...";
        event_sink_thread.join();

        LOG(INFO) << "Shutting down conversation garbage collector thread...";
        ConversationManager::get_instance().stop();

        LOG(INFO) << "Waiting for conversation garbage collector thread to be done...";
        conversation_garbage_collector_thread.join();

        LOG(INFO) << "Waiting for housekeeping thread to be done...";
        HouseKeeper::get_instance().stop();
        housekeeping_thread.join();

        LOG(INFO) << "Shutting down server_thread_pool";

        server_thread_pool.shutdown();

        LOG(INFO) << "Shutting down app_thread_pool.";

        app_thread_pool.shutdown();

        LOG(INFO) << "Shutting down replication_thread_pool.";
        replication_thread_pool.shutdown();

        server->stop();
    });

    LOG(INFO) << "Starting API service...";

    master_server_routes();
    int ret_code = server->run(&replication_state);

    // we are out of the event loop here

    LOG(INFO) << "Typesense API service has quit.";
    quit_raft_service = true;  // we set this once again in case API thread crashes instead of a signal
    raft_thread.join();

    LOG(INFO) << "Deleting batch indexer";

    delete batch_indexer;

    LOG(INFO) << "CURL clean up";

    curl_global_cleanup();

    LOG(INFO) << "Deleting server";

    delete server;

    LOG(INFO) << "CollectionManager dispose, this might take some time...";

    // We have to delete the models here, before CUDA driver is unloaded.
    VQModelManager::get_instance().delete_all_models();

    CollectionManager::get_instance().dispose();

    delete analytics_store;

    LOG(INFO) << "Bye.";

    return ret_code;
}
<|MERGE_RESOLUTION|>--- conflicted
+++ resolved
@@ -26,12 +26,9 @@
 #include "conversation_manager.h"
 #include "vq_model_manager.h"
 #include "stemmer_manager.h"
-<<<<<<< HEAD
-#include "async_doc_request.h"
-=======
 #include "natural_language_search_model_manager.h"
 #include "conversation_model.h"
->>>>>>> cec617b2
+#include "async_doc_request.h"
 
 #ifndef ASAN_BUILD
 #include "jemalloc.h"
@@ -420,14 +417,12 @@
     int32_t analytics_db_ttl = config.get_analytics_db_ttl();
     uint32_t analytics_minute_rate_limit = config.get_analytics_minute_rate_limit();
 
-<<<<<<< HEAD
-    int async_batch_interval = config.get_async_batch_interval();
-=======
     size_t db_write_buffer_size = config.get_db_write_buffer_size();
     size_t db_max_write_buffer_number = config.get_db_max_write_buffer_number();
     size_t db_max_log_file_size = config.get_db_max_log_file_size();
     size_t db_keep_log_file_num = config.get_db_keep_log_file_num();
->>>>>>> cec617b2
+
+    int async_batch_interval = config.get_async_batch_interval();
 
     size_t thread_pool_size = config.get_thread_pool_size();
 
