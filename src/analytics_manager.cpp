--- conflicted
+++ resolved
@@ -244,8 +244,6 @@
             // we will persist aggregation every hour
             continue;
         }
-
-<<<<<<< HEAD
             // send http request
             std::string leader_url = raft_server->get_leader_url();
             if(!leader_url.empty()) {
@@ -273,47 +271,7 @@
                         }
 
                         coll->truncate_after_top_k("count", popularQueries->get_k());
-=======
-        prev_persistence_s = now_ts_seconds;
-
-        std::string import_payload;
-        popularQueries->serialize_as_docs(import_payload);
-
-        if(import_payload.empty()) {
-            continue;
-        }
-
-        // send http request
-        std::string leader_url = raft_server->get_leader_url();
-        if(!leader_url.empty()) {
-            const std::string& base_url = leader_url + "collections/" + suggestion_coll;
-            std::string res;
-
-            const std::string& update_url = base_url + "/documents/import?action=emplace";
-            std::map<std::string, std::string> res_headers;
-            long status_code = HttpClient::post_response(update_url, import_payload,
-                                                    res, res_headers, 10*1000);
-
-            if(status_code != 200) {
-                LOG(ERROR) << "Error while sending query suggestions events to leader. "
-                           << "Status code: " << status_code << ", response: " << res;
-            } else {
-                LOG(INFO) << "Query aggregation for collection: " + suggestion_coll;
-                popularQueries->reset_local_counts();
-
-                if(raft_server->is_leader()) {
-                    // try to run top-K compaction of suggestion collection
-                    const std::string top_k_param = "count:" + std::to_string(popularQueries->get_k());
-                    const std::string& truncate_topk_url = base_url + "/documents?top_k_by=" + top_k_param;
-                    res.clear();
-                    res_headers.clear();
-                    status_code = HttpClient::delete_response(truncate_topk_url, res, res_headers, 10*1000);
-                    if(status_code != 200) {
-                        LOG(ERROR) << "Error while running top K for query suggestions collection. "
-                                   << "Status code: " << status_code << ", response: " << res;
-                    } else {
-                        LOG(INFO) << "Top K aggregation for collection: " + suggestion_coll;
->>>>>>> d3c1b77c
+
                     }
                 }
             }
