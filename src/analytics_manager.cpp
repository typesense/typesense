#include <mutex>
#include <thread>
#include "analytics_manager.h"
#include "tokenizer.h"
#include "http_client.h"
#include "collection_manager.h"
#include "string_utils.h"

#define EVENTS_RATE_LIMIT_SEC 60
#define EVENTS_RATE_LIMIT_COUNT 5

Option<bool> AnalyticsManager::create_rule(nlohmann::json& payload, bool upsert, bool write_to_disk) {
    /*
        Sample payload:

        {
            "name": "top_search_queries",
            "type": "popular_queries",
            "params": {
                "limit": 1000,
                "source": {
                    "collections": ["brands", "products"]
                },
                "destination": {
                    "collection": "top_search_queries"
                }
            }
        }
    */

    if(!payload.contains("type") || !payload["type"].is_string()) {
        return Option<bool>(400, "Request payload contains invalid type.");
    }

    if(!payload.contains("name") || !payload["name"].is_string()) {
        return Option<bool>(400, "Bad or missing name.");
    }

    if(!payload.contains("params") || !payload["params"].is_object()) {
        return Option<bool>(400, "Bad or missing params.");
    }

    if(payload["type"] == POPULAR_QUERIES_TYPE || payload["type"] == NOHITS_QUERIES_TYPE
        || payload["type"] == COUNTER_TYPE) {
        return create_index(payload, upsert, write_to_disk);
    }

    return Option<bool>(400, "Invalid type.");
}

Option<bool> AnalyticsManager::create_index(nlohmann::json &payload, bool upsert, bool write_to_disk) {
    // params and name are validated upstream
    const std::string& suggestion_config_name = payload["name"].get<std::string>();
    bool already_exists = suggestion_configs.find(suggestion_config_name) != suggestion_configs.end();

    if(!upsert && already_exists) {
        return Option<bool>(400, "There's already another configuration with the name `" +
                                 suggestion_config_name + "`.");
    }

    const auto& params = payload["params"];

    if(!params.contains("source") || !params["source"].is_object()) {
        return Option<bool>(400, "Bad or missing source.");
    }

    if(!params.contains("destination") || !params["destination"].is_object()) {
        return Option<bool>(400, "Bad or missing destination.");
    }

    if(payload["type"] == COUNTER_TYPE) {
        if (!params["source"].contains("events") || (params["source"].contains("events") &&
            (params["source"]["events"].empty()
            || !params["source"]["events"].is_array()
            || !params["source"]["events"][0].is_object()))) {
            return Option<bool>(400, "Bad or missing events.");
        }
    }

    size_t limit = 1000;
    bool expand_query = false;

    if(params.contains("limit") && params["limit"].is_number_integer()) {
        limit = params["limit"].get<size_t>();
    }

    if(params.contains("expand_query") && params["expand_query"].is_boolean()) {
        expand_query = params["expand_query"].get<bool>();
    }

    if(!params["source"].contains("collections") || !params["source"]["collections"].is_array()) {
        return Option<bool>(400, "Must contain a valid list of source collections.");
    }

    if(!params["destination"].contains("collection") || !params["destination"]["collection"].is_string()) {
        return Option<bool>(400, "Must contain a valid destination collection.");
    }

    std::string counter_field;

    if(params["destination"].contains("counter_field")) {
        if (!params["destination"]["counter_field"].is_string()) {
            return Option<bool>(400, "Must contain a valid counter_field.");
        }
        counter_field = params["destination"]["counter_field"].get<std::string>();
    }

    const std::string& suggestion_collection = params["destination"]["collection"].get<std::string>();
    suggestion_config_t suggestion_config;
    suggestion_config.name = suggestion_config_name;
    suggestion_config.suggestion_collection = suggestion_collection;
    suggestion_config.limit = limit;
    suggestion_config.expand_query = expand_query;
    suggestion_config.rule_type = payload["type"];

    if(payload["type"] == POPULAR_QUERIES_TYPE) {
        if (!upsert && popular_queries.count(suggestion_collection) != 0) {
            return Option<bool>(400, "There's already another configuration for this destination collection.");
        }
    } else if(payload["type"] == NOHITS_QUERIES_TYPE) {
        if (!upsert && nohits_queries.count(suggestion_collection) != 0) {
            return Option<bool>(400, "There's already another configuration for this destination collection.");
        }
    } else if(payload["type"] == COUNTER_TYPE) {
        if (!upsert && counter_events.count(suggestion_collection) != 0) {
            return Option<bool>(400, "There's already another configuration for this destination collection.");
        }

        auto coll = CollectionManager::get_instance().get_collection(suggestion_collection).get();
        if(coll != nullptr) {
            if (!coll->contains_field(counter_field)) {
                return Option<bool>(404, "counter_field `" + counter_field + "` not found in destination collection.");
            }
        } else {
            return Option<bool>(404, "Collection `" + suggestion_collection + "` not found.");
        }
    }

    for(const auto& coll: params["source"]["collections"]) {
        if(!coll.is_string()) {
            return Option<bool>(400, "Must contain a valid list of source collection names.");
        }

        const std::string& src_collection = coll.get<std::string>();
        suggestion_config.query_collections.push_back(src_collection);
    }

    std::unique_lock lock(mutex);

    if(already_exists) {
        // remove the previous configuration with same name (upsert)
        Option<bool> remove_op = remove_index(suggestion_config_name);
        if(!remove_op.ok()) {
            return Option<bool>(500, "Error erasing the existing configuration.");;
        }
    }

    suggestion_configs.emplace(suggestion_config_name, suggestion_config);

    for(const auto& query_coll: suggestion_config.query_collections) {
        query_collection_mapping[query_coll].push_back(suggestion_collection);
    }

    if(payload["type"] == POPULAR_QUERIES_TYPE) {
        QueryAnalytics* popularQueries = new QueryAnalytics(limit);
        popularQueries->set_expand_query(suggestion_config.expand_query);
        popular_queries.emplace(suggestion_collection, popularQueries);
    } else if(payload["type"] == NOHITS_QUERIES_TYPE) {
        QueryAnalytics *noresultsQueries = new QueryAnalytics(limit);
        nohits_queries.emplace(suggestion_collection, noresultsQueries);
    } else if(payload["type"] == COUNTER_TYPE) {
        std::map<std::string, uint16_t> event_weight_map;
        for(const auto& event : params["source"]["events"]){
            event_weight_map[event["type"]] = event["weight"];
        }
        counter_events.emplace(suggestion_collection, counter_event_t{counter_field, {}, event_weight_map});
    }

    if(write_to_disk) {
        auto suggestion_key = std::string(ANALYTICS_RULE_PREFIX) + "_" + suggestion_config_name;
        bool inserted = store->insert(suggestion_key, payload.dump());
        if(!inserted) {
            return Option<bool>(500, "Error while storing the config to disk.");
        }
    }

    return Option<bool>(true);
}

AnalyticsManager::~AnalyticsManager() {
    std::unique_lock lock(mutex);

    for(auto& kv: popular_queries) {
        delete kv.second;
    }

    for(auto& kv: nohits_queries) {
        delete kv.second;
    }
}

Option<nlohmann::json> AnalyticsManager::list_rules() {
    std::unique_lock lock(mutex);

    nlohmann::json rules = nlohmann::json::object();
    rules["rules"]= nlohmann::json::array();

    for(const auto& suggestion_config: suggestion_configs) {
        nlohmann::json rule;
        suggestion_config.second.to_json(rule);
        rules["rules"].push_back(rule);
    }

    return Option<nlohmann::json>(rules);
}

Option<nlohmann::json> AnalyticsManager::get_rule(const std::string& name) {
    nlohmann::json rule;
    std::unique_lock lock(mutex);

    auto suggestion_config_it = suggestion_configs.find(name);
    if(suggestion_config_it == suggestion_configs.end()) {
        return Option<nlohmann::json>(404, "Rule not found.");
    }

    suggestion_config_it->second.to_json(rule);
    return Option<nlohmann::json>(rule);
}

Option<bool> AnalyticsManager::remove_rule(const std::string &name) {
    std::unique_lock lock(mutex);

    auto suggestion_configs_it = suggestion_configs.find(name);
    if(suggestion_configs_it != suggestion_configs.end()) {
        return remove_index(name);
    }

    return Option<bool>(404, "Rule not found.");
}

Option<bool> AnalyticsManager::remove_index(const std::string &name) {
    // lock is held by caller
    auto suggestion_configs_it = suggestion_configs.find(name);

    if(suggestion_configs_it == suggestion_configs.end()) {
        return Option<bool>(404, "Rule not found.");
    }

    const auto& suggestion_collection = suggestion_configs_it->second.suggestion_collection;

    for(const auto& query_collection: suggestion_configs_it->second.query_collections) {
        query_collection_mapping.erase(query_collection);
    }

    if(popular_queries.count(suggestion_collection) != 0) {
        delete popular_queries[suggestion_collection];
        popular_queries.erase(suggestion_collection);
    }

    if(nohits_queries.count(suggestion_collection) != 0) {
        delete nohits_queries[suggestion_collection];
        nohits_queries.erase(suggestion_collection);
    }

    if(counter_events.count(suggestion_collection) != 0) {
        counter_events.erase(suggestion_collection);
    }

    suggestion_configs.erase(name);

    auto suggestion_key = std::string(ANALYTICS_RULE_PREFIX) + "_" + name;
    bool erased = store->remove(suggestion_key);
    if(!erased) {
        return Option<bool>(500, "Error while deleting from disk.");
    }

    return Option<bool>(true);
}

void AnalyticsManager::add_suggestion(const std::string &query_collection,
                                      const std::string& query, const std::string& expanded_query,
                                      const bool live_query, const std::string& user_id) {
    // look up suggestion collections for the query collection
    std::unique_lock lock(mutex);
    const auto& suggestion_collections_it = query_collection_mapping.find(query_collection);
    if(suggestion_collections_it != query_collection_mapping.end()) {
        for(const auto& suggestion_collection: suggestion_collections_it->second) {
            const auto& popular_queries_it = popular_queries.find(suggestion_collection);
            if(popular_queries_it != popular_queries.end()) {
                popular_queries_it->second->add(query, expanded_query, live_query, user_id);
            }
        }
    }
}

Option<bool> AnalyticsManager::add_event(const std::string& event_type, const std::string &query_collection, const std::string &query, const std::string &user_id,
                                       std::string doc_id, uint64_t position, const std::string& client_ip) {
    std::unique_lock lock(mutex);
    if(!analytics_logs.is_open()) {
        return Option<bool>(true);
    }

    auto &events_vec= query_collection_events[query_collection];

#ifdef TEST_BUILD
<<<<<<< HEAD
        if (isRateLimitTestEnabled) {
=======
    if (isRateLimitEnabled) {
>>>>>>> f9242dd4
#endif
        auto now_ts_seconds = std::chrono::duration_cast<std::chrono::seconds>(
                std::chrono::system_clock::now().time_since_epoch()).count();
        auto events_cache_it = events_cache.find(client_ip);

        if (events_cache_it != events_cache.end()) {
            // event found in events cache
            if ((now_ts_seconds - events_cache_it->second.last_update_time) < EVENTS_RATE_LIMIT_SEC) {
                if (events_cache_it->second.count >= EVENTS_RATE_LIMIT_COUNT) {
                    return Option<bool>(500, "event rate limit reached.");
                } else {
                    events_cache_it->second.count++;
                }
            } else {
                events_cache_it->second.last_update_time = now_ts_seconds;
                events_cache_it->second.count = 1;
            }
        } else {
            event_cache_t eventCache{(uint64_t) now_ts_seconds, 1};
            events_cache.insert(client_ip, eventCache);
        }
#ifdef TEST_BUILD
    }
#endif
    auto now_ts_useconds = std::chrono::duration_cast<std::chrono::microseconds>(
            std::chrono::system_clock::now().time_since_epoch()).count();

    event_t event(query, event_type, now_ts_useconds, user_id, doc_id, position);
    events_vec.emplace_back(event);

<<<<<<< HEAD
        if(!counter_events.empty()) {
            auto counter_events_it = counter_events.find(query_collection);
            if (counter_events_it != counter_events.end()) {
                auto event_weight_map_it = counter_events_it->second.event_weight_map.find(event_type);
                if (event_weight_map_it != counter_events_it->second.event_weight_map.end()) {
                    auto inc_val = event_weight_map_it->second;
                    counter_events_it->second.docid_counts[doc_id] += inc_val;
                } else {
                    LOG(ERROR) << "event_type " << event_type << " not defined in analytic rule for counter events.";
                }
=======
    if(!counter_events.empty()) {
        auto counter_events_it = counter_events.find(query_collection);
        if (counter_events_it != counter_events.end()) {
            auto event_weight_map_it = counter_events_it->second.event_weight_map.find(event_type);
            if (event_weight_map_it != counter_events_it->second.event_weight_map.end()) {
                auto inc_val = event_weight_map_it->second;
                counter_events_it->second.docid_counts[doc_id] += inc_val;
>>>>>>> f9242dd4
            } else {
                LOG(ERROR) << "collection " << query_collection << " not found in analytics rule.";
            }
        }
    }

    return Option<bool>(true);
}

void AnalyticsManager::add_nohits_query(const std::string &query_collection, const std::string &query,
                                        bool live_query, const std::string &user_id) {
    // look up suggestion collections for the query collection
    std::unique_lock lock(mutex);
    const auto& suggestion_collections_it = query_collection_mapping.find(query_collection);
    if(suggestion_collections_it != query_collection_mapping.end()) {
        for(const auto& suggestion_collection: suggestion_collections_it->second) {
            const auto& noresults_queries_it = nohits_queries.find(suggestion_collection);
            if(noresults_queries_it != nohits_queries.end()) {
                noresults_queries_it->second->add(query, query, live_query, user_id);
            }
        }
    }
}

void AnalyticsManager::run(ReplicationState* raft_server) {
    uint64_t prev_persistence_s = std::chrono::duration_cast<std::chrono::seconds>(
                                    std::chrono::system_clock::now().time_since_epoch()).count();

    while(!quit) {
        std::unique_lock lk(mutex);
        cv.wait_for(lk, std::chrono::seconds(QUERY_COMPACTION_INTERVAL_S), [&] { return quit.load(); });

        //LOG(INFO) << "QuerySuggestions::run";

        if(quit) {
            lk.unlock();
            break;
        }

        auto now_ts_seconds = std::chrono::duration_cast<std::chrono::seconds>(
                std::chrono::system_clock::now().time_since_epoch()).count();

        if(now_ts_seconds - prev_persistence_s < Config::get_instance().get_analytics_flush_interval()) {
            // we will persist aggregation every hour
            // LOG(INFO) << "QuerySuggestions::run interval is less, continuing";
            continue;
        }

        persist_query_events(raft_server, prev_persistence_s);
        persist_events(raft_server, prev_persistence_s);
        persist_popular_events(raft_server, prev_persistence_s);

        prev_persistence_s = std::chrono::duration_cast<std::chrono::seconds>(
                std::chrono::system_clock::now().time_since_epoch()).count();

        lk.unlock();
    }

    dispose();
}

void AnalyticsManager::persist_query_events(ReplicationState *raft_server, uint64_t prev_persistence_s) {
    // lock is held by caller

    auto send_http_response = [&](QueryAnalytics* queryAnalyticsPtr,
            const std::string& import_payload, const std::string& suggestion_coll, const std::string& query_type) {
        // send http request
        std::string leader_url = raft_server->get_leader_url();
        if(!leader_url.empty()) {
            const std::string& base_url = leader_url + "collections/" + suggestion_coll;
            std::string res;

            const std::string& update_url = base_url + "/documents/import?action=emplace";
            std::map<std::string, std::string> res_headers;
            long status_code = HttpClient::post_response(update_url, import_payload,
                                                         res, res_headers, {}, 10*1000, true);

            if(status_code != 200) {
                LOG(ERROR) << "Error while sending "<< query_type <<" events to leader. "
                           << "Status code: " << status_code << ", response: " << res;
            } else {
                LOG(INFO) << "Query aggregation for collection: " + suggestion_coll;
                queryAnalyticsPtr->reset_local_counts();

                if(raft_server->is_leader()) {
                    // try to run top-K compaction of suggestion collection
                    const std::string top_k_param = "count:" + std::to_string(queryAnalyticsPtr->get_k());
                    const std::string& truncate_topk_url = base_url + "/documents?top_k_by=" + top_k_param;
                    res.clear();
                    res_headers.clear();
                    status_code = HttpClient::delete_response(truncate_topk_url, res, res_headers, 10*1000, true);
                    if(status_code != 200) {
                        LOG(ERROR) << "Error while running top K for " << query_type <<" suggestions collection. "
                                   << "Status code: " << status_code << ", response: " << res;
                    } else {
                        LOG(INFO) << "Top K aggregation for collection: " + suggestion_coll;
                    }
                }
            }
        }
    };


    for(const auto& suggestion_config: suggestion_configs) {
        const std::string& sink_name = suggestion_config.first;
        const std::string& suggestion_coll = suggestion_config.second.suggestion_collection;

        auto popular_queries_it = popular_queries.find(suggestion_coll);
        auto nohits_queries_it = nohits_queries.find(suggestion_coll);

        // need to prepare the counts as JSON docs for import into the suggestion collection
        // {"id": "432432", "q": "foo", "$operations": {"increment": {"count": 100}}}
        std::string import_payload;

        if(popular_queries_it != popular_queries.end()) {
            import_payload.clear();
            QueryAnalytics *popularQueries = popular_queries_it->second;

            // aggregate prefix queries to their final form
            auto now = std::chrono::system_clock::now().time_since_epoch();
            auto now_ts_us = std::chrono::duration_cast<std::chrono::microseconds>(now).count();
            popularQueries->compact_user_queries(now_ts_us);

            popularQueries->serialize_as_docs(import_payload);
            send_http_response(popularQueries, import_payload, suggestion_coll, "popular queries");
        }

        if(nohits_queries_it != nohits_queries.end()) {
            import_payload.clear();
            QueryAnalytics *nohitsQueries = nohits_queries_it->second;
            // aggregate prefix queries to their final form
            auto now = std::chrono::system_clock::now().time_since_epoch();
            auto now_ts_us = std::chrono::duration_cast<std::chrono::microseconds>(now).count();
            nohitsQueries->compact_user_queries(now_ts_us);

            nohitsQueries->serialize_as_docs(import_payload);
            send_http_response(nohitsQueries, import_payload, suggestion_coll, "nohits queries");
        }

        if(import_payload.empty()) {
            continue;
        }
    }
}

void AnalyticsManager::persist_events(ReplicationState *raft_server, uint64_t prev_persistence_s) {
    // lock is held by caller
    for (const auto &events_collection_it: query_collection_events) {
        for (const auto &event: events_collection_it.second) {
            if (analytics_logs.is_open()) {
                //store events to log file
                const auto collection = events_collection_it.first;
                if (event.event_type == QUERY_CLICK) {
                    analytics_logs << event.timestamp << "\t" << event.user_id << "\t"
                                   << 'C' << "\t" << event.doc_id << "\t"
<<<<<<< HEAD
                                   << collection << event.query << "\t" << "\n";
=======
                                   << collection << "\t" << event.query << "\n";
>>>>>>> f9242dd4
                } else if (event.event_type == QUERY_PURCHASE) {
                    analytics_logs << event.timestamp << "\t" << event.user_id << "\t"
                                   << 'P' << "\t" << event.doc_id << "\t" << collection << "\n";
                }
<<<<<<< HEAD
                ++analytics_logs_count;
                if(analytics_logs_count % 10 == 0) {
                    analytics_logs << std::flush;
                }
=======

                analytics_logs << std::flush;
>>>>>>> f9242dd4
            }
        }
    }
    query_collection_events.clear();
}

void AnalyticsManager::persist_popular_events(ReplicationState *raft_server, uint64_t prev_persistence_s) {
    auto send_http_response = [&](const std::string& import_payload, const std::string& collection) {
        std::string leader_url = raft_server->get_leader_url();
        if (!leader_url.empty()) {
            const std::string &base_url = leader_url + "collections/" + collection;
            std::string res;

            const std::string &update_url = base_url + "/documents/import?action=update";
            std::map<std::string, std::string> res_headers;
            long status_code = HttpClient::post_response(update_url, import_payload,
                                                         res, res_headers, {}, 10 * 1000, true);

            if (status_code != 200) {
                LOG(ERROR) << "Error while sending popular_clicks events to leader. "
                           << "Status code: " << status_code << ", response: " << res;
            }
        }
    };

    for(const auto& counter_event_it : counter_events) {
        auto coll = counter_event_it.first;
        nlohmann::json doc;
        auto counter_field = counter_event_it.second.counter_field;
        for(const auto& counter_event : counter_event_it.second.docid_counts) {
            doc["id"] = counter_event.first;
            doc[counter_field] = counter_event.second;
            send_http_response(doc.dump(), coll);
        }
    }
    counter_events.clear();
}

void AnalyticsManager::stop() {
    quit = true;
    cv.notify_all();
    analytics_logs.close();
}

void AnalyticsManager::dispose() {
    std::unique_lock lk(mutex);

    for(auto& kv: popular_queries) {
        delete kv.second;
    }

    popular_queries.clear();

    for(auto& kv: nohits_queries) {
        delete kv.second;
    }

    nohits_queries.clear();
}

void AnalyticsManager::init(Store* store, const std::string& analytics_dir) {
    this->store = store;

    if(!analytics_dir.empty()) {
        const auto analytics_log_path = analytics_dir + "/analytics_events.tsv";
        analytics_logs.open(analytics_log_path, std::ofstream::out | std::ofstream::app);
        events_cache.capacity(1024);
    }
}

std::unordered_map<std::string, QueryAnalytics*> AnalyticsManager::get_popular_queries() {
    std::unique_lock lk(mutex);
    return popular_queries;
}

std::unordered_map<std::string, QueryAnalytics*> AnalyticsManager::get_nohits_queries() {
    std::unique_lock lk(mutex);
    return nohits_queries;
}

std::unordered_map<std::string, counter_event_t> AnalyticsManager::get_popular_clicks() {
    std::unique_lock lk(mutex);
    return counter_events;
}

void AnalyticsManager::resetToggleRateLimit(bool toggle) {
    std::unique_lock lk(mutex);
    events_cache.clear();
    isRateLimitTestEnabled = toggle;
}<|MERGE_RESOLUTION|>--- conflicted
+++ resolved
@@ -303,11 +303,7 @@
     auto &events_vec= query_collection_events[query_collection];
 
 #ifdef TEST_BUILD
-<<<<<<< HEAD
-        if (isRateLimitTestEnabled) {
-=======
     if (isRateLimitEnabled) {
->>>>>>> f9242dd4
 #endif
         auto now_ts_seconds = std::chrono::duration_cast<std::chrono::seconds>(
                 std::chrono::system_clock::now().time_since_epoch()).count();
@@ -338,18 +334,6 @@
     event_t event(query, event_type, now_ts_useconds, user_id, doc_id, position);
     events_vec.emplace_back(event);
 
-<<<<<<< HEAD
-        if(!counter_events.empty()) {
-            auto counter_events_it = counter_events.find(query_collection);
-            if (counter_events_it != counter_events.end()) {
-                auto event_weight_map_it = counter_events_it->second.event_weight_map.find(event_type);
-                if (event_weight_map_it != counter_events_it->second.event_weight_map.end()) {
-                    auto inc_val = event_weight_map_it->second;
-                    counter_events_it->second.docid_counts[doc_id] += inc_val;
-                } else {
-                    LOG(ERROR) << "event_type " << event_type << " not defined in analytic rule for counter events.";
-                }
-=======
     if(!counter_events.empty()) {
         auto counter_events_it = counter_events.find(query_collection);
         if (counter_events_it != counter_events.end()) {
@@ -357,10 +341,11 @@
             if (event_weight_map_it != counter_events_it->second.event_weight_map.end()) {
                 auto inc_val = event_weight_map_it->second;
                 counter_events_it->second.docid_counts[doc_id] += inc_val;
->>>>>>> f9242dd4
             } else {
-                LOG(ERROR) << "collection " << query_collection << " not found in analytics rule.";
-            }
+                LOG(ERROR) << "event_type " << event_type << " not defined in analytic rule for counter events.";
+            }
+        } else {
+            LOG(ERROR) << "collection " << query_collection << " not found in analytics rule.";
         }
     }
 
@@ -513,24 +498,13 @@
                 if (event.event_type == QUERY_CLICK) {
                     analytics_logs << event.timestamp << "\t" << event.user_id << "\t"
                                    << 'C' << "\t" << event.doc_id << "\t"
-<<<<<<< HEAD
-                                   << collection << event.query << "\t" << "\n";
-=======
                                    << collection << "\t" << event.query << "\n";
->>>>>>> f9242dd4
                 } else if (event.event_type == QUERY_PURCHASE) {
                     analytics_logs << event.timestamp << "\t" << event.user_id << "\t"
                                    << 'P' << "\t" << event.doc_id << "\t" << collection << "\n";
                 }
-<<<<<<< HEAD
-                ++analytics_logs_count;
-                if(analytics_logs_count % 10 == 0) {
-                    analytics_logs << std::flush;
-                }
-=======
 
                 analytics_logs << std::flush;
->>>>>>> f9242dd4
             }
         }
     }
@@ -619,5 +593,5 @@
 void AnalyticsManager::resetToggleRateLimit(bool toggle) {
     std::unique_lock lk(mutex);
     events_cache.clear();
-    isRateLimitTestEnabled = toggle;
+    isRateLimitEnabled = toggle;
 }