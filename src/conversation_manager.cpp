#include "conversation_manager.h"
#include "logger.h"
#include <chrono>
#include "http_client.h"
#include "core_api.h"

Option<std::string> ConversationManager::add_conversation(const nlohmann::json& conversation, const nlohmann::json& model, const std::string& id) {
    std::unique_lock lock(conversations_mutex);
    if(!conversation.is_array()) {
        return Option<std::string>(400, "Conversation is not an array");
    }

    if(!id.empty()) {
        auto conversation_exists = check_conversation_exists(id);
        if(!conversation_exists.ok()) {
            return Option<std::string>(conversation_exists.code(), conversation_exists.error());
        }
    }

    std::string conversation_id = id.empty() ? sole::uuid4().str() : id;
    std::string history_collection = model["history_collection"].get<std::string>();

    auto collection = CollectionManager::get_instance().get_collection(history_collection).get();
    if(!collection) {
        return Option<std::string>(404, "Conversation store collection not found");
    }

    std::string body;
    
    for(const auto& message : conversation) {
       if(!message.is_object()) {
           return Option<std::string>(400, "Message is not an object");
       }

        // key is role, value is message
        const auto& message_it = message.items().begin();
        if(message_it == message.items().end()) {
            return Option<std::string>(400, "Message is empty");
        }

        if(!message_it.value().is_string()) {
            return Option<std::string>(400, "Role and message must be strings");
        }
         
        nlohmann::json message_json;
        message_json["conversation_id"] = conversation_id;
        message_json["role"] = message_it.key();
        message_json["message"] = message_it.value();
        message_json["timestamp"] = std::chrono::duration_cast<std::chrono::seconds>(std::chrono::system_clock::now().time_since_epoch()).count();
        message_json["model_id"] = model["id"];
        body += message_json.dump(-1) + "\n";
    }

    if(!raft_server) {
        auto req = std::make_shared<http_req>();
        auto resp = std::make_shared<http_res>(nullptr);

        req->params["action"] = "emplace";
        req->params["collection"] = history_collection;
        req->body = body;

        auto api_res = post_import_documents(req, resp);
        if(!api_res) {
            return Option<std::string>(resp->status_code, resp->body);
        }

        return Option<std::string>(conversation_id);
    }


    std::string leader_url = raft_server->get_leader_url();

    if(!leader_url.empty()) {
        std::string base_url = leader_url + "collections/" + history_collection;
        std::string res;
        std::string url = base_url + "/documents/import?action=emplace";
        std::map<std::string, std::string> res_headers;

        long status = HttpClient::post_response(url, body, res, res_headers, {}, 10*1000, true);

        if(status != 200) {
            LOG(ERROR) << "Error while creating conversation: " << res;
            LOG(ERROR) << "Status: " << status;
            return Option<std::string>(400, "Error while creating conversation");
        } else {
            return Option<std::string>(conversation_id);
        }
    } else {
        return Option<std::string>(500, "Leader URL is empty");
    }
}

Option<nlohmann::json> ConversationManager::get_conversation(const std::string& conversation_id) {

    auto collection_op = get_history_collection(conversation_id);
    if(!collection_op.ok()) {
        return Option<nlohmann::json>(collection_op.code(), collection_op.error());
    }
    auto collection = collection_op.get();

    nlohmann::json res;
    size_t total = 0;
    std::vector<sort_by> sort_by_vec = {{"timestamp", sort_field_const::asc}};
    auto search_res = collection->search("*", {}, "conversation_id:" + conversation_id, {}, sort_by_vec, {}, 250);
    if(!search_res.ok()) {
        return Option<nlohmann::json>(400, "Error while searching conversation store: " + search_res.error());
    }
    auto search_res_json = search_res.get();
    total = search_res_json["found"].get<uint32_t>();
    if(total == 0) {
        return Option<nlohmann::json>(404, "Conversation not found");
    }

    res["conversation"] = nlohmann::json::array();
    for(auto& hit : search_res_json["hits"]) {
        nlohmann::json message;
        message[hit["document"]["role"]] = hit["document"]["message"];
        res["conversation"].push_back(message);
    }

    // swap every two elements
    for(size_t i = 0; i < res["conversation"].size() - 1; i += 2) {
        res["conversation"].at(i).swap(res["conversation"].at(i + 1));
    }


    res["id"] = conversation_id;
    res["last_updated"] = (search_res_json["hits"].size() > 0) ? search_res_json["hits"][search_res_json["hits"].size() - 1]["document"]["timestamp"].get<uint32_t>() : 0;

    if(total > 250) {
        while(total > 0) {
            search_res = collection->search("*", {}, "conversation_id:" + conversation_id, {}, sort_by_vec, {}, 250, search_res_json["page"].get<uint32_t>() + 1);
            if(!search_res.ok()) {
                return Option<nlohmann::json>(400, "Error while searching conversation store: " + search_res.error());
            }
            search_res_json = search_res.get();
            for(auto& hit : search_res_json["hits"]) {
                nlohmann::json message;
                message[hit["document"]["role"]] = hit["document"]["message"];
                res["conversation"].push_back(message);
            }
            res["last_updated"] = search_res_json["hits"][search_res_json["hits"].size() - 1]["document"]["timestamp"];
            total -= search_res_json["hits"].size();
        }
    }

    return Option<nlohmann::json>(res);
}

// pop front elements until the conversation is less than MAX_TOKENS
Option<nlohmann::json> ConversationManager::truncate_conversation(nlohmann::json conversation, size_t limit) {
    if(!conversation.is_array()) {
        return Option<nlohmann::json>(400, "Conversation history is not an array");
    }
    if(limit <= 0) {
        return Option<nlohmann::json>(400, "Limit must be positive integer");
    }
    while(conversation.dump(0).size() > limit) {
        // pop front element from json array
        try {
            conversation.erase(0);
        } catch (std::exception& e) {
            return Option<nlohmann::json>(400, "Conversation history is not an array");
        }
    }

    return Option<nlohmann::json>(conversation);
}

Option<nlohmann::json> ConversationManager::delete_conversation_unsafe(const std::string& conversation_id) {
    auto conversation_exists = check_conversation_exists(conversation_id);
    if(!conversation_exists.ok()) {
        return Option<nlohmann::json>(conversation_exists.code(), conversation_exists.error());
    }

    auto history_collection_op = get_history_collection(conversation_id);
    if(!history_collection_op.ok()) {
        return Option<nlohmann::json>(history_collection_op.code(), history_collection_op.error());
    }

    auto history_collection = history_collection_op.get()->get_name();

    if(!raft_server) {
        auto req = std::make_shared<http_req>();
        auto resp = std::make_shared<http_res>(nullptr);

        req->params["filter_by"] = "conversation_id:" + conversation_id;
        req->params["collection"] = history_collection;

        auto api_res = del_remove_documents(req, resp);
        if(!api_res) {
            return Option<nlohmann::json>(resp->status_code, resp->body);
        }

        nlohmann::json res_json;
        res_json["id"] = conversation_id;
        return Option<nlohmann::json>(res_json);
    }

    auto leader_url = raft_server->get_leader_url();

    if(leader_url.empty()) {
        return Option<nlohmann::json>(500, "Leader URL is empty");
    }

    std::string base_url = leader_url + "collections/" + history_collection;
    std::string res;
    std::string url = base_url + "/documents?filter_by=conversation_id:" + conversation_id;
    std::map<std::string, std::string> res_headers;

    long status = HttpClient::delete_response(url, res, res_headers, 10*1000, true);

    if(status != 200) {
        LOG(ERROR) << "Error while deleting conversation: " << res;
        LOG(ERROR) << "Status: " << status;
        return Option<nlohmann::json>(400, "Error while deleting conversation");
    } else {
        nlohmann::json res_json;
        res_json["conversation_id"] = conversation_id;
        return Option<nlohmann::json>(res_json);
    }
}

Option<nlohmann::json> ConversationManager::delete_conversation(const std::string& conversation_id) {
    std::unique_lock lock(conversations_mutex);
    return delete_conversation_unsafe(conversation_id); 
} 


Option<bool> ConversationManager::init(ReplicationState* raft_server) {

    if(raft_server == nullptr) {
        return Option<bool>(400, "Raft server is null");
    }

    this->raft_server = raft_server;

    return Option<bool>(true);
}   



void ConversationManager::clear_expired_conversations() {
    std::unique_lock lock(conversations_mutex);
<<<<<<< HEAD
    // Only leader can delete expired conversations
    if(raft_server && !raft_server->is_leader()) {
        return;
    }

    auto models_op = ConversationModelManager::get_all_models();
    if(!models_op.ok()) {
        LOG(ERROR) << "Error while getting conversation models: " << models_op.error();
        return;
    }

    auto models = models_op.get();

=======

    auto models_op = ConversationModelManager::get_all_models();
    if(!models_op.ok()) {
        LOG(ERROR) << "Error while getting conversation models: " << models_op.error();
        return;
    }

    auto models = models_op.get();

>>>>>>> 03958576
    for(auto& model : models) {
        if(model.count("history_collection") == 0) {
            continue;
        }
<<<<<<< HEAD

        auto history_collection = model["history_collection"].get<std::string>();
        auto ttl = model["ttl"].get<uint64_t>();

        auto collection = CollectionManager::get_instance().get_collection(history_collection).get();
        std::string filter_by_str = "timestamp:<" + std::to_string(std::chrono::duration_cast<std::chrono::seconds>(std::chrono::system_clock::now().time_since_epoch()).count() - ttl + TTL_OFFSET) + "&&model_id:=" + model["id"].get<std::string>();
        if(raft_server) {
            
            std::string res;
            std::map<std::string, std::string> res_headers;
            std::string url  = raft_server->get_leader_url() + "collections/" + history_collection + "/documents?filter_by=" + filter_by_str;
            auto res_code = HttpClient::get_instance().delete_response(raft_server->get_leader_url() + "collections/" + history_collection + "/documents?filter_by=" + filter_by_str, res, res_headers, 10*1000, true);

            if(res_code != 200) {
                LOG(ERROR) << "Error while deleting expired conversations: " << res;
                LOG(ERROR) << "Status: " << res_code;
            }
        } else {
            std::shared_ptr<http_req> req = std::make_shared<http_req>();
            std::shared_ptr<http_res> resp = std::make_shared<http_res>(nullptr);
            req->params["collection"] = history_collection;
            req->params["filter_by"] = filter_by_str;
            auto api_res = del_remove_documents(req, resp);

            if(!api_res) {
                LOG(ERROR) << "Error while deleting expired conversations: " << resp->body;
            }

=======

        auto history_collection = model["history_collection"].get<std::string>();
        auto ttl = model["ttl"].get<uint64_t>();

        auto collection = CollectionManager::get_instance().get_collection(history_collection).get();

        std::shared_ptr<http_req> req = std::make_shared<http_req>();
        std::shared_ptr<http_res> resp = std::make_shared<http_res>(nullptr);
        req->params["collection"] = history_collection;
        req->params["filter_by"] = "timestamp:<" + std::to_string(std::chrono::duration_cast<std::chrono::seconds>(std::chrono::system_clock::now().time_since_epoch()).count() - ttl + TTL_OFFSET) + "&&model_id:=" + model["id"].get<std::string>();

        auto api_res = del_remove_documents(req, resp);

        if(!api_res) {
            LOG(ERROR) << "Error while deleting expired conversations: " << resp->body;
>>>>>>> 03958576
        }

    }
}


void ConversationManager::run() {
    while(!quit) {
        std::unique_lock lock(conversations_mutex);
        cv.wait_for(lock, std::chrono::seconds(60), [&] { return quit.load(); });

        if(quit) {
            return;
        }

        lock.unlock();
        clear_expired_conversations();
    }
}

void ConversationManager::stop() {
    quit = true;
    cv.notify_all();
}



Option<bool> ConversationManager::validate_conversation_store_schema(Collection* collection) {
    const auto& schema = collection->get_schema();

    if(schema.count("conversation_id") == 0) {
        return Option<bool>(400, "Schema is missing `conversation_id` field");
    }

    if(schema.count("role") == 0) {
        return Option<bool>(400, "Schema is missing `role` field");
    }

    if(schema.count("message") == 0) {
        return Option<bool>(400, "Schema is missing `message` field");
    }

    if(schema.count("timestamp") == 0) {
        return Option<bool>(400, "Schema is missing `timestamp` field");
    }

    if(schema.at("conversation_id").type != field_types::STRING) {
        return Option<bool>(400, "`conversation_id` field must be a string");
    }

    if(schema.at("role").type != field_types::STRING) {
        return Option<bool>(400, "`role` field must be a string");
    }

    if(schema.at("message").type != field_types::STRING) {
        return Option<bool>(400, "`message` field must be a string");
    }

    if(schema.at("timestamp").type != field_types::INT32) {
        return Option<bool>(400, "`timestamp` field must be an integer");
    }

    if(!schema.at("timestamp").sort) {
        return Option<bool>(400, "`timestamp` field must be a sort field");
    }

    if(schema.count("model_id") == 0) {
        return Option<bool>(400, "Schema is missing `model_id` field");
    }

    if(schema.at("model_id").type != field_types::STRING) {
        return Option<bool>(400, "`model_id` field must be a string");
    }

    return Option<bool>(true);
}


Option<bool> ConversationManager::check_conversation_exists(const std::string& conversation_id) {
    auto collection_op = get_history_collection(conversation_id);
    if(!collection_op.ok()) {
        return Option<bool>(collection_op.code(), collection_op.error());
    }

    auto collection = collection_op.get();

    nlohmann::json res;
    size_t total = 0;
    auto search_res = collection->search("*", {}, "conversation_id:" + conversation_id, {}, {}, {}, 250);
    if(!search_res.ok()) {
        return Option<bool>(400, "Error while searching conversation store: " + search_res.error());
    }
    auto search_res_json = search_res.get();
    total = search_res_json["found"].get<uint32_t>();
    if(total == 0) {
        return Option<bool>(404, "Conversation not found");
    }

    return Option<bool>(true);
}


Option<Collection*> ConversationManager::get_history_collection(const std::string& conversation_id) {

    auto history_collections = ConversationModelManager::get_history_collections();
    for(auto& collection : history_collections) {
        auto collection_ptr = CollectionManager::get_instance().get_collection(collection).get();
        if(!collection_ptr) {
            continue;
        }

        auto search_res = collection_ptr->search("*", {}, "conversation_id:" + conversation_id, {}, {}, {}, 1);
        if(!search_res.ok()) {
            continue;
        }

        auto search_res_json = search_res.get();
        if(search_res_json["found"].get<uint32_t>() > 0) {
            return Option<Collection*>(collection_ptr);
        }
    }

    return Option<Collection*>(404, "Conversation not found");
}

Option<bool> ConversationManager::validate_conversation_store_collection(const std::string& collection) {
    auto collection_ptr = CollectionManager::get_instance().get_collection(collection).get();
    if(!collection_ptr) {
        return Option<bool>(404, "Collection not found");
    }

    auto validate_op = validate_conversation_store_schema(collection_ptr);
    if(!validate_op.ok()) {
        return Option<bool>(validate_op.code(), validate_op.error());
    }

    return Option<bool>(true);
}

Option<bool> ConversationManager::initialize_history_collection(const std::string& collection) {
    return Option<bool>(true);
}<|MERGE_RESOLUTION|>--- conflicted
+++ resolved
@@ -242,11 +242,6 @@
 
 void ConversationManager::clear_expired_conversations() {
     std::unique_lock lock(conversations_mutex);
-<<<<<<< HEAD
-    // Only leader can delete expired conversations
-    if(raft_server && !raft_server->is_leader()) {
-        return;
-    }
 
     auto models_op = ConversationModelManager::get_all_models();
     if(!models_op.ok()) {
@@ -256,51 +251,10 @@
 
     auto models = models_op.get();
 
-=======
-
-    auto models_op = ConversationModelManager::get_all_models();
-    if(!models_op.ok()) {
-        LOG(ERROR) << "Error while getting conversation models: " << models_op.error();
-        return;
-    }
-
-    auto models = models_op.get();
-
->>>>>>> 03958576
     for(auto& model : models) {
         if(model.count("history_collection") == 0) {
             continue;
         }
-<<<<<<< HEAD
-
-        auto history_collection = model["history_collection"].get<std::string>();
-        auto ttl = model["ttl"].get<uint64_t>();
-
-        auto collection = CollectionManager::get_instance().get_collection(history_collection).get();
-        std::string filter_by_str = "timestamp:<" + std::to_string(std::chrono::duration_cast<std::chrono::seconds>(std::chrono::system_clock::now().time_since_epoch()).count() - ttl + TTL_OFFSET) + "&&model_id:=" + model["id"].get<std::string>();
-        if(raft_server) {
-            
-            std::string res;
-            std::map<std::string, std::string> res_headers;
-            std::string url  = raft_server->get_leader_url() + "collections/" + history_collection + "/documents?filter_by=" + filter_by_str;
-            auto res_code = HttpClient::get_instance().delete_response(raft_server->get_leader_url() + "collections/" + history_collection + "/documents?filter_by=" + filter_by_str, res, res_headers, 10*1000, true);
-
-            if(res_code != 200) {
-                LOG(ERROR) << "Error while deleting expired conversations: " << res;
-                LOG(ERROR) << "Status: " << res_code;
-            }
-        } else {
-            std::shared_ptr<http_req> req = std::make_shared<http_req>();
-            std::shared_ptr<http_res> resp = std::make_shared<http_res>(nullptr);
-            req->params["collection"] = history_collection;
-            req->params["filter_by"] = filter_by_str;
-            auto api_res = del_remove_documents(req, resp);
-
-            if(!api_res) {
-                LOG(ERROR) << "Error while deleting expired conversations: " << resp->body;
-            }
-
-=======
 
         auto history_collection = model["history_collection"].get<std::string>();
         auto ttl = model["ttl"].get<uint64_t>();
@@ -316,7 +270,6 @@
 
         if(!api_res) {
             LOG(ERROR) << "Error while deleting expired conversations: " << resp->body;
->>>>>>> 03958576
         }
 
     }
