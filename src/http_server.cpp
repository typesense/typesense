--- conflicted
+++ resolved
@@ -13,16 +13,10 @@
 
 HttpServer::HttpServer(const std::string & version, const std::string & listen_address,
                        uint32_t listen_port, const std::string & ssl_cert_path,
-<<<<<<< HEAD
                        const std::string & ssl_cert_key_path, bool cors_enabled, ThreadPool* thread_pool):
-                       version(version), listen_address(listen_address), listen_port(listen_port),
+                       exit_loop(false), version(version), listen_address(listen_address), listen_port(listen_port),
                        ssl_cert_path(ssl_cert_path), ssl_cert_key_path(ssl_cert_key_path),
                        cors_enabled(cors_enabled), thread_pool(thread_pool) {
-=======
-                       const std::string & ssl_cert_key_path, bool cors_enabled):
-                       exit_loop(false), version(version), listen_address(listen_address), listen_port(listen_port),
-                       ssl_cert_path(ssl_cert_path), ssl_cert_key_path(ssl_cert_key_path), cors_enabled(cors_enabled) {
->>>>>>> 49522e24
     accept_ctx = new h2o_accept_ctx_t();
     h2o_config_init(&config);
     hostconf = h2o_config_register_host(&config, h2o_iovec_init(H2O_STRLIT("default")), 65535);
