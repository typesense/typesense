--- conflicted
+++ resolved
@@ -461,12 +461,8 @@
                     }
                 }
             } else {
-<<<<<<< HEAD
-                docs_to_embed.push_back(&index_rec.doc);
-=======
                 handle_doc_ops(search_schema, index_rec.doc, index_rec.old_doc);
                 embed_fields(index_rec.doc, embedding_fields, search_schema);
->>>>>>> 32336e4d
             }
 
             compute_token_offsets_facets(index_rec, search_schema, token_separators, symbols_to_index);
