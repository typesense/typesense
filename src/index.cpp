--- conflicted
+++ resolved
@@ -522,7 +522,7 @@
                                  const std::string& fallback_field_type,
                                  const std::vector<char>& token_separators,
                                  const std::vector<char>& symbols_to_index,
-                                 const bool do_validation, const size_t remote_embedding_batch_size, const bool generate_embeddings, 
+                                 const bool do_validation, const size_t remote_embedding_batch_size, const bool generate_embeddings,
                                  const bool use_addition_fields, const tsl::htrie_map<char, field>& addition_fields) {
 
     const size_t concurrency = 4;
@@ -530,7 +530,7 @@
     const size_t window_size = (num_threads == 0) ? 0 :
                                (iter_batch.size() + num_threads - 1) / num_threads;  // rounds up
     const auto& indexable_schema = use_addition_fields ? addition_fields : actual_search_schema;
-    
+
 
     size_t num_indexed = 0;
     size_t num_processed = 0;
@@ -1280,7 +1280,7 @@
                       const std::vector<facet_info_t>& facet_infos,
                       const size_t group_limit, const std::vector<std::string>& group_by_fields,
                       const bool group_missing_values,
-                      const uint32_t* result_ids, size_t results_size, 
+                      const uint32_t* result_ids, size_t results_size,
                       int max_facet_count, bool is_wildcard_query, bool no_filters_provided,
                       facet_index_type_t facet_index_type) const {
 
@@ -1859,15 +1859,9 @@
            search_params->facet_sample_percent,
            search_params->facet_sample_threshold,
            collection_name,
-<<<<<<< HEAD
+           search_params->drop_tokens_mode,
            facet_index_type,
-           search_params->drop_tokens_mode,
            synonym_sets);
-=======
-           search_params->drop_tokens_mode,
-           facet_index_type
-           );
->>>>>>> 91209a17
 }
 
 void Index::collate_included_ids(const std::vector<token_t>& q_included_tokens,
@@ -2318,15 +2312,9 @@
                    const vector_query_t& vector_query,
                    size_t facet_sample_percent, size_t facet_sample_threshold,
                    const std::string& collection_name,
-<<<<<<< HEAD
+                   const drop_tokens_param_t drop_tokens_mode,
                    facet_index_type_t facet_index_type,
-                   const drop_tokens_mode_t drop_tokens_mode,
-                   const spp::sparse_hash_set<std::string>& synonym_sets) const {
-=======
-                   const drop_tokens_param_t drop_tokens_mode,
-                   facet_index_type_t facet_index_type
-                   ) const {
->>>>>>> 91209a17
+                           const spp::sparse_hash_set<std::string>& synonym_sets) const {
     std::shared_lock lock(mutex);
 
     auto filter_result_iterator = new filter_result_iterator_t(collection_name, this, filter_tree_root);
@@ -2348,7 +2336,7 @@
     std::vector<uint32_t> included_ids_vec;
     std::unordered_set<uint32_t> excluded_group_ids;
 
-    process_curated_ids(included_ids, excluded_ids, group_by_fields, group_limit, 
+    process_curated_ids(included_ids, excluded_ids, group_by_fields, group_limit,
                         group_missing_values, filter_curated_hits,
                         filter_result_iterator, curated_ids, included_ids_map,
                         included_ids_vec, excluded_group_ids);
@@ -2648,9 +2636,7 @@
         for(size_t j = 0; j < field_query_tokens[0].q_include_tokens.size(); j++) {
             q_include_tokens.push_back(field_query_tokens[0].q_include_tokens[j].value);
         }
-
-        SynonymIndex::get_instance().synonym_reduction(q_include_tokens, field_query_tokens[0].q_synonyms,
-                                                       synonym_sets);
+        SynonymIndex::get_instance().synonym_reduction(q_include_tokens, field_query_tokens[0].q_synonyms);
 
         if(!field_query_tokens[0].q_synonyms.empty()) {
             syn_orig_num_tokens = field_query_tokens[0].q_include_tokens.size();
@@ -2722,9 +2708,9 @@
                                                                   sort_fields_std, num_typos, searched_queries,
                                                                   qtoken_set, topster, groups_processed,
                                                                   all_result_ids, all_result_ids_len,
-                                                                  group_limit, group_by_fields, group_missing_values, 
-                                                                  prioritize_exact_match, prioritize_token_position, 
-                                                                  prioritize_num_matching_fields, 
+                                                                  group_limit, group_by_fields, group_missing_values,
+                                                                  prioritize_exact_match, prioritize_token_position,
+                                                                  prioritize_num_matching_fields,
                                                                   query_hashes, token_order,
                                                                   prefixes, typo_tokens_threshold, exhaustive_search,
                                                                   max_candidates, min_len_1typo, min_len_2typo,
@@ -2824,10 +2810,10 @@
                                                                           filter_result_iterator,
                                                                           curated_ids_sorted, excluded_group_ids,
                                                                           sort_fields_std, num_typos, searched_queries,
-                                                                          qtoken_set, topster, groups_processed, 
+                                                                          qtoken_set, topster, groups_processed,
                                                                           all_result_ids, all_result_ids_len,
                                                                           group_limit, group_by_fields, group_missing_values,
-                                                                          prioritize_exact_match, prioritize_token_position, 
+                                                                          prioritize_exact_match, prioritize_token_position,
                                                                           prioritize_num_matching_fields, query_hashes,
                                                                           token_order, prefixes, typo_tokens_threshold,
                                                                           exhaustive_search, max_candidates, min_len_1typo,
@@ -2915,13 +2901,13 @@
                             kvs.push_back(kv_map.second->getKV(i));
                         }
                     }
-                    
+
                     std::sort(kvs.begin(), kvs.end(), Topster::is_greater);
                 } else {
                     topster->sort();
                 }
 
-                
+
 
                 // Reciprocal rank fusion
                 // Score is  sum of (1 / rank_of_document) * WEIGHT from each list (text match and vector search)
@@ -2952,7 +2938,7 @@
                     filter_result_iterator->skip_to(seq_id);
                     auto references = std::move(filter_result_iterator->reference);
                     filter_result_iterator->reset();
-                    
+
                     KV* found_kv = nullptr;
                     if(group_limit != 0) {
                         for(auto& kv : kvs) {
@@ -3121,7 +3107,7 @@
 
             thread_pool->enqueue([this, thread_id, &facet_batches, &facet_query, group_limit, group_by_fields,
                                          batch_result_ids, batch_res_len, &facet_infos, max_facet_values,
-                                         is_wildcard_query, no_filters_provided, estimate_facets, facet_sample_percent, 
+                                         is_wildcard_query, no_filters_provided, estimate_facets, facet_sample_percent,
                                          group_missing_values,
                                          &parent_search_begin, &parent_search_stop_ms, &parent_search_cutoff,
                                          &num_processed, &m_process, &cv_process, facet_index_type]() {
@@ -3246,7 +3232,7 @@
                         group_limit, is_wildcard_no_filter_query,
                         max_candidates, facet_infos, facet_index_type);
     do_facets(facets, facet_query, estimate_facets, facet_sample_percent,
-              facet_infos, group_limit, group_by_fields, group_missing_values, &included_ids_vec[0], 
+              facet_infos, group_limit, group_by_fields, group_missing_values, &included_ids_vec[0],
               included_ids_vec.size(), max_facet_values, is_wildcard_query, no_filters_provided,
               facet_index_type);
 
@@ -3263,7 +3249,7 @@
 
 void Index::process_curated_ids(const std::vector<std::pair<uint32_t, uint32_t>>& included_ids,
                                 const std::vector<uint32_t>& excluded_ids,
-                                const std::vector<std::string>& group_by_fields, const size_t group_limit, 
+                                const std::vector<std::string>& group_by_fields, const size_t group_limit,
                                 const bool group_missing_values,
                                 const bool filter_curated_hits, filter_result_iterator_t* const filter_result_iterator,
                                 std::set<uint32_t>& curated_ids,
@@ -3624,7 +3610,7 @@
                                                                   sort_fields, token_candidates_vec, searched_queries, qtoken_set,
                                                                   dropped_tokens, topster,
                                                                   groups_processed, all_result_ids, all_result_ids_len,
-                                                                  typo_tokens_threshold, group_limit, group_by_fields, 
+                                                                  typo_tokens_threshold, group_limit, group_by_fields,
                                                                   group_missing_values, query_tokens,
                                                                   num_typos, prefixes, prioritize_exact_match, prioritize_token_position,
                                                                   prioritize_num_matching_fields, exhaustive_search, max_candidates,
@@ -4856,7 +4842,7 @@
                                       const std::vector<sort_by>& sort_fields_std, Topster* curated_topster,
                                       const token_ordering& token_order,
                                       const size_t typo_tokens_threshold, const size_t group_limit,
-                                      const std::vector<std::string>& group_by_fields, 
+                                      const std::vector<std::string>& group_by_fields,
                                       const bool group_missing_values,
                                       bool prioritize_exact_match,
                                       const bool prioritize_token_position,
@@ -4910,7 +4896,7 @@
                                     const std::vector<enable_t>& infixes,
                                     const std::vector<sort_by>& sort_fields,
                                     std::vector<std::vector<art_leaf*>>& searched_queries, const size_t group_limit,
-                                    const std::vector<std::string>& group_by_fields, 
+                                    const std::vector<std::string>& group_by_fields,
                                     const bool group_missing_values,
                                     const size_t max_extra_prefix,
                                     const size_t max_extra_suffix,
@@ -5287,7 +5273,7 @@
                                     const std::vector<sort_by>& sort_fields, Topster* topster, Topster* curated_topster,
                                     spp::sparse_hash_map<uint64_t, uint32_t>& groups_processed,
                                     std::vector<std::vector<art_leaf*>>& searched_queries, const size_t group_limit,
-                                    const std::vector<std::string>& group_by_fields, 
+                                    const std::vector<std::string>& group_by_fields,
                                     const bool group_missing_values,
                                     const std::set<uint32_t>& curated_ids,
                                     const std::vector<uint32_t>& curated_ids_sorted, const uint32_t* exclude_token_ids,
@@ -5342,7 +5328,7 @@
 
         thread_pool->enqueue([this, &parent_search_begin, &parent_search_stop_ms, &parent_search_cutoff,
                               thread_id, &sort_fields, &searched_queries,
-                              &group_limit, &group_by_fields, group_missing_values, 
+                              &group_limit, &group_by_fields, group_missing_values,
                               &topsters, &tgroups_processed, &excluded_group_ids,
                               &sort_order, field_values, &geopoint_indices, &plists,
                               check_for_circuit_break,
