--- conflicted
+++ resolved
@@ -3047,11 +3047,7 @@
             if(override->rule.dynamic_query) {
                 StringUtils::split(override->rule.normalized_query, rule_parts, " ");
                 processed_tokens = query_tokens;
-<<<<<<< HEAD
-            } else if(override->rule.dynamic_filter) {
-=======
             } else if(override->rule.dynamic_filter && filter_tree_root != nullptr) {
->>>>>>> 1c580419
                 tokenize_filter_str(override->rule.filter_by, rule_parts);
 
                 // tokenize filter_by string from search query
