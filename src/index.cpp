--- conflicted
+++ resolved
@@ -2753,12 +2753,7 @@
                         for(int i = 0; i < 3; i++) {
                             result->scores[i] = scores[i];
                         }
-<<<<<<< HEAD
-                      
-=======
                         result->match_score_index = match_score_index;
-
->>>>>>> 2c9cb4dc
                     } else {
                         // Result has been found only in vector search: we have to add it to both KV and result_ids
                         // (1 / rank_of_document) * WEIGHT)
