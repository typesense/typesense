--- conflicted
+++ resolved
@@ -2641,12 +2641,8 @@
                           search_params->validate_field_names,
                           true,
                           group_by_missing_value_ids,
-<<<<<<< HEAD
-                          search_params->synonym_sets
-=======
-                          search_params->collection
->>>>>>> 0990c4ac
-        );
+                          search_params->collection,
+                          search_params->synonym_sets);
 
         // The filter iterator can be updated in places like `Index::do_phrase_search`.
         filter_iterator_guard.release();
@@ -2816,11 +2812,8 @@
                   search_params->validate_field_names,
                   false,
                   group_by_missing_value_ids,
-<<<<<<< HEAD
+                  search_params->collection,
                   search_params->synonym_sets
-=======
-                  search_params->collection
->>>>>>> 0990c4ac
     );
 
     // The filter iterator can be updated in places like `Index::do_phrase_search`.
@@ -3511,11 +3504,8 @@
                    bool enable_lazy_filter,
                    bool enable_typos_for_alpha_numerical_tokens, const size_t& max_filter_by_candidates,
                    bool rerank_hybrid_matches, const bool& validate_field_names, bool is_group_by_first_pass,
-<<<<<<< HEAD
-                   std::set<uint32_t>& group_by_missing_value_ids, const std::vector<std::string>& synonym_sets) const {
-=======
-                   std::set<uint32_t>& group_by_missing_value_ids, Collection const *const collection) const {
->>>>>>> 0990c4ac
+                   std::set<uint32_t>& group_by_missing_value_ids, Collection const *const collection,
+                   const std::vector<std::string>& synonym_sets) const {
     std::shared_lock lock(mutex);
 
     group_found_params_t group_found_params{};
