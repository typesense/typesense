--- conflicted
+++ resolved
@@ -1166,7 +1166,7 @@
         if(token.size() > 100) {
             token.erase(100);
         }
-        
+
         token_to_offsets[token].push_back(token_index + 1);
         last_token = token;
     }
@@ -2233,14 +2233,12 @@
                                const std::vector<facet_index_type_t>& facet_index_types, bool enable_typos_for_numerical_tokens,
                                bool enable_synonyms, bool synonym_prefix, uint32_t synonym_num_typos,
                                bool enable_typos_for_alpha_numerical_tokens) {
-<<<<<<< HEAD
     uint32_t* all_result_ids = nullptr;
     bool is_reverse_iterator = false;
     int* sort_order = new int[3];
     std::array<spp::sparse_hash_map<uint32_t, int64_t, Hasher32>*, 3> field_values;
     std::vector<size_t> geopoint_indices;
-=======
->>>>>>> ed87e639
+
 
     auto res = search(search_params->field_query_tokens,
                   search_params->search_fields,
