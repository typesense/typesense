--- conflicted
+++ resolved
@@ -592,237 +592,6 @@
     return Option<nlohmann::json>(json);
 }
 
-<<<<<<< HEAD
-Option<bool> vLLMConversationModel::validate_model(const nlohmann::json& model_config) {
-    if(model_config.count("vllm_url") == 0) {
-        return Option<bool>(400, "vLLM URL is not provided");
-    }
-
-    if(!model_config["vllm_url"].is_string()) {
-        return Option<bool>(400, "vLLM URL is not a string");
-    }
-    
-    std::unordered_map<std::string, std::string> headers;
-    std::map<std::string, std::string> res_headers;
-    std::string res;
-    auto res_code = RemoteEmbedder::call_remote_api("GET", get_list_models_url(model_config["vllm_url"]), "", res, res_headers, headers);
-
-    if(res_code == 408) {
-        return Option<bool>(408, "vLLM API timeout.");
-    }
-
-    if (res_code != 200) {
-        nlohmann::json json_res;
-        try {
-            json_res = nlohmann::json::parse(res);
-        } catch (const std::exception& e) {
-            return Option<bool>(400, "vLLM API error: " + res);
-        }
-        if(json_res.count("message") == 0) {
-            return Option<bool>(400, "vLLM API error: " + res);
-        }
-        return Option<bool>(400, "vLLM API error: " + nlohmann::json::parse(res)["message"].get<std::string>());
-    }
-
-    nlohmann::json models_json;
-    try {
-        models_json = nlohmann::json::parse(res);
-    } catch (const std::exception& e) {
-        return Option<bool>(400, "Got malformed response from vLLM API.");
-    }
-    bool found = false;
-    // extract model name by removing "vLLM/" prefix
-    auto model_name_without_namespace = EmbedderManager::get_model_name_without_namespace(model_config["model_name"].get<std::string>());
-    for (auto& model : models_json["data"]) {
-        if (model["id"] == model_name_without_namespace) {
-            found = true;
-            break;
-        }
-    }
-
-    if(!found) {
-        return Option<bool>(400, "Property `model_name` is not a valid vLLM model.");
-    }
-
-    nlohmann::json req_body;
-    headers["Content-Type"] = "application/json";
-    req_body["model"] = model_name_without_namespace;
-    req_body["messages"] = R"([
-        {
-            "role":"user",
-            "content":"hello"
-        }
-    ])"_json;
-    std::string chat_res;
-
-    res_code = RemoteEmbedder::call_remote_api("POST", get_chat_completion_url(model_config["vllm_url"]), req_body.dump(-1), chat_res, res_headers, headers);
-
-    if(res_code == 408) {
-        return Option<bool>(408, "vLLM API timeout.");
-    }
-
-    if (res_code != 200) {
-        nlohmann::json json_res;
-        try {
-            json_res = nlohmann::json::parse(res);
-        } catch (const std::exception& e) {
-            return Option<bool>(400, "vLLM API error: " + res);
-        }
-        if(json_res.count("message") == 0) {
-            return Option<bool>(400, "vLLM API error: " + res);
-        }
-        return Option<bool>(400, "vLLM API error: " + nlohmann::json::parse(res)["message"].get<std::string>());
-    }
-
-    return Option<bool>(true);
-}
-
-Option<std::string> vLLMConversationModel::get_answer(const std::string& context, const std::string& prompt, 
-                                              const std::string& system_prompt, const nlohmann::json& model_config) {
-    const std::string model_name = EmbedderManager::get_model_name_without_namespace(model_config["model_name"].get<std::string>());
-    const std::string vllm_url = model_config["vllm_url"].get<std::string>();
-
-    std::unordered_map<std::string, std::string> headers;
-    std::map<std::string, std::string> res_headers;
-    headers["Content-Type"] = "application/json";
-    nlohmann::json req_body;
-    req_body["model"] = model_name;
-    req_body["messages"] = nlohmann::json::array();
-
-    if(!system_prompt.empty()) {
-        nlohmann::json system_message = nlohmann::json::object();
-        system_message["role"] = "system";
-        system_message["content"] = system_prompt;
-        req_body["messages"].push_back(system_message);
-    }
-
-    nlohmann::json message = nlohmann::json::object();
-    message["role"] = "user";
-    message["content"] = "<Data>\n" + context + "\n\n<Question>\n" + prompt + "\n\n<Answer>";
-    req_body["messages"].push_back(message);
-
-    std::string res;
-    auto res_code = RemoteEmbedder::call_remote_api("POST", get_chat_completion_url(vllm_url), req_body.dump(), res, res_headers, headers);
-
-    if(res_code == 408) {
-        throw Option<std::string>(400, "vLLM API timeout.");
-    }
-
-    if (res_code != 200) {
-        nlohmann::json json_res;
-        try {
-            json_res = nlohmann::json::parse(res);
-        } catch (const std::exception& e) {
-            return Option<std::string>(400, "vLLM API error: " + res);
-        }
-        if(json_res.count("message") == 0) {
-            return Option<std::string>(400, "vLLM API error: " + res);
-        }
-        return Option<std::string>(400, "vLLM API error: " + nlohmann::json::parse(res)["message"].get<std::string>());
-    }
-
-    nlohmann::json json_res;
-    try {
-        json_res = nlohmann::json::parse(res);
-    } catch (const std::exception& e) {
-        throw Option<std::string>(400, "Got malformed response from vLLM API.");
-    }
-
-    return Option<std::string>(json_res["choices"][0]["message"]["content"].get<std::string>());
-}
-
-Option<std::string> vLLMConversationModel::get_standalone_question(const nlohmann::json& conversation_history, 
-                                                           const std::string& question, const nlohmann::json& model_config) {
-    const size_t min_required_bytes = CONVERSATION_HISTORY.size() + QUESTION.size() + STANDALONE_QUESTION_PROMPT.size() + question.size();
-    if(model_config["max_bytes"].get<size_t>() < min_required_bytes) {
-        return Option<std::string>(400, "Max bytes is not enough to generate standalone question.");
-    }
-        
-    const std::string model_name = EmbedderManager::get_model_name_without_namespace(model_config["model_name"].get<std::string>());
-    const std::string vllm_url = model_config["vllm_url"].get<std::string>();
-    std::unordered_map<std::string, std::string> headers;
-    std::map<std::string, std::string> res_headers;
-    headers["Content-Type"] = "application/json";
-    nlohmann::json req_body;
-    req_body["model"] = model_name;
-    req_body["messages"] = nlohmann::json::array();
-    std::string res;
-    
-    std::string standalone_question = STANDALONE_QUESTION_PROMPT;
-
-    auto truncate_conversation_op = ConversationManager::get_instance().truncate_conversation(conversation_history["conversation"], model_config["max_bytes"].get<size_t>() - min_required_bytes);
-    if(!truncate_conversation_op.ok()) {
-        return Option<std::string>(400, "Conversation history is not valid");
-    }
-
-    auto truncated_conversation = truncate_conversation_op.get();
-    
-    for(auto& message : truncated_conversation) {
-        if(message.count("user") == 0 && message.count("assistant") == 0) {
-            return Option<std::string>(400, "Conversation history is not valid");
-        }
-
-        standalone_question += message.dump(0) + "\n";
-    }
-
-    standalone_question += "\n\n<Question>\n" + question;
-    standalone_question += "\n\n<Standalone question>\n";
-
-    nlohmann::json message = nlohmann::json::object();
-    message["role"] = "user";
-    message["content"] = standalone_question;
-
-    req_body["messages"].push_back(message);
-
-    auto res_code = RemoteEmbedder::call_remote_api("POST", get_chat_completion_url(vllm_url), req_body.dump(), res, res_headers, headers);
-
-    if(res_code == 408) {
-        return Option<std::string>(400, "vLLM API timeout.");
-    }
-
-    if (res_code != 200) {
-        nlohmann::json json_res;
-        try {
-            json_res = nlohmann::json::parse(res);
-        } catch (const std::exception& e) {
-            return Option<std::string>(400, "vLLM API error: " + res);
-        }
-        if(json_res.count("message") == 0) {
-            return Option<std::string>(400, "vLLM API error: " + res);
-        }
-        return Option<std::string>(400, "vLLM API error: " + nlohmann::json::parse(res)["message"].get<std::string>());
-    }
-
-    nlohmann::json json_res;
-    try {
-        json_res = nlohmann::json::parse(res);
-    } catch (const std::exception& e) {
-        return Option<std::string>(400, "Got malformed response from vLLM API.");
-    }
-
-    return Option<std::string>(json_res["choices"][0]["message"]["content"].get<std::string>());
-}
-
-Option<nlohmann::json> vLLMConversationModel::format_question(const std::string& message) {
-    nlohmann::json json = nlohmann::json::object();
-    json["user"] = message;
-    return Option<nlohmann::json>(json);
-}
-
-Option<nlohmann::json> vLLMConversationModel::format_answer(const std::string& message) {
-    nlohmann::json json = nlohmann::json::object();
-    json["assistant"] = message;
-    return Option<nlohmann::json>(json);
-}
-
-const std::string vLLMConversationModel::get_list_models_url(const std::string& vllm_url) {
-    return vllm_url.back() == '/' ? vllm_url + "v1/models" : vllm_url + "/v1/models";
-}
-
-const std::string vLLMConversationModel::get_chat_completion_url(const std::string& vllm_url) {
-    return vllm_url.back() == '/' ? vllm_url + "v1/chat/completions" : vllm_url + "/v1/chat/completions";
-}
-=======
 Option<std::string> CFConversationModel::parse_stream_response(const std::string& res) {
     try {
         auto json_res = nlohmann::json::parse(res);
@@ -849,4 +618,234 @@
         return Option<std::string>(400, "Got malformed response from Cloudflare API.");
     }
 }
->>>>>>> 670b97db
+
+Option<bool> vLLMConversationModel::validate_model(const nlohmann::json& model_config) {
+    if(model_config.count("vllm_url") == 0) {
+        return Option<bool>(400, "vLLM URL is not provided");
+    }
+
+    if(!model_config["vllm_url"].is_string()) {
+        return Option<bool>(400, "vLLM URL is not a string");
+    }
+    
+    std::unordered_map<std::string, std::string> headers;
+    std::map<std::string, std::string> res_headers;
+    std::string res;
+    auto res_code = RemoteEmbedder::call_remote_api("GET", get_list_models_url(model_config["vllm_url"]), "", res, res_headers, headers);
+
+    if(res_code == 408) {
+        return Option<bool>(408, "vLLM API timeout.");
+    }
+
+    if (res_code != 200) {
+        nlohmann::json json_res;
+        try {
+            json_res = nlohmann::json::parse(res);
+        } catch (const std::exception& e) {
+            return Option<bool>(400, "vLLM API error: " + res);
+        }
+        if(json_res.count("message") == 0) {
+            return Option<bool>(400, "vLLM API error: " + res);
+        }
+        return Option<bool>(400, "vLLM API error: " + nlohmann::json::parse(res)["message"].get<std::string>());
+    }
+
+    nlohmann::json models_json;
+    try {
+        models_json = nlohmann::json::parse(res);
+    } catch (const std::exception& e) {
+        return Option<bool>(400, "Got malformed response from vLLM API.");
+    }
+    bool found = false;
+    // extract model name by removing "vLLM/" prefix
+    auto model_name_without_namespace = EmbedderManager::get_model_name_without_namespace(model_config["model_name"].get<std::string>());
+    for (auto& model : models_json["data"]) {
+        if (model["id"] == model_name_without_namespace) {
+            found = true;
+            break;
+        }
+    }
+
+    if(!found) {
+        return Option<bool>(400, "Property `model_name` is not a valid vLLM model.");
+    }
+
+    nlohmann::json req_body;
+    headers["Content-Type"] = "application/json";
+    req_body["model"] = model_name_without_namespace;
+    req_body["messages"] = R"([
+        {
+            "role":"user",
+            "content":"hello"
+        }
+    ])"_json;
+    std::string chat_res;
+
+    res_code = RemoteEmbedder::call_remote_api("POST", get_chat_completion_url(model_config["vllm_url"]), req_body.dump(-1), chat_res, res_headers, headers);
+
+    if(res_code == 408) {
+        return Option<bool>(408, "vLLM API timeout.");
+    }
+
+    if (res_code != 200) {
+        nlohmann::json json_res;
+        try {
+            json_res = nlohmann::json::parse(res);
+        } catch (const std::exception& e) {
+            return Option<bool>(400, "vLLM API error: " + res);
+        }
+        if(json_res.count("message") == 0) {
+            return Option<bool>(400, "vLLM API error: " + res);
+        }
+        return Option<bool>(400, "vLLM API error: " + nlohmann::json::parse(res)["message"].get<std::string>());
+    }
+
+    return Option<bool>(true);
+}
+
+Option<std::string> vLLMConversationModel::get_answer(const std::string& context, const std::string& prompt, 
+                                              const std::string& system_prompt, const nlohmann::json& model_config) {
+    const std::string model_name = EmbedderManager::get_model_name_without_namespace(model_config["model_name"].get<std::string>());
+    const std::string vllm_url = model_config["vllm_url"].get<std::string>();
+
+    std::unordered_map<std::string, std::string> headers;
+    std::map<std::string, std::string> res_headers;
+    headers["Content-Type"] = "application/json";
+    nlohmann::json req_body;
+    req_body["model"] = model_name;
+    req_body["messages"] = nlohmann::json::array();
+
+    if(!system_prompt.empty()) {
+        nlohmann::json system_message = nlohmann::json::object();
+        system_message["role"] = "system";
+        system_message["content"] = system_prompt;
+        req_body["messages"].push_back(system_message);
+    }
+
+    nlohmann::json message = nlohmann::json::object();
+    message["role"] = "user";
+    message["content"] = "<Data>\n" + context + "\n\n<Question>\n" + prompt + "\n\n<Answer>";
+    req_body["messages"].push_back(message);
+
+    std::string res;
+    auto res_code = RemoteEmbedder::call_remote_api("POST", get_chat_completion_url(vllm_url), req_body.dump(), res, res_headers, headers);
+
+    if(res_code == 408) {
+        throw Option<std::string>(400, "vLLM API timeout.");
+    }
+
+    if (res_code != 200) {
+        nlohmann::json json_res;
+        try {
+            json_res = nlohmann::json::parse(res);
+        } catch (const std::exception& e) {
+            return Option<std::string>(400, "vLLM API error: " + res);
+        }
+        if(json_res.count("message") == 0) {
+            return Option<std::string>(400, "vLLM API error: " + res);
+        }
+        return Option<std::string>(400, "vLLM API error: " + nlohmann::json::parse(res)["message"].get<std::string>());
+    }
+
+    nlohmann::json json_res;
+    try {
+        json_res = nlohmann::json::parse(res);
+    } catch (const std::exception& e) {
+        throw Option<std::string>(400, "Got malformed response from vLLM API.");
+    }
+
+    return Option<std::string>(json_res["choices"][0]["message"]["content"].get<std::string>());
+}
+
+Option<std::string> vLLMConversationModel::get_standalone_question(const nlohmann::json& conversation_history, 
+                                                           const std::string& question, const nlohmann::json& model_config) {
+    const size_t min_required_bytes = CONVERSATION_HISTORY.size() + QUESTION.size() + STANDALONE_QUESTION_PROMPT.size() + question.size();
+    if(model_config["max_bytes"].get<size_t>() < min_required_bytes) {
+        return Option<std::string>(400, "Max bytes is not enough to generate standalone question.");
+    }
+        
+    const std::string model_name = EmbedderManager::get_model_name_without_namespace(model_config["model_name"].get<std::string>());
+    const std::string vllm_url = model_config["vllm_url"].get<std::string>();
+    std::unordered_map<std::string, std::string> headers;
+    std::map<std::string, std::string> res_headers;
+    headers["Content-Type"] = "application/json";
+    nlohmann::json req_body;
+    req_body["model"] = model_name;
+    req_body["messages"] = nlohmann::json::array();
+    std::string res;
+    
+    std::string standalone_question = STANDALONE_QUESTION_PROMPT;
+
+    auto truncate_conversation_op = ConversationManager::get_instance().truncate_conversation(conversation_history["conversation"], model_config["max_bytes"].get<size_t>() - min_required_bytes);
+    if(!truncate_conversation_op.ok()) {
+        return Option<std::string>(400, "Conversation history is not valid");
+    }
+
+    auto truncated_conversation = truncate_conversation_op.get();
+    
+    for(auto& message : truncated_conversation) {
+        if(message.count("user") == 0 && message.count("assistant") == 0) {
+            return Option<std::string>(400, "Conversation history is not valid");
+        }
+
+        standalone_question += message.dump(0) + "\n";
+    }
+
+    standalone_question += "\n\n<Question>\n" + question;
+    standalone_question += "\n\n<Standalone question>\n";
+
+    nlohmann::json message = nlohmann::json::object();
+    message["role"] = "user";
+    message["content"] = standalone_question;
+
+    req_body["messages"].push_back(message);
+
+    auto res_code = RemoteEmbedder::call_remote_api("POST", get_chat_completion_url(vllm_url), req_body.dump(), res, res_headers, headers);
+
+    if(res_code == 408) {
+        return Option<std::string>(400, "vLLM API timeout.");
+    }
+
+    if (res_code != 200) {
+        nlohmann::json json_res;
+        try {
+            json_res = nlohmann::json::parse(res);
+        } catch (const std::exception& e) {
+            return Option<std::string>(400, "vLLM API error: " + res);
+        }
+        if(json_res.count("message") == 0) {
+            return Option<std::string>(400, "vLLM API error: " + res);
+        }
+        return Option<std::string>(400, "vLLM API error: " + nlohmann::json::parse(res)["message"].get<std::string>());
+    }
+
+    nlohmann::json json_res;
+    try {
+        json_res = nlohmann::json::parse(res);
+    } catch (const std::exception& e) {
+        return Option<std::string>(400, "Got malformed response from vLLM API.");
+    }
+
+    return Option<std::string>(json_res["choices"][0]["message"]["content"].get<std::string>());
+}
+
+Option<nlohmann::json> vLLMConversationModel::format_question(const std::string& message) {
+    nlohmann::json json = nlohmann::json::object();
+    json["user"] = message;
+    return Option<nlohmann::json>(json);
+}
+
+Option<nlohmann::json> vLLMConversationModel::format_answer(const std::string& message) {
+    nlohmann::json json = nlohmann::json::object();
+    json["assistant"] = message;
+    return Option<nlohmann::json>(json);
+}
+
+const std::string vLLMConversationModel::get_list_models_url(const std::string& vllm_url) {
+    return vllm_url.back() == '/' ? vllm_url + "v1/models" : vllm_url + "/v1/models";
+}
+
+const std::string vLLMConversationModel::get_chat_completion_url(const std::string& vllm_url) {
+    return vllm_url.back() == '/' ? vllm_url + "v1/chat/completions" : vllm_url + "/v1/chat/completions";
+}
+
