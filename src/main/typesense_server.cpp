#include <housekeeper.h>
#include "typesense_server_utils.h"
#include "core_api.h"
#include "tsconfig.h"
#include "stackprinter.h"
#include "backward.hpp"
#include "butil/at_exit.h"
#include "text_embedder_remote.h"

#ifndef ASAN_BUILD
extern "C" {
#include "jemalloc.h"
}

#ifdef __APPLE__
extern "C" {
    extern void je_zone_register();
}
#endif
#endif

void master_server_routes() {
    // collection operations
    // NOTE: placing this first to score an immediate hit on O(N) route search
    server->get("/collections/:collection/documents/search", get_search, false, true);
    server->post("/multi_search", post_multi_search, false, true);

    // document management
    // NOTE:`/documents/:id` end-points must be placed last in the list
    server->post("/collections/:collection/documents", post_add_document);
    server->del("/collections/:collection/documents", del_remove_documents, false, true);

    server->post("/collections/:collection/documents/import", post_import_documents, true, true);
    server->get("/collections/:collection/documents/export", get_export_documents, false, true);

    server->get("/collections/:collection/documents/:id", get_fetch_document);
    server->patch("/collections/:collection/documents/:id", patch_update_document);
    server->patch("/collections/:collection/documents", patch_update_documents);
    server->del("/collections/:collection/documents/:id", del_remove_document);

    server->get("/collections/:collection/overrides", get_overrides);
    server->get("/collections/:collection/overrides/:id", get_override);
    server->put("/collections/:collection/overrides/:id", put_override);
    server->del("/collections/:collection/overrides/:id", del_override);

    server->get("/collections/:collection/synonyms", get_synonyms);
    server->get("/collections/:collection/synonyms/:id", get_synonym);
    server->put("/collections/:collection/synonyms/:id", put_synonym);
    server->del("/collections/:collection/synonyms/:id", del_synonym);

    // collection management
    server->post("/collections", post_create_collection);
    server->patch("/collections/:collection", patch_update_collection);
    server->get("/collections", get_collections);
    server->del("/collections/:collection", del_drop_collection);
    server->get("/collections/:collection", get_collection_summary);

    server->get("/aliases", get_aliases);
    server->get("/aliases/:alias", get_alias);
    server->put("/aliases/:alias", put_upsert_alias);
    server->del("/aliases/:alias", del_alias);

    server->get("/keys", get_keys);
    server->get("/keys/:id", get_key);
    server->post("/keys", post_create_key);
    server->del("/keys/:id", del_key);

    server->get("/presets", get_presets);
    server->get("/presets/:name", get_preset);
    server->put("/presets/:name", put_upsert_preset);
    server->del("/presets/:name", del_preset);

    server->get("/stopwords", get_stopwords);
    server->get("/stopwords/:name", get_stopword);
    server->put("/stopwords/:name", put_upsert_stopword);
    server->del("/stopwords/:name", del_stopword);

<<<<<<< HEAD
    server->get("/synonym_sets", get_synonym_sets);
    server->get("/synonym_sets/:name", get_synonym_set);
    server->put("/synonym_sets/:name", put_synonym_set);
    server->del("/synonym_sets/:name", del_synonym_set);

    // analytics
=======
    // new analytics
>>>>>>> f22269db
    server->get("/analytics/rules", get_analytics_rules);
    server->get("/analytics/rules/:name", get_analytics_rule);
    server->post("/analytics/rules", post_create_analytics_rules);
    server->put("/analytics/rules/:name", put_upsert_analytics_rules);
    server->del("/analytics/rules/:name", del_analytics_rules);
    server->post("/analytics/events", post_create_event);
    server->post("/analytics/aggregate_events", post_write_analytics_to_db);
    server->get("/analytics/events", get_analytics_events);
    server->post("/analytics/flush", post_analytics_flush);
    server->get("/analytics/status", get_analytics_status);

    // for plurals, nouns
    server->post("/stemming/dictionaries/import", post_import_stemming_dictionary, true, true);
    server->get("/stemming/dictionaries", get_stemming_dictionaries);
    server->get("/stemming/dictionaries/:id", get_stemming_dictionary);
    server->del("/stemming/dictionaries/:id", del_stemming_dictionary);

    // meta
    server->get("/metrics.json", get_metrics_json);
    server->get("/stats.json", get_stats_json);
    server->get("/debug", get_debug);
    server->get("/health", get_health);
    server->get("/health_with_rusage", get_health_with_resource_usage);
    server->post("/health", post_health);
    server->get("/status", get_status);

    server->post("/operations/snapshot", post_snapshot, false, true);
    server->post("/operations/vote", post_vote, false, false);
    server->post("/operations/cache/clear", post_clear_cache, false, false);
    server->post("/operations/db/compact", post_compact_db, false, false);
    server->post("/operations/reset_peers", post_reset_peers, false, false);
    server->get("/operations/schema_changes", get_schema_changes);

    server->post("/conversations/models", post_conversation_model);
    server->get("/conversations/models", get_conversation_models);
    server->get("/conversations/models/:id", get_conversation_model);
    server->put("/conversations/models/:id", put_conversation_model);
    server->del("/conversations/models/:id", del_conversation_model);
    
    server->post("/personalization/models", post_personalization_model);
    server->get("/personalization/models", get_personalization_models);
    server->get("/personalization/models/:id", get_personalization_model);
    server->del("/personalization/models/:id", del_personalization_model);
    server->put("/personalization/models/:id", put_personalization_model);

    server->get("/limits", get_rate_limits);
    server->get("/limits/active", get_active_throttles);
    server->get("/limits/exceeds", get_limit_exceed_counts);
    server->get("/limits/:id", get_rate_limit);
    server->post("/limits", post_rate_limit);
    server->put("/limits/:id", put_rate_limit);
    server->del("/limits/:id", del_rate_limit);
    server->del("/limits/active/:id", del_throttle);
    server->del("/limits/exceeds/:id", del_exceed);
    server->post("/config", post_config, false, false);

    // for proxying remote embedders
    server->post("/proxy", post_proxy);
    server->post("/proxy_sse", post_proxy_sse, false, true);

    // natural language search models
    server->post("/nl_search_models", post_nl_search_model);
    server->get("/nl_search_models", get_nl_search_models);
    server->get("/nl_search_models/:id", get_nl_search_model);
    server->put("/nl_search_models/:id", put_nl_search_model);
    server->del("/nl_search_models/:id", delete_nl_search_model);
}

void (*backward::SignalHandling::_callback)(int sig, backward::StackTrace&) = nullptr;

void crash_callback(int sig, backward::StackTrace& st) {
    backward::TraceResolver tr; tr.load_stacktrace(st);
    for (size_t i = 0; i < st.size(); ++i) {
        backward::ResolvedTrace trace = tr.resolve(st[i]);
        if(trace.object_function.find("BatchedIndexer") != std::string::npos ||
           trace.object_function.find("batch_memory_index") != std::string::npos) {
            server->persist_applying_index();
            break;
        }
    }

    HouseKeeper::get_instance().log_running_queries();
    LOG(ERROR) << "Typesense " << TYPESENSE_VERSION << " is terminating abruptly.";
}

int main(int argc, char **argv) {
#ifndef ASAN_BUILD
    #ifdef __APPLE__
    // On OS X, je_zone_register registers jemalloc with the system allocator.
    // We have to force the presence of these symbols on macOS by explicitly calling this method.
    // See these issues:
    // - https://github.com/jemalloc/jemalloc/issues/708
    // - https://github.com/ClickHouse/ClickHouse/pull/11897
    je_zone_register();
    #endif
#endif

    butil::AtExitManager exit_manager;

    Config& config = Config::get_instance();

    cmdline::parser options;
    init_cmdline_options(options, argc, argv);
    options.parse(argc, argv);

    // Command line args override env vars
    config.load_config_env();
    config.load_config_file(options);
    config.load_config_cmd_args(options);

    Option<bool> config_validitation = config.is_valid();

    if(!config_validitation.ok()) {
        std::cerr << "Typesense " << TYPESENSE_VERSION << std::endl;
        std::cerr << "Invalid configuration: " << config_validitation.error() << std::endl;
        std::cerr << "Command line " << options.usage() << std::endl;
        std::cerr << "You can also pass these arguments as environment variables such as "
                  << "TYPESENSE_DATA_DIR, TYPESENSE_API_KEY, etc." << std::endl;
        exit(1);
    }

    int ret_code = init_root_logger(config, TYPESENSE_VERSION);
    if(ret_code != 0) {
        return ret_code;
    }

#ifdef __APPLE__
    #ifdef USE_BACKWARD
        backward::SignalHandling sh;
        sh._callback = crash_callback;
    #else
        signal(SIGABRT, StackPrinter::bt_sighandler);
        signal(SIGFPE, StackPrinter::bt_sighandler);
        signal(SIGILL, StackPrinter::bt_sighandler);
        signal(SIGSEGV, StackPrinter::bt_sighandler);
    #endif
#elif __linux__
    backward::SignalHandling sh;
    sh._callback = crash_callback;
#endif

    // we can install new signal handlers only after overriding above
    signal(SIGINT, catch_interrupt);
    signal(SIGTERM, catch_interrupt);

    init_api(config.get_cache_num_entries());

    return run_server(config, TYPESENSE_VERSION, &master_server_routes);
}<|MERGE_RESOLUTION|>--- conflicted
+++ resolved
@@ -75,16 +75,12 @@
     server->put("/stopwords/:name", put_upsert_stopword);
     server->del("/stopwords/:name", del_stopword);
 
-<<<<<<< HEAD
     server->get("/synonym_sets", get_synonym_sets);
     server->get("/synonym_sets/:name", get_synonym_set);
     server->put("/synonym_sets/:name", put_synonym_set);
     server->del("/synonym_sets/:name", del_synonym_set);
 
-    // analytics
-=======
     // new analytics
->>>>>>> f22269db
     server->get("/analytics/rules", get_analytics_rules);
     server->get("/analytics/rules/:name", get_analytics_rule);
     server->post("/analytics/rules", post_create_analytics_rules);
