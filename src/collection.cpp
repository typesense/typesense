#include "collection.h"

#include <numeric>
#include <chrono>
#include <match_score.h>
#include <string_utils.h>
#include <art.h>
#include <rocksdb/write_batch.h>
#include <system_metrics.h>
#include <tokenizer.h>
#include <collection_manager.h>
#include <regex>
#include <list>
#include <posting.h>
#include <timsort.hpp>
#include "validator.h"
#include "topster.h"
#include "logger.h"
#include "thread_local_vars.h"
#include "vector_query_ops.h"
#include "embedder_manager.h"
#include "stopwords_manager.h"
#include "conversation_model.h"
#include "conversation_manager.h"
#include "conversation_model_manager.h"
#include "personalization_model_manager.h"
#include "analytics_manager.h"
#include "field.h"
#include "join.h"
#include "sole.hpp"

const std::string override_t::MATCH_EXACT = "exact";
const std::string override_t::MATCH_CONTAINS = "contains";

const int ALTER_STATUS_MSG_COUNT = 5; // we keep track of last 5 status of alter op

struct sort_fields_guard_t {
    std::vector<sort_by> sort_fields_std;

    ~sort_fields_guard_t() {
        for(auto& sort_by_clause: sort_fields_std) {
            for (auto& eval_ids: sort_by_clause.eval.eval_ids_vec) {
                delete [] eval_ids;
            }

            for (uint32_t i = 0; i < sort_by_clause.eval_expressions.size(); i++) {
                delete sort_by_clause.eval.filter_trees[i];
            }

            delete [] sort_by_clause.eval.filter_trees;
        }
    }
};

Collection::Collection(const std::string& name, const uint32_t collection_id, const uint64_t created_at,
                       const uint32_t next_seq_id, Store *store, const std::vector<field> &fields,
                       const std::string& default_sorting_field,
                       const float max_memory_ratio, const std::string& fallback_field_type,
                       const std::vector<std::string>& symbols_to_index,
                       const std::vector<std::string>& token_separators,
                       const bool enable_nested_fields, std::shared_ptr<VQModel> vq_model,
                       spp::sparse_hash_map<std::string, std::string> referenced_in,
                       const nlohmann::json& metadata,
                       spp::sparse_hash_map<std::string, std::set<reference_pair_t>> async_referenced_ins) :
        name(name), collection_id(collection_id), created_at(created_at),
        next_seq_id(next_seq_id), store(store),
        fields(fields), default_sorting_field(default_sorting_field), enable_nested_fields(enable_nested_fields),
        max_memory_ratio(max_memory_ratio),
        fallback_field_type(fallback_field_type), dynamic_fields({}),
        symbols_to_index(to_char_array(symbols_to_index)), token_separators(to_char_array(token_separators)),
        index(init_index()), vq_model(vq_model),
        referenced_in(std::move(referenced_in)),
        metadata(metadata), async_referenced_ins(std::move(async_referenced_ins)) {
    
    if (vq_model) {
        vq_model->inc_collection_ref_count();
    }
    this->num_documents = 0;
}

Collection::~Collection() {
    std::unique_lock lifecycle_lock(lifecycle_mutex);
    std::unique_lock lock(mutex);
    delete index;
    delete synonym_index;   

    if (vq_model) {
        vq_model->dec_collection_ref_count();
        if (vq_model->get_collection_ref_count() == 0) {
            LOG(INFO) << "Unloading voice query model " << vq_model->get_model_name();
            VQModelManager::get_instance().delete_model(vq_model->get_model_name());
        }
    }
}

uint32_t Collection::get_next_seq_id() {
    std::shared_lock lock(mutex);
    store->increment(get_next_seq_id_key(name), 1);
    return next_seq_id++;
}

inline std::string get_field_value(const nlohmann::json& doc, const std::string& field_name) {
    return doc[field_name].is_number_integer() ?
                std::to_string(doc[field_name].get<int64_t>()) :
           doc[field_name].is_string() ?
                doc[field_name].get<std::string>() :
                doc[field_name].dump();
}

inline std::string get_array_field_value(const nlohmann::json& doc, const std::string& field_name, const size_t& index) {
    return doc[field_name][index].is_number_integer() ?
                std::to_string(doc[field_name][index].get<int64_t>()) :
           doc[field_name][index].is_string() ?
                doc[field_name][index].get<std::string>() :
                doc[field_name][index].dump();
}

Option<bool> Collection::update_async_references_with_lock(const std::string& ref_coll_name, const std::string& filter,
                                                           const std::set<std::string>& filter_values,
                                                           const uint32_t ref_seq_id, const std::string& field_name) {
    // Update reference helper field of the docs matching the filter.
    filter_result_t filter_result;
    get_filter_ids(filter, filter_result, false);

    if (filter_result.count == 0) {
        return Option<bool>(true);
    }

    field field;
    {
        std::shared_lock lock(mutex);

        auto it = search_schema.find(field_name);
        if (it == search_schema.end()) {
            return Option<bool>(400, "Could not find field `" + field_name + "` in the schema.");
        }
        field = it.value();
    }

    std::vector<std::string> buffer;
    buffer.reserve(filter_result.count);

    for (uint32_t i = 0; i < filter_result.count; i++) {
        auto const& seq_id = filter_result.docs[i];

        nlohmann::json existing_document;
        auto get_doc_op = get_document_from_store(get_seq_id_key(seq_id), existing_document);
        if (!get_doc_op.ok()) {
            if (get_doc_op.code() == 404) {
                LOG(ERROR) << "`" << name << "` collection: Sequence ID `" << seq_id << "` exists, but document is missing.";
                continue;
            }

            LOG(ERROR) << "`" << name << "` collection: " << get_doc_op.error();
            continue;
        }
        auto const id = existing_document["id"].get<std::string>();
        auto const reference_helper_field_name = field_name + fields::REFERENCE_HELPER_FIELD_SUFFIX;

        if (field.is_singular()) {
            // Referenced value must be unique.
            if (existing_document.contains(reference_helper_field_name) &&
                existing_document[reference_helper_field_name].is_number_integer()) {
                const int64_t existing_ref_seq_id = existing_document[reference_helper_field_name].get<int64_t>();
                if (existing_ref_seq_id != Index::reference_helper_sentinel_value &&
                    existing_ref_seq_id != ref_seq_id) {
                    return Option<bool>(400, "Document `id: " + id + "` already has a reference to document `" +=
                                                std::to_string(existing_ref_seq_id) + "` of `" += ref_coll_name +
                                                "` collection, having reference value `" +=
                                                get_field_value(existing_document, field_name) + "`.");
                } else if (existing_ref_seq_id == ref_seq_id) {
                    continue;
                }
            }

            // Set reference helper field of all the docs that matched filter to `ref_seq_id`.
            nlohmann::json update_document;
            update_document["id"] = id;
            update_document[field_name] = existing_document[field_name];
            update_document[reference_helper_field_name] = ref_seq_id;

            buffer.push_back(update_document.dump());
        } else {
            if (!existing_document.contains(field_name) || !existing_document[field_name].is_array()) {
                return Option<bool>(400, "Expected document `id: " + id + "` to have `" += field_name + "` array field "
                                            "that is `" += get_field_value(existing_document, field_name) + "` instead.");
            } else if (!existing_document.contains(reference_helper_field_name) ||
                        !existing_document[reference_helper_field_name].is_array()) {
                return Option<bool>(400, "Expected document `id: " + id + "` to have `" += reference_helper_field_name +
                                            "` array field that is `" += get_field_value(existing_document, field_name) +
                                            "` instead.");
            } else if (existing_document[field_name].size() != existing_document[reference_helper_field_name].size()) {
                return Option<bool>(400, "Expected document `id: " + id + "` to have equal count of elements in `" +=
                                            field_name + ": " += get_field_value(existing_document, field_name) +
                                            "` field and `" += reference_helper_field_name + ": " +=
                                            get_field_value(existing_document, reference_helper_field_name) + "` field.");
            }

            nlohmann::json update_document;
            update_document["id"] = id;
            update_document[field_name] = existing_document[field_name];
            update_document[reference_helper_field_name] = existing_document[reference_helper_field_name];

            auto should_update = false;
            for (uint32_t j = 0; j < existing_document[field_name].size(); j++) {
                auto const& ref_value = get_array_field_value(existing_document, field_name, j);
                if (filter_values.count(ref_value) == 0) {
                    continue;
                }

                const int64_t existing_ref_seq_id = existing_document[reference_helper_field_name][j].get<int64_t>();
                if (existing_ref_seq_id != Index::reference_helper_sentinel_value &&
                    existing_ref_seq_id != ref_seq_id) {
                    return Option<bool>(400, "Document `id: " + id + "` at `" += field_name +
                                                "` reference array field and index `" + std::to_string(j) +
                                                "` already has a reference to document `" += std::to_string(existing_ref_seq_id) +
                                                "` of `" += ref_coll_name + "` collection, having reference value `" +=
                                                get_array_field_value(existing_document, field_name, j) + "`.");
                } else if (existing_ref_seq_id == ref_seq_id) {
                    continue;
                }

                should_update = true;
                // Set reference helper field to `ref_seq_id` at the index corresponding to where reference field has value.
                update_document[reference_helper_field_name][j] = ref_seq_id;
            }

            if (should_update) {
                buffer.push_back(update_document.dump());
            }
        }
    }

    nlohmann::json dummy;
    add_many(buffer, dummy, index_operation_t::UPDATE);

    return Option<bool>(true);
}

Option<doc_seq_id_t> Collection::to_doc(const std::string & json_str, nlohmann::json& document,
                                        const index_operation_t& operation,
                                        const DIRTY_VALUES dirty_values,
                                        const std::string& id) {
    try {
        document = nlohmann::json::parse(json_str);
    } catch(const std::exception& e) {
        LOG(ERROR) << "JSON error: " << e.what();
        return Option<doc_seq_id_t>(400, std::string("Bad JSON: ") + e.what());
    }

    if(!document.is_object()) {
        return Option<doc_seq_id_t>(400, "Bad JSON: not a properly formed document.");
    }

    if(document.count("id") != 0 && id != "" && document["id"] != id) {
        return Option<doc_seq_id_t>(400, "The `id` of the resource does not match the `id` in the JSON body.");
    }

    if(document.count("id") == 0 && !id.empty()) {
        // use the explicit ID (usually from a PUT request) if document body does not have it
        document["id"] = id;
    }

    if(document.count("id") != 0 && document["id"] == "") {
        return Option<doc_seq_id_t>(400, "The `id` should not be empty.");
    }

    if(document.count("id") == 0) {
        if(operation == UPDATE) {
            return Option<doc_seq_id_t>(400, "For update, the `id` key must be provided.");
        }
        // for UPSERT, EMPLACE or CREATE, if a document does not have an ID, we will treat it as a new doc
        uint32_t seq_id = get_next_seq_id();
        document["id"] = std::to_string(seq_id);

        return Option<doc_seq_id_t>(doc_seq_id_t{seq_id, true});
    } else {
        if(!document["id"].is_string()) {
            return Option<doc_seq_id_t>(400, "Document's `id` field should be a string.");
        }

        const std::string& doc_id = document["id"];

        // try to get the corresponding sequence id from disk if present
        std::string seq_id_str;
        StoreStatus seq_id_status = store->get(get_doc_id_key(doc_id), seq_id_str);

        if(seq_id_status == StoreStatus::ERROR) {
            return Option<doc_seq_id_t>(500, "Error fetching the sequence key for document with id: " + doc_id);
        }

        if(seq_id_status == StoreStatus::FOUND) {
            if(operation == CREATE) {
                return Option<doc_seq_id_t>(409, std::string("A document with id ") + doc_id + " already exists.");
            }
            


            // UPSERT, EMPLACE or UPDATE
            uint32_t seq_id = (uint32_t) std::stoul(seq_id_str);

            return Option<doc_seq_id_t>(doc_seq_id_t{seq_id, false});

        } else {
            if(operation == UPDATE) {
                // for UPDATE, a document with given ID must be found
                return Option<doc_seq_id_t>(404, "Could not find a document with id: " + doc_id);
            } else {
                // for UPSERT, EMPLACE or CREATE, if a document with given ID is not found, we will treat it as a new doc
                uint32_t seq_id = get_next_seq_id();

                return Option<doc_seq_id_t>(doc_seq_id_t{seq_id, true});
            }
        }
    }
}

nlohmann::json Collection::get_summary_json() const {
    std::shared_lock lock(mutex);

    nlohmann::json json_response;

    json_response["name"] = name;
    json_response["num_documents"] = num_documents.load();
    json_response["created_at"] = created_at.load();
    json_response["enable_nested_fields"] = enable_nested_fields;
    json_response["token_separators"] = nlohmann::json::array();
    json_response["symbols_to_index"] = nlohmann::json::array();

    for(auto c: symbols_to_index) {
        json_response["symbols_to_index"].push_back(std::string(1, c));
    }

    for(auto c: token_separators) {
        json_response["token_separators"].push_back(std::string(1, c));
    }

    nlohmann::json fields_arr;
    const std::regex sequence_id_pattern(".*_sequence_id$");

    for(const field & coll_field: fields) {
        if (std::regex_match(coll_field.name, sequence_id_pattern)) {
            // Don't add foo_sequence_id field.
            continue;
        }

        nlohmann::json field_json;
        field_json[fields::name] = coll_field.name;
        field_json[fields::type] = coll_field.type;
        field_json[fields::facet] = coll_field.facet;
        field_json[fields::optional] = coll_field.optional;
        field_json[fields::index] = coll_field.index;
        field_json[fields::sort] = coll_field.sort;
        field_json[fields::infix] = coll_field.infix;
        field_json[fields::locale] = coll_field.locale;
        field_json[fields::stem] = coll_field.stem;
        field_json[fields::store] = coll_field.store;
        field_json[fields::stem_dictionary] = coll_field.stem_dictionary;

        if(coll_field.range_index) {
            field_json[fields::range_index] = coll_field.range_index;
        }

        // no need to sned hnsw_params for text fields
        if(coll_field.num_dim > 0) {
            field_json[fields::hnsw_params] = coll_field.hnsw_params;
        }
        if(coll_field.embed.count(fields::from) != 0) {
            field_json[fields::embed] = coll_field.embed;

            if(field_json[fields::embed].count(fields::model_config) != 0) {
                hide_credential(field_json[fields::embed][fields::model_config], "api_key");
                hide_credential(field_json[fields::embed][fields::model_config], "access_token");
                hide_credential(field_json[fields::embed][fields::model_config], "refresh_token");
                hide_credential(field_json[fields::embed][fields::model_config], "client_id");
                hide_credential(field_json[fields::embed][fields::model_config], "client_secret");
                hide_credential(field_json[fields::embed][fields::model_config], "project_id");
            }
        }

        if(coll_field.num_dim > 0) {
            field_json[fields::num_dim] = coll_field.num_dim;
            field_json[fields::vec_dist] = magic_enum::enum_name(coll_field.vec_dist);
        }

        if (!coll_field.reference.empty()) {
            field_json[fields::reference] = coll_field.reference;
            field_json[fields::async_reference] = coll_field.is_async_reference;
        }

        if(!coll_field.token_separators.empty()) {
            field_json[fields::token_separators] = nlohmann::json::array();

            for(const auto& c : coll_field.token_separators) {
                std::string token{c};
                field_json[fields::token_separators].push_back(token);
            }
        }

        if(!coll_field.symbols_to_index.empty()) {
            field_json[fields::symbols_to_index] = nlohmann::json::array();

            for(const auto& c : coll_field.symbols_to_index) {
                std::string symbol{c};
                field_json[fields::symbols_to_index].push_back(symbol);
            }
        }

        fields_arr.push_back(field_json);
    }

    json_response["fields"] = fields_arr;
    json_response["default_sorting_field"] = default_sorting_field;
    if(!metadata.empty()) {
        json_response["metadata"] = metadata;
    }

    if(vq_model) {
        json_response["voice_query_model"] = nlohmann::json::object();
        json_response["voice_query_model"]["model_name"] = vq_model->get_model_name();
    }

    return json_response;
}

Option<nlohmann::json> Collection::add(const std::string & json_str,
                                       const index_operation_t& operation, const std::string& id,
                                       const DIRTY_VALUES& dirty_values) {
    nlohmann::json document;
    std::vector<std::string> json_lines = {json_str};
    const nlohmann::json& res = add_many(json_lines, document, operation, id, dirty_values, false, false);

    if(!res["success"].get<bool>()) {
        nlohmann::json res_doc;

        try {
            res_doc = nlohmann::json::parse(json_lines[0]);
        } catch(const std::exception& e) {
            LOG(ERROR) << "JSON error: " << e.what();
            return Option<nlohmann::json>(400, std::string("Bad JSON: ") + e.what());
        }

        return Option<nlohmann::json>(res_doc["code"].get<size_t>(), res_doc["error"].get<std::string>());
    }

    return Option<nlohmann::json>(document);
}

bool Collection::check_and_add_nested_field(tsl::htrie_map<char, field>& nested_fields, const field& nested_field) {
    // if field is an object or object_array field, we have to remove matching children
    if(nested_field.is_object()) {
        auto it = nested_fields.equal_prefix_range(nested_field.name + ".");
        if(it.first != it.second) {
            // children exist, and they should be removed
            std::vector<std::string> child_fields;
            for(auto child_field = it.first; child_field != it.second; child_field++) {
                child_fields.push_back(child_field.key());
            }

            for(const auto& child_field: child_fields) {
                nested_fields.erase(child_field);
            }
        }
    }

    // we will only add a child if none of the parent already exists
    std::vector<std::string> name_parts;
    StringUtils::split(nested_field.name, name_parts, ".");

    if(name_parts.size() == 1) {
        // dot not found
        if(nested_fields.find(nested_field.name) == nested_fields.end()) {
            nested_fields[nested_field.name] = nested_field;
            return true;
        }

        return false;
    }

    std::string parent_path;

    for(size_t i = 0; i < name_parts.size(); i++) {
        if (!parent_path.empty()) {
            parent_path += ".";
        }

        parent_path += name_parts[i];

        if (nested_fields.find(parent_path) != nested_fields.end()) {
            // parent found, so we will not add this field
            return false;
        }
    }

    // emplace only if no parent path is found
    nested_fields[nested_field.name] = nested_field;
    return true;
}

nlohmann::json Collection::add_many(std::vector<std::string>& json_lines, nlohmann::json& document,
                                    const index_operation_t& operation, const std::string& id,
                                    const DIRTY_VALUES& dirty_values, const bool& return_doc, const bool& return_id,
                                    const size_t remote_embedding_batch_size,
                                    const size_t remote_embedding_timeout_ms,
                                    const size_t remote_embedding_num_tries) {
    std::vector<index_record> index_records;

    const size_t index_batch_size = 1000;
    size_t num_indexed = 0;
    //bool exceeds_memory_limit = false;

    // ensures that document IDs are not repeated within the same batch
    std::set<std::string> batch_doc_ids;
    bool found_batch_new_field = false;

    for(size_t i=0; i < json_lines.size(); i++) {
        const std::string & json_line = json_lines[i];
        Option<doc_seq_id_t> doc_seq_id_op = to_doc(json_line, document, operation, dirty_values, id);

        const uint32_t seq_id = doc_seq_id_op.ok() ? doc_seq_id_op.get().seq_id : 0;
        index_record record(i, seq_id, document, operation, dirty_values);

        // NOTE: we overwrite the input json_lines with result to avoid memory pressure

        record.is_update = false;
        bool repeated_doc = false;

        std::vector<field> new_fields;
        if(!doc_seq_id_op.ok()) {
            record.index_failure(doc_seq_id_op.code(), doc_seq_id_op.error());
        } else {
            const std::string& doc_id = record.doc["id"].get<std::string>();
            repeated_doc = (batch_doc_ids.find(doc_id) != batch_doc_ids.end());

            if(repeated_doc) {
                // when a document repeats, we send the batch until this document so that we can deal with conflicts
                i--;
                goto do_batched_index;
            }

            record.is_update = !doc_seq_id_op.get().is_new;

            if(record.is_update) {
                get_document_from_store(get_seq_id_key(seq_id), record.old_doc);
            }

            batch_doc_ids.insert(doc_id);

            std::shared_lock lock(mutex);

            // if `fallback_field_type` or `dynamic_fields` is enabled, update schema first before indexing
            if(!fallback_field_type.empty() || !dynamic_fields.empty() || !nested_fields.empty() ||
                !reference_fields.empty() || !async_referenced_ins.empty()) {

                Option<bool> new_fields_op = detect_new_fields(record.doc, dirty_values,
                                                               search_schema, dynamic_fields,
                                                               nested_fields,
                                                               fallback_field_type,
                                                               record.is_update,
                                                               new_fields,
                                                               enable_nested_fields,
                                                               reference_fields, object_reference_helper_fields);
                if(!new_fields_op.ok()) {
                    record.index_failure(new_fields_op.code(), new_fields_op.error());
                }
            }
        }

        if(!new_fields.empty()) {
            std::unique_lock lock(mutex);

            bool found_new_field = false;
            for(auto& new_field: new_fields) {
                if(search_schema.find(new_field.name) == search_schema.end()) {
                    found_new_field = true;
                    found_batch_new_field = true;
                    search_schema.emplace(new_field.name, new_field);
                    fields.emplace_back(new_field);
                    if(new_field.nested) {
                        check_and_add_nested_field(nested_fields, new_field);
                    }
                }
            }

            if(found_new_field) {
                index->refresh_schemas(new_fields, {});
            }
        }

        index_records.emplace_back(std::move(record));

        do_batched_index:

        if((i+1) % index_batch_size == 0 || i == json_lines.size()-1 || repeated_doc) {
            batch_index(index_records, json_lines, num_indexed, return_doc, return_id, remote_embedding_batch_size, remote_embedding_timeout_ms, remote_embedding_num_tries);

            if(found_batch_new_field) {
                persist_collection_meta();
            }

            // to return the document for the single doc add cases
            if(index_records.size() == 1) {
                const auto& rec = index_records[0];
                document = rec.is_update ? rec.new_doc : rec.doc;
                remove_flat_fields(document);
                remove_reference_helper_fields(document);
            }

            index_records.clear();
            batch_doc_ids.clear();
        }
    }

    nlohmann::json resp_summary;
    resp_summary["num_imported"] = num_indexed;
    resp_summary["success"] = (num_indexed == json_lines.size());

    return resp_summary;
}

Option<nlohmann::json> Collection::update_matching_filter(const std::string& filter_query,
                                                          const std::string & json_str,
                                                          std::string& req_dirty_values,
                                                          const bool& validate_field_names,
                                                          const int batch_size) {
    auto _filter_query = filter_query;
    StringUtils::trim(_filter_query);

    if (_filter_query.empty()) {
        nlohmann::json resp_summary;
        resp_summary["num_updated"] = 0;
        return Option(resp_summary);
    }

    const auto& dirty_values = parse_dirty_values_option(req_dirty_values);
    size_t docs_updated_count = 0;
    nlohmann::json update_document, dummy;

    try {
        update_document = nlohmann::json::parse(json_str);
    } catch(const std::exception& e) {
        LOG(ERROR) << "JSON error: " << e.what();
        return Option<nlohmann::json>(400, std::string("Bad JSON: ") + e.what());
    }

    std::vector<std::string> buffer;
    buffer.reserve(batch_size);

    if (_filter_query == "*") {
        // Get an iterator from rocksdb and iterate over all the documents present in the collection.
        std::string iter_upper_bound_key = get_seq_id_collection_prefix() + "`";
        auto iter_upper_bound = new rocksdb::Slice(iter_upper_bound_key);
        CollectionManager & collectionManager = CollectionManager::get_instance();
        const std::string seq_id_prefix = get_seq_id_collection_prefix();
        rocksdb::Iterator* it = collectionManager.get_store()->scan(seq_id_prefix, iter_upper_bound);

        while(it->Valid()) {
            // Generate a batch of documents to be ingested by add_many.
            for (int buffer_counter = 0; buffer_counter < batch_size && it->Valid();) {
                auto json_doc_str = it->value().ToString();
                it->Next();
                nlohmann::json existing_document;
                try {
                    existing_document = nlohmann::json::parse(json_doc_str);
                } catch(...) {
                    continue; // Don't add into buffer.
                }

                update_document["id"] = existing_document["id"].get<std::string>();
                buffer.push_back(update_document.dump());
                buffer_counter++;
            }

            auto res = add_many(buffer, dummy, index_operation_t::UPDATE, "", dirty_values);
            docs_updated_count += res["num_imported"].get<size_t>();
            buffer.clear();
        }

        delete iter_upper_bound;
        delete it;
    } else {
        filter_result_t filter_result;
        auto filter_ids_op = get_filter_ids(_filter_query, filter_result, false, validate_field_names);
        if(!filter_ids_op.ok()) {
            return Option<nlohmann::json>(filter_ids_op.code(), filter_ids_op.error());
        }

        for (size_t i = 0; i < filter_result.count;) {
            for (int buffer_counter = 0; buffer_counter < batch_size && i < filter_result.count;) {
                uint32_t seq_id = filter_result.docs[i++];
                nlohmann::json existing_document;

                auto get_doc_op = get_document_from_store(get_seq_id_key(seq_id), existing_document);
                if (!get_doc_op.ok()) {
                    continue;
                }

                update_document["id"] = existing_document["id"].get<std::string>();
                buffer.push_back(update_document.dump());
                buffer_counter++;
            }

            auto res = add_many(buffer, dummy, index_operation_t::UPDATE, "", dirty_values);
            docs_updated_count += res["num_imported"].get<size_t>();
            buffer.clear();
        }
    }

    nlohmann::json resp_summary;
    resp_summary["num_updated"] = docs_updated_count;
    return Option(resp_summary);
}

void Collection::batch_index(std::vector<index_record>& index_records, std::vector<std::string>& json_out,
                             size_t &num_indexed, const bool& return_doc, const bool& return_id, const size_t remote_embedding_batch_size,
                             const size_t remote_embedding_timeout_ms, const size_t remote_embedding_num_tries) {

    batch_index_in_memory(index_records, remote_embedding_batch_size, remote_embedding_timeout_ms, remote_embedding_num_tries, true);

    // store only documents that were indexed in-memory successfully
    for(auto& index_record: index_records) {
        nlohmann::json res;

        if(index_record.indexed.ok()) {
            if(index_record.is_update) {
                remove_flat_fields(index_record.new_doc);
                for(auto& field: fields) {
                    if(!field.store) {
                        index_record.new_doc.erase(field.name);
                    }
                }
                const std::string& serialized_json = index_record.new_doc.dump(-1, ' ', false, nlohmann::detail::error_handler_t::ignore);

                bool write_ok = store->insert(get_seq_id_key(index_record.seq_id), serialized_json);

                if(!write_ok) {
                    // we will attempt to reindex the old doc on a best-effort basis
                    LOG(ERROR) << "Update to disk failed. Will restore old document";
                    remove_document(index_record.new_doc, index_record.seq_id, false);
                    index_in_memory(index_record.old_doc, index_record.seq_id, index_record.operation, index_record.dirty_values);
                    index_record.index_failure(500, "Could not write to on-disk storage.");
                } else {
                    num_indexed++;
                    index_record.index_success();
                }

            } else {
                // remove flattened field values before storing on disk
                remove_flat_fields(index_record.doc);
                for(auto& field: fields) {
                    if(!field.store) {
                        index_record.doc.erase(field.name);
                    }
                }
                const std::string& seq_id_str = std::to_string(index_record.seq_id);
                const std::string& serialized_json = index_record.doc.dump(-1, ' ', false,
                                                                           nlohmann::detail::error_handler_t::ignore);

                rocksdb::WriteBatch batch;
                batch.Put(get_doc_id_key(index_record.doc["id"]), seq_id_str);
                batch.Put(get_seq_id_key(index_record.seq_id), serialized_json);
                bool write_ok = store->batch_write(batch);

                if(!write_ok) {
                    // remove from in-memory store to keep the state synced
                    LOG(ERROR) << "Write to disk failed. Will restore old document";
                    remove_document(index_record.doc, index_record.seq_id, false);
                    index_record.index_failure(500, "Could not write to on-disk storage.");
                } else {
                    num_indexed++;
                    index_record.index_success();
                }
            }

            res["success"] = index_record.indexed.ok();

            if (return_doc & index_record.indexed.ok()) {
                res["document"] = index_record.is_update ? index_record.new_doc : index_record.doc;
            }

            if (return_id & index_record.indexed.ok()) {
                res["id"] = index_record.is_update ? index_record.new_doc["id"] : index_record.doc["id"];
            }

            if(!index_record.indexed.ok()) {
                if(return_doc) {
                    res["document"] = json_out[index_record.position];
                }
                res["error"] = index_record.indexed.error();
                if (!index_record.embedding_res.empty()) {
                    res["embedding_error"] = nlohmann::json::object();
                    res["embedding_error"] = index_record.embedding_res;
                    res["error"] = index_record.embedding_res["error"];
                }
                res["code"] = index_record.indexed.code();
            }
        } else {
            res["success"] = false;
            res["error"] = index_record.indexed.error();
            res["code"] = index_record.indexed.code();

            if(return_doc) {
                res["document"] = json_out[index_record.position];
            }

            if (return_id && index_record.doc.contains("id")) {
                res["id"] = index_record.doc["id"];
            }

            if (!index_record.embedding_res.empty()) {
                res["embedding_error"] = nlohmann::json::object();
                res["error"] = index_record.embedding_res["error"];
                res["embedding_error"] = index_record.embedding_res;
            }
        }

        json_out[index_record.position] = res.dump(-1, ' ', false,
                                                   nlohmann::detail::error_handler_t::ignore);
    }
}

Option<uint32_t> Collection::index_in_memory(nlohmann::json &document, uint32_t seq_id,
                                             const index_operation_t op, const DIRTY_VALUES& dirty_values) {
    std::unique_lock lock(mutex);

    Option<uint32_t> validation_op = validator_t::validate_index_in_memory(document, seq_id, default_sorting_field,
                                                                     search_schema, embedding_fields, op, false,
                                                                     fallback_field_type, dirty_values);

    if(!validation_op.ok()) {
        return validation_op;
    }

    index_record rec(0, seq_id, document, op, dirty_values);

    std::vector<index_record> index_batch;
    index_batch.emplace_back(std::move(rec));
    Index::batch_memory_index(index, index_batch, default_sorting_field, search_schema, embedding_fields,
                              fallback_field_type, token_separators, symbols_to_index, true);

    num_documents += 1;
    return Option<>(200);
}

size_t Collection::batch_index_in_memory(std::vector<index_record>& index_records, const size_t remote_embedding_batch_size,
                                         const size_t remote_embedding_timeout_ms, const size_t remote_embedding_num_tries, const bool generate_embeddings) {
    std::unique_lock lock(mutex);
    size_t num_indexed = Index::batch_memory_index(index, index_records, default_sorting_field,
                                                   search_schema, embedding_fields, fallback_field_type,
                                                   token_separators, symbols_to_index, true, remote_embedding_batch_size,
                                                   remote_embedding_timeout_ms, remote_embedding_num_tries,generate_embeddings,
                                                   false, tsl::htrie_map<char, field>(), name, async_referenced_ins);
    num_documents += num_indexed;
    return num_indexed;
}

bool Collection::does_override_match(const override_t& override, std::string& query,
                                     std::set<uint32_t>& excluded_set,
                                     string& actual_query, const string& filter_query,
                                     bool already_segmented,
                                     const bool tags_matched,
                                     const bool wildcard_tag_matched,
                                     const std::map<size_t, std::vector<std::string>>& pinned_hits,
                                     const std::vector<std::string>& hidden_hits,
                                     std::vector<std::pair<uint32_t, uint32_t>>& included_ids,
                                     std::vector<uint32_t>& excluded_ids,
                                     std::vector<const override_t*>& filter_overrides,
                                     bool& filter_curated_hits,
                                     std::string& curated_sort_by,
                                     nlohmann::json& override_metadata) const {

    if(!wildcard_tag_matched && !tags_matched && !override.rule.tags.empty()) {
        // only untagged overrides must be considered when no tags are given in the query
        return false;
    }

    auto now_epoch = int64_t(std::time(0));
    if(override.effective_from_ts != -1 && now_epoch < override.effective_from_ts) {
        return false;
    }

    if(override.effective_to_ts != -1 && now_epoch > override.effective_to_ts) {
        return false;
    }

    // ID-based overrides are applied first as they take precedence over filter-based overrides
    if(!override.filter_by.empty()) {
        filter_overrides.push_back(&override);
    }

    if((wildcard_tag_matched || tags_matched) && override.rule.query.empty() && override.rule.filter_by.empty()) {
        // allowed
    } else {
        bool filter_by_match = (override.rule.query.empty() && override.rule.match.empty() &&
                                !override.rule.filter_by.empty() && override.rule.filter_by == filter_query);

        bool query_match = (override.rule.match == override_t::MATCH_EXACT && override.rule.normalized_query == query) ||
                           (override.rule.match == override_t::MATCH_CONTAINS &&
                            StringUtils::contains_word(query, override.rule.normalized_query));

        if(!filter_by_match && !query_match) {
            return false;
        }

        if(!override.rule.filter_by.empty() && override.rule.filter_by != filter_query) {
            return false;
        }
    }

    // have to ensure that dropped hits take precedence over added hits
    for(const auto & hit: override.drop_hits) {
        Option<uint32_t> seq_id_op = doc_id_to_seq_id(hit.doc_id);
        if(seq_id_op.ok()) {
            excluded_ids.push_back(seq_id_op.get());
            excluded_set.insert(seq_id_op.get());
        }
    }

    for(const auto & hit: override.add_hits) {
        Option<uint32_t> seq_id_op = doc_id_to_seq_id(hit.doc_id);
        if(!seq_id_op.ok()) {
            continue;
        }
        uint32_t seq_id = seq_id_op.get();
        bool excluded = (excluded_set.count(seq_id) != 0);
        if(!excluded) {
            included_ids.emplace_back(seq_id, hit.position);
        }
    }

    if(!override.replace_query.empty()) {
        actual_query = override.replace_query;
    } else if(override.remove_matched_tokens && override.filter_by.empty()) {
        // don't prematurely remove tokens from query because dynamic filtering will require them
        StringUtils::replace_all(query, override.rule.normalized_query, "");
        StringUtils::trim(query);
        if(query.empty()) {
            query = "*";
        }

        actual_query = query;
    }

    filter_curated_hits = override.filter_curated_hits;
    curated_sort_by = override.sort_by;
    if(override_metadata.empty()) {
        override_metadata = override.metadata;
    }
    return true;
}

void Collection::curate_results(string& actual_query, const string& filter_query,
                                bool enable_overrides, bool already_segmented,
                                const std::set<std::string>& tags,
                                const std::map<size_t, std::vector<std::string>>& pinned_hits,
                                const std::vector<std::string>& hidden_hits,
                                std::vector<std::pair<uint32_t, uint32_t>>& included_ids,
                                std::vector<uint32_t>& excluded_ids,
                                std::vector<const override_t*>& filter_overrides,
                                bool& filter_curated_hits,
                                std::string& curated_sort_by,
                                nlohmann::json& override_metadata) const {

    std::set<uint32_t> excluded_set;

    // If pinned or hidden hits are provided, they take precedence over overrides

    // have to ensure that hidden hits take precedence over included hits
    if(!hidden_hits.empty()) {
        for(const auto & hit: hidden_hits) {
            Option<uint32_t> seq_id_op = doc_id_to_seq_id(hit);
            if(seq_id_op.ok()) {
                excluded_ids.push_back(seq_id_op.get());
                excluded_set.insert(seq_id_op.get());
            }
        }
    }

    if(enable_overrides && !overrides.empty()) {
        std::string query;

        if(actual_query == "*") {
            query = "*";
        } else {
            std::vector<std::string> tokens;
            Tokenizer tokenizer(actual_query, true, false, "", symbols_to_index, token_separators);
            tokenizer.tokenize(tokens);
            query = StringUtils::join(tokens, " ");
        }

        if(!tags.empty()) {
            bool all_tags_found = false;
            std::set<std::string> found_overrides;
            if(tags.size() > 1) {
                // check for AND match only when multiple tags are sent
                const auto& tag = *tags.begin();
                auto override_ids_it = override_tags.find(tag);
                if (override_ids_it != override_tags.end()) {
                    const auto &override_ids = override_ids_it->second;
                    for(const auto& id: override_ids) {
                        auto override_it = overrides.find(id);
                        if(override_it == overrides.end()) {
                            continue;
                        }

                        const auto& override = override_it->second;

                        if(override.rule.tags == tags) {
                            bool match_found = does_override_match(override, query, excluded_set, actual_query,
                                                                   filter_query, already_segmented, true, false,
                                                                   pinned_hits, hidden_hits, included_ids,
                                                                   excluded_ids, filter_overrides, filter_curated_hits,
                                                                   curated_sort_by, override_metadata);

                            if(match_found) {
                                all_tags_found = true;
                                found_overrides.insert(id);
                                if(override.stop_processing) {
                                    break;
                                }
                            }
                        }
                    }
                }
            }

            if(!all_tags_found) {
                // check for partial tag matches
                for(const auto& tag: tags) {
                    auto override_ids_it = override_tags.find(tag);
                    if (override_ids_it == override_tags.end()) {
                        continue;
                    }

                    const auto &override_ids = override_ids_it->second;

                    for(const auto& id: override_ids) {
                        if(found_overrides.count(id) != 0) {
                            continue;
                        }
                        auto override_it = overrides.find(id);
                        if (override_it == overrides.end()) {
                            continue;
                        }

                        const auto& override = override_it->second;
                        std::set<std::string> matching_tags;
                        std::set_intersection(override.rule.tags.begin(), override.rule.tags.end(),
                                              tags.begin(), tags.end(),
                                              std::inserter(matching_tags, matching_tags.begin()));

                        if(matching_tags.empty()) {
                            continue;
                        }

                        bool match_found = does_override_match(override, query, excluded_set, actual_query,
                                                               filter_query, already_segmented, true, false,
                                                               pinned_hits, hidden_hits, included_ids,
                                                               excluded_ids, filter_overrides, filter_curated_hits,
                                                               curated_sort_by, override_metadata);

                        if(match_found) {
                            found_overrides.insert(id);
                            if(override.stop_processing) {
                                break;
                            }
                        }
                    }
                }
            }
        } else {
            // no override tags given
            for(const auto& override_kv: overrides) {
                const auto& override = override_kv.second;
                bool wildcard_tag = override.rule.tags.size() == 1 && *override.rule.tags.begin() == "*";
                bool match_found = does_override_match(override, query, excluded_set, actual_query, filter_query,
                                                       already_segmented, false, wildcard_tag,
                                                       pinned_hits, hidden_hits, included_ids,
                                                       excluded_ids, filter_overrides, filter_curated_hits,
                                                       curated_sort_by, override_metadata);
                if(match_found && override.stop_processing) {
                    break;
                }
            }
        }
    }

    if(!pinned_hits.empty()) {
        for(const auto& pos_ids: pinned_hits) {
            size_t pos = pos_ids.first;
            for(const std::string& id: pos_ids.second) {
                Option<uint32_t> seq_id_op = doc_id_to_seq_id(id);
                if(!seq_id_op.ok()) {
                    continue;
                }
                uint32_t seq_id = seq_id_op.get();
                bool excluded = (excluded_set.count(seq_id) != 0);
                if(!excluded) {
                    included_ids.emplace_back(seq_id, pos);
                }
            }
        }
    }
}

Option<bool> Collection::validate_and_standardize_sort_fields_with_lock(const std::vector<sort_by> & sort_fields,
                                                                        std::vector<sort_by>& sort_fields_std,
                                                                        bool is_wildcard_query,const bool is_vector_query,
                                                                        const std::string& query, const bool& is_group_by_query,
                                                                        const size_t& remote_embedding_timeout_ms,
                                                                        const size_t& remote_embedding_num_tries,
                                                                        const bool& validate_field_names,
                                                                        const bool& is_reference_sort,
                                                                        const bool& is_union_search,
                                                                        const uint32_t& union_search_index) const {
    std::shared_lock lock(mutex);
    return validate_and_standardize_sort_fields(sort_fields, sort_fields_std, is_wildcard_query, is_vector_query,
                                                query, is_group_by_query, remote_embedding_timeout_ms, remote_embedding_num_tries,
                                                validate_field_names, is_reference_sort, is_union_search, union_search_index);
}

Option<bool> Collection::validate_and_standardize_sort_fields(const std::vector<sort_by> & sort_fields,
                                                              std::vector<sort_by>& sort_fields_std,
                                                              bool is_wildcard_query,const bool is_vector_query,
                                                              const std::string& query, const bool& is_group_by_query,
                                                              const size_t& remote_embedding_timeout_ms,
                                                              const size_t& remote_embedding_num_tries,
                                                              const bool& validate_field_names,
                                                              const bool& is_reference_sort,
                                                              const bool& is_union_search,
                                                              const uint32_t& union_search_index) const {

    uint32_t eval_sort_count = 0;
    size_t num_sort_expressions = 0;

    for(size_t i = 0; i < sort_fields.size(); i++) {
        const sort_by& _sort_field = sort_fields[i];

        if (_sort_field.name[0] == '$') {
            // Reference sort_by
            auto parenthesis_index = _sort_field.name.find('(');
            std::string ref_collection_name = _sort_field.name.substr(1, parenthesis_index - 1);
            auto& cm = CollectionManager::get_instance();
            auto ref_collection = cm.get_collection(ref_collection_name);
            if (ref_collection == nullptr) {
                return Option<bool>(400, "Referenced collection `" + ref_collection_name + "` in `sort_by` not found.");
            }
            // `CollectionManager::get_collection` accounts for collection alias being used and provides pointer to the
            // original collection.
            ref_collection_name = ref_collection->name;

            auto sort_by_str = _sort_field.name.substr(parenthesis_index + 1,
                                                       _sort_field.name.size() - parenthesis_index - 2);
            std::vector<sort_by> ref_sort_fields;
            bool parsed_sort_by = CollectionManager::parse_sort_by_str(sort_by_str, ref_sort_fields);
            if (!parsed_sort_by) {
                return Option<bool>(400, "Reference `sort_by` is malformed.");
            }

            std::vector<sort_by> ref_sort_fields_std;
            auto sort_validation_op = ref_collection->validate_and_standardize_sort_fields_with_lock(ref_sort_fields,
                                                                                                     ref_sort_fields_std,
                                                                                                     is_wildcard_query,
                                                                                                     is_vector_query,
                                                                                                     query,
                                                                                                     is_group_by_query,
                                                                                                     remote_embedding_timeout_ms,
                                                                                                     remote_embedding_num_tries,
                                                                                                     validate_field_names,
                                                                                                     true,
                                                                                                     is_union_search,
                                                                                                     union_search_index);

            std::vector<std::string> nested_join_coll_names;
            for (auto const& coll_name: _sort_field.nested_join_collection_names) {
                auto coll = cm.get_collection(coll_name);
                if (coll == nullptr) {
                    return Option<bool>(400, "Referenced collection `" + coll_name + "` in `sort_by` not found.");
                }
                // `CollectionManager::get_collection` accounts for collection alias being used and provides pointer to the
                // original collection.
                nested_join_coll_names.emplace_back(coll->name);
            }

            for (auto& ref_sort_field_std: ref_sort_fields_std) {
                ref_sort_field_std.reference_collection_name = ref_collection_name;
                ref_sort_field_std.nested_join_collection_names.insert(ref_sort_field_std.nested_join_collection_names.begin(),
                                                                       nested_join_coll_names.begin(),
                                                                       nested_join_coll_names.end());

                sort_fields_std.emplace_back(ref_sort_field_std);
            }

            if (!sort_validation_op.ok()) {
                return Option<bool>(sort_validation_op.code(), "Referenced collection `" + ref_collection_name + "`: " +
                                                                sort_validation_op.error());
            }

            continue;
        } else if (_sort_field.name == sort_field_const::eval) {
            sort_fields_std.emplace_back(sort_field_const::eval, _sort_field.order);
            auto& sort_field_std = sort_fields_std.back();

            auto const& count = _sort_field.eval_expressions.size();
            sort_field_std.eval.filter_trees = new filter_node_t*[count]{nullptr};
            sort_field_std.eval_expressions = _sort_field.eval_expressions;
            sort_field_std.eval.scores = _sort_field.eval.scores;
            sort_field_std.type = sort_by::eval_expression;

            for (uint32_t j = 0; j < count; j++) {
                auto const& filter_exp = _sort_field.eval_expressions[j];
                if (filter_exp.empty()) {
                    return Option<bool>(400, "The eval expression in sort_by is empty.");
                }

                Option<bool> parse_filter_op = filter::parse_filter_query(filter_exp, search_schema,
                                                                          store, "", sort_field_std.eval.filter_trees[j],
                                                                          validate_field_names);
                if (!parse_filter_op.ok()) {
                    return Option<bool>(parse_filter_op.code(), "Error parsing eval expression in sort_by clause.");
                }
            }

            eval_sort_count++;
            continue;
        } else if(_sort_field.name == sort_field_const::random_order) {
            sort_fields_std.emplace_back(_sort_field.name, _sort_field.order);
            auto& sort_field_std = sort_fields_std.back();

            uint32_t seed = time(nullptr);
            sort_field_std.random_sort.initialize(seed);
            sort_field_std.type = sort_by::random_order;
            continue;
        } else if (_sort_field.name == sort_field_const::union_search_index) {
            sort_fields_std.emplace_back(_sort_field.name, _sort_field.order);
            continue;
        }

        sort_by sort_field_std(_sort_field.name, _sort_field.order);

        if(sort_field_std.name.back() == ')') {
            // check if this is a geo field or text match field
            size_t paran_start = 0;
            while(paran_start < sort_field_std.name.size() && sort_field_std.name[paran_start] != '(') {
                paran_start++;
            }

            const std::string& actual_field_name = sort_field_std.name.substr(0, paran_start);
            const auto field_it = search_schema.find(actual_field_name);

            if(actual_field_name == sort_field_const::text_match) {
                std::vector<std::string> match_parts;
                const std::string& match_config = sort_field_std.name.substr(paran_start+1, sort_field_std.name.size() - paran_start - 2);
                StringUtils::split(match_config, match_parts, ":");
                if(match_parts.size() != 2 || (match_parts[0] != "buckets" && match_parts[0] != "bucket_size")) {
                    return Option<bool>(400, "Invalid sorting parameter passed for _text_match.");
                }

                if(!StringUtils::is_uint32_t(match_parts[1])) {
                    return Option<bool>(400, "Invalid value passed for _text_match `buckets` or `bucket_size` configuration.");
                }

                sort_field_std.name = actual_field_name;
                sort_field_std.type = sort_by::text_match;

                if(match_parts[0] == "buckets") {
                    sort_field_std.text_match_buckets = std::stoll(match_parts[1]);
                } else if(match_parts[0] == "bucket_size") {
                    sort_field_std.text_match_bucket_size = std::stoll(match_parts[1]);
                }
            } else if(actual_field_name == sort_field_const::vector_query) {
                const std::string& vector_query_str = sort_field_std.name.substr(paran_start + 1,
                                                                              sort_field_std.name.size() - paran_start -
                                                                              2);
                if(vector_query_str.empty()) {
                    return Option<bool>(400, "The vector query in sort_by is empty.");
                }


                auto parse_vector_op = VectorQueryOps::parse_vector_query_str(vector_query_str, sort_field_std.vector_query.query,
                                                                            is_wildcard_query, this, true);
                if(!parse_vector_op.ok()) {
                    return Option<bool>(400, parse_vector_op.error());
                }

                auto vector_field_it = search_schema.find(sort_field_std.vector_query.query.field_name);
                if(vector_field_it == search_schema.end() || vector_field_it.value().num_dim == 0) {
                    return Option<bool>(400, "Could not find a field named `" + sort_field_std.vector_query.query.field_name + "` in vector index.");
                }

                if(!sort_field_std.vector_query.query.queries.empty()) {
                    if(embedding_fields.find(sort_field_std.vector_query.query.field_name) == embedding_fields.end()) {
                        return Option<bool>(400, "`queries` parameter is only supported for auto-embedding fields.");
                    }

                    std::vector<std::vector<float>> embeddings;
                    for(const auto& q: sort_field_std.vector_query.query.queries) {
                        EmbedderManager& embedder_manager = EmbedderManager::get_instance();
                        auto embedder_op = embedder_manager.get_text_embedder(vector_field_it.value().embed[fields::model_config]);
                        if(!embedder_op.ok()) {
                            return Option<bool>(400, embedder_op.error());
                        }

                        auto remote_embedding_timeout_us = remote_embedding_timeout_ms * 1000;
                        if((std::chrono::duration_cast<std::chrono::microseconds>(
                            std::chrono::system_clock::now().time_since_epoch()).count() - search_begin_us) > remote_embedding_timeout_us) {
                            std::string error = "Request timed out.";
                            return Option<bool>(500, error);
                        }

                        auto embedder = embedder_op.get();

                        if(embedder->is_remote()) {
                            if(remote_embedding_num_tries == 0) {
                                std::string error = "`remote_embedding_num_tries` must be greater than 0.";
                                return Option<bool>(400, error);
                            }
                        }

                        std::string embed_query = embedder_manager.get_query_prefix(vector_field_it.value().embed[fields::model_config]) + q;
                        auto embedding_op = embedder->Embed(embed_query, remote_embedding_timeout_ms, remote_embedding_num_tries);

                        if(!embedding_op.success) {
                            if(embedding_op.error.contains("error")) {
                                return Option<bool>(400, embedding_op.error["error"].get<std::string>());
                            } else {
                                return Option<bool>(400, embedding_op.error.dump());
                            }
                        }

                        embeddings.emplace_back(embedding_op.embedding);
                    }

                    if(sort_field_std.vector_query.query.query_weights.empty()) {
                        // get average of all embeddings
                        std::vector<float> avg_embedding(vector_field_it.value().num_dim, 0);
                        for(const auto& embedding: embeddings) {
                            for(size_t i = 0; i < embedding.size(); i++) {
                                avg_embedding[i] += embedding[i];
                            }
                        }
                        for(size_t i = 0; i < avg_embedding.size(); i++) {
                            avg_embedding[i] /= embeddings.size();
                        }

                        sort_field_std.vector_query.query.values = avg_embedding;
                    } else {
                        std::vector<float> weighted_embeddings(vector_field_it.value().num_dim, 0);
                        for(size_t i = 0; i < embeddings.size(); i++) {
                            for(size_t j = 0; j < embeddings[i].size(); j++) {
                                weighted_embeddings[j] += embeddings[i][j] * sort_field_std.vector_query.query.query_weights[i];
                            }
                        }

                        sort_field_std.vector_query.query.values = weighted_embeddings;
                    }
                }
                
                if(sort_field_std.vector_query.query.values.empty() && embedding_fields.find(sort_field_std.vector_query.query.field_name) != embedding_fields.end()) {
                    // generate embeddings for the query

                    EmbedderManager& embedder_manager = EmbedderManager::get_instance();
                    auto embedder_op = embedder_manager.get_text_embedder(vector_field_it.value().embed[fields::model_config]);
                    if(!embedder_op.ok()) {
                        return Option<bool>(embedder_op.code(), embedder_op.error());
                    }

                    auto embedder = embedder_op.get();

                    if(embedder->is_remote() && remote_embedding_num_tries == 0) {
                        std::string error = "`remote_embedding_num_tries` must be greater than 0.";
                        return Option<bool>(400, error);
                    }

                    std::string embed_query = embedder_manager.get_query_prefix(vector_field_it.value().embed[fields::model_config]) + query;
                    auto embedding_op = embedder->Embed(embed_query, remote_embedding_timeout_ms, remote_embedding_num_tries);

                    if(!embedding_op.success) {
                        if(embedding_op.error.contains("error")) {
                            return Option<bool>(400, embedding_op.error["error"].get<std::string>());
                        } else {
                            return Option<bool>(400, embedding_op.error.dump());
                        }
                    }

                    sort_field_std.vector_query.query.values = embedding_op.embedding;
                }

                const auto& vector_index_map = index->_get_vector_index();
                if(vector_index_map.find(sort_field_std.vector_query.query.field_name) == vector_index_map.end()) {
                    return Option<bool>(400, "Field `" + sort_field_std.vector_query.query.field_name + "` does not have a vector index.");
                }


                if(vector_field_it.value().num_dim != sort_field_std.vector_query.query.values.size()) {
                    return Option<bool>(400, "Query field `" + sort_field_std.vector_query.query.field_name + "` must have " +
                                                    std::to_string(vector_field_it.value().num_dim) + " dimensions.");
                }

                sort_field_std.vector_query.vector_index = vector_index_map.at(sort_field_std.vector_query.query.field_name);

                if(sort_field_std.vector_query.vector_index->distance_type == cosine) {
                    std::vector<float> normalized_values(sort_field_std.vector_query.query.values.size());
                    hnsw_index_t::normalize_vector(sort_field_std.vector_query.query.values, normalized_values);
                    sort_field_std.vector_query.query.values = normalized_values;
                }

                sort_field_std.name = actual_field_name;
                sort_field_std.type = sort_by::vector_search;
            } else if(actual_field_name == sort_field_const::random_order) {
                const std::string &random_sort_str = sort_field_std.name.substr(paran_start + 1,
                                                                                sort_field_std.name.size() -
                                                                                 paran_start -2);

                uint32_t seed = time(nullptr);
                if (!random_sort_str.empty()) {
                    if(random_sort_str[0] == '-' || !StringUtils::is_uint32_t(random_sort_str)) {
                        return Option<bool>(400, "Only positive integer seed value is allowed.");
                    }

                    seed = static_cast<uint32_t>(std::stoul(random_sort_str));
                }
                sort_field_std.random_sort.initialize(seed);
                sort_field_std.name = actual_field_name;
                sort_field_std.type = sort_by::random_order;
            } else {
                if(field_it == search_schema.end()) {
                    std::string error = "Could not find a field named `" + actual_field_name + "` in the schema for sorting.";
                    return Option<bool>(404, error);
                }

                std::string error = "Bad syntax for sorting field `" + actual_field_name + "`";

                if(!field_it.value().is_geopoint()) {
                    // check for null value order
                    const std::string &sort_params_str = sort_field_std.name.substr(paran_start + 1,
                                                                                    sort_field_std.name.size() -
                                                                                    paran_start -
                                                                                    2);
                    std::vector<std::string> value_params, param_parts;
                    StringUtils::split(sort_params_str, value_params, ",");

                    for(const auto& value_param : value_params) {
                        param_parts.clear();
                        StringUtils::split(value_param, param_parts, ":");

                        if (param_parts.size() != 2) {
                            return Option<bool>(400, error);
                        }

                        if(param_parts[0] == sort_field_const::func) {
                            if(param_parts[1]!= sort_field_const::gauss && param_parts[1]!= sort_field_const::exp
                               && param_parts[1]!= sort_field_const::linear && param_parts[1]!= sort_field_const::diff) {
                                return Option<bool>(400, "Bad syntax. Not a valid decay function key `" + param_parts[1] + "`.");
                            }
                            auto action_op = magic_enum::enum_cast<sort_by::sort_by_params_t>(param_parts[1]);
                            if(action_op.has_value()) {
                                sort_field_std.sort_by_param = action_op.value();
                            }
                        } else if(param_parts[0] == sort_field_const::scale) {
                            if (!StringUtils::is_integer(param_parts[1]) || param_parts[1] == "0") {
                                return Option<bool>(400, "sort_by: scale param should be non-zero integer.");
                            }
                            sort_field_std.scale = std::stoll(param_parts[1]);
                        } else if(param_parts[0] == sort_field_const::origin) {
                            if (!StringUtils::is_integer(param_parts[1])) {
                                return Option<bool>(400, "sort_by: origin param should be integer.");
                            }
                            sort_field_std.origin_val = std::stoll(param_parts[1]);
                        } else if(param_parts[0] == sort_field_const::offset) {
                            if (!StringUtils::is_integer(param_parts[1])) {
                                return Option<bool>(400, "sort_by: offset param should be integer.");
                            }
                            sort_field_std.offset = std::stoll(param_parts[1]);
                        } else if(param_parts[0] == sort_field_const::decay) {
                            if (!StringUtils::is_float(param_parts[1])) {
                                return Option<bool>(400, "sort_by: decay param should be float.");
                            }
                            auto val = std::stof(param_parts[1]);
                            if(val < 0.0f || val > 1.0f) {
                                return Option<bool>(400, "sort_by: decay param should be float in range [0.0, 1.0].");
                            }
                            sort_field_std.decay_val = val;
                        } else {
                            if (param_parts[0] != sort_field_const::missing_values) {
                                return Option<bool>(400, error);
                            }

                            auto missing_values_op = magic_enum::enum_cast<sort_by::missing_values_t>(
                                    param_parts[1]);
                            if (missing_values_op.has_value()) {
                                sort_field_std.missing_values = missing_values_op.value();
                            } else {
                                return Option<bool>(400, error);
                            }
                        }
                    }

                    if((sort_field_std.sort_by_param == sort_by::linear || sort_field_std.sort_by_param == sort_by::exp ||
                        sort_field_std.sort_by_param == sort_by::gauss) && (sort_field_std.origin_val == INT64_MAX ||
                        sort_field_std.scale == INT64_MAX)) {
                            return Option<bool>(400, "Bad syntax. origin and scale are mandatory params for decay function "
                                + std::string(magic_enum::enum_name(sort_field_std.sort_by_param)));

                    } else if(sort_field_std.sort_by_param == sort_by::diff && sort_field_std.origin_val == INT64_MAX) {
                            return Option<bool>(400, "Bad syntax. origin param is mandatory for diff function.");

                    } else if(sort_field_std.sort_by_param != sort_by::linear && sort_field_std.sort_by_param != sort_by::exp &&
                              sort_field_std.sort_by_param != sort_by::gauss && sort_field_std.sort_by_param != sort_by::diff &&
                              sort_field_std.origin_val != INT64_MAX) {
                            return Option<bool>(400, "Bad syntax. Missing param `func`.");
                    }

                } else {
                    const std::string& geo_coordstr = sort_field_std.name.substr(paran_start+1, sort_field_std.name.size() - paran_start - 2);

                    // e.g. geopoint_field(lat1, lng1, exclude_radius: 10 miles)

                    std::vector<std::string> geo_parts;
                    StringUtils::split(geo_coordstr, geo_parts, ",");

                    if(geo_parts.size() != 2 && geo_parts.size() != 3) {
                        return Option<bool>(400, error);
                    }

                    if(!StringUtils::is_float(geo_parts[0]) || !StringUtils::is_float(geo_parts[1])) {
                        return Option<bool>(400, error);
                    }

                    if(geo_parts.size() == 3) {
                        // try to parse the exclude radius option
                        bool is_exclude_option = false;

                        if(StringUtils::begins_with(geo_parts[2], sort_field_const::exclude_radius)) {
                            is_exclude_option = true;
                        } else if(StringUtils::begins_with(geo_parts[2], sort_field_const::precision)) {
                            is_exclude_option = false;
                        } else {
                            return Option<bool>(400, error);
                        }

                        std::vector<std::string> param_parts;
                        StringUtils::split(geo_parts[2], param_parts, ":");

                        if(param_parts.size() != 2) {
                            return Option<bool>(400, error);
                        }

                        // param_parts[1] is the value, in either "20km" or "20 km" format

                        if(param_parts[1].size() < 2) {
                            return Option<bool>(400, error);
                        }

                        std::string unit = param_parts[1].substr(param_parts[1].size()-2, 2);

                        if(unit != "km" && unit != "mi") {
                            return Option<bool>(400, "Sort field's parameter unit must be either `km` or `mi`.");
                        }

                        std::vector<std::string> dist_values;
                        StringUtils::split(param_parts[1], dist_values, unit);

                        if(dist_values.size() != 1) {
                            return Option<bool>(400, error);
                        }

                        if(!StringUtils::is_float(dist_values[0])) {
                            return Option<bool>(400, error);
                        }

                        int32_t value_meters;

                        if(unit == "km") {
                            value_meters = std::stof(dist_values[0]) * 1000;
                        } else if(unit == "mi") {
                            value_meters = std::stof(dist_values[0]) * 1609.34;
                        } else {
                            return Option<bool>(400, "Sort field's parameter "
                                                     "unit must be either `km` or `mi`.");
                        }

                        if(value_meters <= 0) {
                            return Option<bool>(400, "Sort field's parameter must be a positive number.");
                        }

                        if(is_exclude_option) {
                            sort_field_std.exclude_radius = value_meters;
                        } else {
                            sort_field_std.geo_precision = value_meters;
                        }
                    }

                    double lat = std::stod(geo_parts[0]);
                    double lng = std::stod(geo_parts[1]);
                    int64_t lat_lng = GeoPoint::pack_lat_lng(lat, lng);
                    sort_field_std.geopoint = lat_lng;
                    sort_field_std.type = sort_by::geopoint_field;
                }

                sort_field_std.name = actual_field_name;
            }
        }

        if (sort_field_std.name != sort_field_const::text_match && sort_field_std.name != sort_field_const::eval &&
            sort_field_std.name != sort_field_const::seq_id && sort_field_std.name != sort_field_const::group_found && sort_field_std.name != sort_field_const::vector_distance &&
            sort_field_std.name != sort_field_const::vector_query && sort_field_std.name != sort_field_const::random_order) {
            const auto field_it = search_schema.find(sort_field_std.name);

            if(field_it == search_schema.end() || !field_it.value().sort || !field_it.value().index) {
                std::string error = "Could not find a field named `" + sort_field_std.name +
                                    "` in the schema for sorting.";
                return Option<bool>(404, error);
            }

            if (field_it->is_string()) {
                sort_field_std.type = sort_by::string_field;
            } else if (field_it->is_int32()) {
                sort_field_std.type = sort_by::int32_field;
            } else if (field_it->is_int64()) {
                sort_field_std.type = sort_by::int64_field;
            } else if (field_it->is_float()) {
                sort_field_std.type = sort_by::float_field;
            } else if (field_it->is_bool()) {
                sort_field_std.type = sort_by::bool_field;
            }
        }

        if(sort_field_std.name == sort_field_const::group_found && is_group_by_query == false) {
            std::string error = "group_by parameters should not be empty when using sort_by group_found";
            return Option<bool>(404, error);
        }

        if(sort_field_std.name == sort_field_const::vector_distance && !is_vector_query) {
            std::string error = "sort_by vector_distance is only supported for vector queries, semantic search and hybrid search.";
            return Option<bool>(404, error);
        }

        StringUtils::toupper(sort_field_std.order);

        if(sort_field_std.order != sort_field_const::asc && sort_field_std.order != sort_field_const::desc) {
            std::string error = "Order for field` " + sort_field_std.name + "` should be either ASC or DESC.";
            return Option<bool>(400, error);
        }

        sort_fields_std.emplace_back(sort_field_std);
    }

    if (is_reference_sort) {
        if (eval_sort_count > 1) {
            std::string message = "Only one sorting eval expression is allowed.";
            return Option<bool>(422, message);
        }
        return Option<bool>(true);
    }

    bool found_text_match_score = false;
    bool found_vector_distance = false;
    bool found_union_search_index = false;

    /*
      1. Empty: [match_score, dsf] upstream
      2. ONE  : [usf, match_score]
      3. TWO  : [usf1, usf2, match_score]
      4. THREE: do nothing

      Union search: Only add (union_search_index, seq_id) if only one sort field is mentioned.
      1. Empty: [match_score/vector_distance/dsf, (union_search_index, seq_id)]
      2. ONE  : [usf, match_score/vector_distance/dsf/(union_search_index, seq_id)]
      3. TWO  : do nothing
      4. THREE: do nothing
    */
    if(sort_fields_std.empty()) {
        if(!is_wildcard_query) {
            sort_fields_std.emplace_back(sort_field_const::text_match, sort_field_const::desc);
            sort_fields_std.back().type = sort_by::text_match;
            found_text_match_score = true;
        }

        if(is_vector_query) {
            sort_fields_std.emplace_back(sort_field_const::vector_distance, sort_field_const::asc);
            sort_fields_std.back().type = sort_by::vector_search;
            found_vector_distance = true;
        }

        if(!default_sorting_field.empty()) {
            auto def_it = search_schema.find(default_sorting_field);
            if(def_it == search_schema.end() || !def_it->index) {
                return Option<bool>(400, "Default sorting field not found in the schema or it has been marked as a "
                                         "non-indexed field.");
            }

            sort_fields_std.emplace_back(default_sorting_field, sort_field_const::desc);

            if (def_it->is_string()) {
                sort_fields_std.back().type = sort_by::string_field;
            } else if (def_it->is_int32()) {
                sort_fields_std.back().type = sort_by::int32_field;
            } else if (def_it->is_int64()) {
                sort_fields_std.back().type = sort_by::int64_field;
            } else if (def_it->is_float()) {
                sort_fields_std.back().type = sort_by::float_field;
            } else if (def_it->is_bool()) {
                sort_fields_std.back().type = sort_by::bool_field;
            }
        }
        // In case of union search, the search index has higher sorting priority than the document's seq_id.
        else if(!is_union_search) {
            sort_fields_std.emplace_back(sort_field_const::seq_id, sort_field_const::desc);
            sort_fields_std.back().type = sort_by::insertion_order;
        }

        if(is_union_search && sort_fields_std.size() < 2) {
            sort_fields_std.emplace_back(sort_field_const::union_search_index, sort_field_const::asc);
            sort_fields_std.back().union_search_index = union_search_index;
            sort_fields_std.back().type = sort_by::union_query_order;

            sort_fields_std.emplace_back(sort_field_const::seq_id, sort_field_const::desc);
            sort_fields_std.back().type = sort_by::insertion_order;

            found_union_search_index = true;
        }
    }

    for(const auto & sort_field : sort_fields_std) {
        if(sort_field.name == sort_field_const::text_match) {
            found_text_match_score = true;
        }
        if(sort_field.name == sort_field_const::vector_distance) {
            found_vector_distance = true;
        }
        if(sort_field.name == sort_field_const::union_search_index) {
            found_union_search_index = true;
        }
        if(found_text_match_score && found_vector_distance && found_union_search_index) {
            break;
        }
    }

    if(!found_text_match_score && !is_wildcard_query && sort_fields_std.size() < 3) {
        sort_fields_std.emplace_back(sort_field_const::text_match, sort_field_const::desc);
        sort_fields_std.back().type = sort_by::text_match;
    }

    // only add vector_distance if it is a semantic search, do not add it for hybrid search
    if(!found_vector_distance && is_vector_query && is_wildcard_query && sort_fields_std.size() < 3) {
        sort_fields_std.emplace_back(sort_field_const::vector_distance, sort_field_const::asc);
        sort_fields_std.back().type = sort_by::vector_search;
    }

    if(!found_union_search_index && is_union_search && sort_fields_std.size() < 2) {
        sort_fields_std.emplace_back(sort_field_const::union_search_index, sort_field_const::asc);
        sort_fields_std.back().union_search_index = union_search_index;
        sort_fields_std.back().type = sort_by::union_query_order;

        sort_fields_std.emplace_back(sort_field_const::seq_id, sort_field_const::desc);
        sort_fields_std.back().type = sort_by::insertion_order;
    }

    if(sort_fields_std.size() > 3) {
        std::string message = "Only upto 3 sort_by fields can be specified.";
        return Option<bool>(422, message);
    }

    if(eval_sort_count > 1) {
        std::string message = "Only one sorting eval expression is allowed.";
        return Option<bool>(422, message);
    }

    return Option<bool>(true);
}

Option<bool> Collection::extract_field_name(const std::string& field_name,
                                            const tsl::htrie_map<char, field>& search_schema,
                                            std::vector<std::string>& processed_search_fields,
                                            const bool extract_only_string_fields,
                                            const bool enable_nested_fields,
                                            const bool handle_wildcard,
                                            const bool& include_id) {
    // Reference to other collection
    if (field_name[0] == '$') {
        processed_search_fields.push_back(field_name);
        return Option<bool>(true);
    }

    if(field_name == "id") {
        processed_search_fields.push_back(field_name);
        return Option<bool>(true);
    }

    bool is_wildcard = field_name.find('*') != std::string::npos;
    if (is_wildcard && !handle_wildcard) {
        return Option<bool>(400, "Pattern `" + field_name + "` is not allowed.");
    }

    if (is_wildcard && include_id && field_name.size() < 4 &&
        (field_name == "*" || field_name == "i*" || field_name == "id*")) {
        processed_search_fields.emplace_back("id");
    }

    // If wildcard, remove *
    auto prefix_it = search_schema.equal_prefix_range(field_name.substr(0, field_name.size() - is_wildcard));
    bool field_found = false;

    for(auto kv = prefix_it.first; kv != prefix_it.second; ++kv) {
        const bool exact_key_match = (kv.key().size() == field_name.size());
        const bool exact_primitive_match = exact_key_match && !kv.value().is_object();
        const bool text_embedding = kv.value().type == field_types::FLOAT_ARRAY && kv.value().num_dim > 0;

        if(extract_only_string_fields && !kv.value().is_string() && !text_embedding) {
            if(exact_primitive_match && !is_wildcard) {
                // upstream needs to be returned an error
                return Option<bool>(400, "Field `" + field_name + "` should be a string or a string array.");
            }

            continue;
        }

        // Prefix matches should only be included if it is a wildcard field name or if the matched field is nested.
        // If we have the fields `title`, `title_ko`, and `title.foo`, and `title` is passed, it should only match `title`
        // and `title.foo` fields. `title*` should match all the fields.
        const bool is_nested_field = kv.value().nested;
        if(!exact_key_match && !is_wildcard && !is_nested_field) {
            continue;
        }

        if (exact_primitive_match || (is_wildcard && kv->index) || text_embedding ||
            // field_name prefix must be followed by a "." to indicate an object search
            (enable_nested_fields && kv.key().size() > field_name.size() && kv.key()[field_name.size()] == '.')) {
            processed_search_fields.push_back(kv.key());
            field_found = true;
        }
    }

    if (is_wildcard && extract_only_string_fields && !field_found) {
        std::string error = "No string or string array field found matching the pattern `" + field_name + "` in the schema.";
        return Option<bool>(404, error);
    } else if (!field_found) {
        std::string error = is_wildcard ? "No field found matching the pattern `" : "Could not find a field named `" +
                                                                                    field_name + "` in the schema.";
        return Option<bool>(404, error);
    }

    return Option<bool>(true);
}

Option<int64_t> Collection::get_referenced_geo_distance_with_lock(const sort_by& sort_field, const uint32_t& seq_id,
                                                                  const std::map<basic_string<char>, reference_filter_result_t>& references,
                                                                  const S2LatLng& reference_lat_lng, const bool& round_distance) const {
    std::shared_lock lock(mutex);
    return index->get_referenced_geo_distance(sort_field, seq_id, references, reference_lat_lng, round_distance);
}

Option<int64_t> Collection::get_geo_distance_with_lock(const std::string& geo_field_name, const uint32_t& seq_id,
                                                       const S2LatLng& reference_lat_lng, const bool& round_distance) const {
    std::shared_lock lock(mutex);
    return index->get_geo_distance_with_lock(geo_field_name, seq_id, reference_lat_lng, round_distance);
}

Option<bool> Collection::init_index_search_args_with_lock(collection_search_args_t& coll_args,
                                                          std::unique_ptr<search_args>& index_args,
                                                          std::string& query,
                                                          std::vector<std::pair<uint32_t, uint32_t>>& included_ids,
                                                          tsl::htrie_set<char>& include_fields_full,
                                                          tsl::htrie_set<char>& exclude_fields_full,
                                                          std::vector<std::string>& q_tokens,
                                                          std::string& conversation_standalone_query,
                                                          vector_query_t& vector_query,
                                                          std::vector<facet>& facets,
                                                          size_t& per_page,
                                                          std::string& transcribed_query,
                                                          nlohmann::json& override_metadata,
                                                          const bool& is_union_search,
                                                          const uint32_t& union_search_index) const {
    std::shared_lock lock(mutex);
    return init_index_search_args(coll_args, index_args, query, included_ids, include_fields_full, exclude_fields_full, q_tokens,
                                  conversation_standalone_query, vector_query, facets, per_page, transcribed_query,
                                  override_metadata, is_union_search, union_search_index);
}

Option<bool> Collection::init_index_search_args(collection_search_args_t& coll_args,
                                                std::unique_ptr<search_args>& index_args,
                                                std::string& query,
                                                std::vector<std::pair<uint32_t, uint32_t>>& included_ids,
                                                tsl::htrie_set<char>& include_fields_full,
                                                tsl::htrie_set<char>& exclude_fields_full,
                                                std::vector<std::string>& q_tokens,
                                                std::string& conversation_standalone_query,
                                                vector_query_t& vector_query,
                                                std::vector<facet>& facets,
                                                size_t& per_page,
                                                std::string& transcribed_query,
                                                nlohmann::json& override_metadata,
                                                const bool& is_union_search,
                                                const uint32_t& union_search_index) const {
    const std::string raw_query = coll_args.raw_query;
    const std::vector<std::string>& raw_search_fields = coll_args.search_fields;
    std::string& filter_query = coll_args.filter_query;
    const std::vector<std::string>& facet_fields = coll_args.facet_fields;
    const std::vector<sort_by>& sort_fields = coll_args.sort_fields;
    const std::vector<uint32_t>& num_typos = coll_args.num_typos;
    const size_t& page = coll_args.page;
    token_ordering token_order = coll_args.token_order;
    const std::vector<bool>& prefixes = coll_args.prefixes;
    const size_t& drop_tokens_threshold = coll_args.drop_tokens_threshold;
    const spp::sparse_hash_set<std::string>& include_fields = coll_args.include_fields;
    const spp::sparse_hash_set<std::string>& exclude_fields = coll_args.exclude_fields;
    const size_t& max_facet_values = coll_args.max_facet_values;
    const std::string& simple_facet_query = coll_args.simple_facet_query;
    const std::string& highlight_full_fields = coll_args.highlight_full_fields;
    const size_t& typo_tokens_threshold = coll_args.typo_tokens_threshold;
    const std::string& pinned_hits_str = coll_args.pinned_hits_str;
    const std::string& hidden_hits_str = coll_args.hidden_hits_str;
    const std::vector<std::string>& raw_group_by_fields = coll_args.group_by_fields;
    size_t group_limit = coll_args.group_limit;
    const std::vector<uint32_t>& raw_query_by_weights = coll_args.query_by_weights;
    const size_t& limit_hits = coll_args.limit_hits;
    const bool& prioritize_exact_match = coll_args.prioritize_exact_match;
    const bool& pre_segmented_query = coll_args.pre_segmented_query;
    const bool& enable_overrides = coll_args.enable_overrides;
    const std::string& highlight_fields = coll_args.highlight_fields;
    const bool& exhaustive_search = coll_args.exhaustive_search;
    const size_t& search_stop_millis = coll_args.search_cutoff_ms;
    const size_t& min_len_1typo = coll_args.min_len_1typo;
    const size_t& min_len_2typo = coll_args.min_len_2typo;
    const enable_t& split_join_tokens = coll_args.split_join_tokens;
    const size_t& max_candidates = coll_args.max_candidates;
    const std::vector<enable_t>& infixes = coll_args.infixes;
    const size_t& max_extra_prefix = coll_args.max_extra_prefix;
    const size_t& max_extra_suffix = coll_args.max_extra_suffix;
    const size_t& facet_query_num_typos = coll_args.facet_query_num_typos;
    const bool& filter_curated_hits_option = coll_args.filter_curated_hits_option;
    const bool& prioritize_token_position = coll_args.prioritize_token_position;
    const std::string& vector_query_str = coll_args.vector_query;
    const uint64_t& search_time_start_us = coll_args.start_ts;
    const text_match_type_t& match_type = coll_args.match_type;
    const size_t& facet_sample_percent = coll_args.facet_sample_percent;
    const size_t& facet_sample_threshold = coll_args.facet_sample_threshold;
    const size_t& page_offset = coll_args.offset;
    const std::string& facet_index_type = coll_args.facet_strategy;
    const size_t& remote_embedding_timeout_ms = coll_args.remote_embedding_timeout_ms;
    const size_t& remote_embedding_num_tries = coll_args.remote_embedding_num_tries;
    const std::string& stopwords_set = coll_args.stopwords_set;
    const std::string& drop_tokens_mode = coll_args.drop_tokens_mode_str;
    const bool& prioritize_num_matching_fields = coll_args.prioritize_num_matching_fields;
    const bool& group_missing_values = coll_args.group_missing_values;
    const bool& conversation = coll_args.conversation;
    const std::string& conversation_model_id = coll_args.conversation_model_id;
    const std::string& conversation_id = coll_args.conversation_id;
    const std::string& override_tags_str = coll_args.override_tags;
    const std::string& voice_query = coll_args.voice_query;
    const bool& enable_typos_for_numerical_tokens = coll_args.enable_typos_for_numerical_tokens;
    const bool& enable_synonyms = coll_args.enable_synonyms;
    const bool& synonym_prefix = coll_args.synonym_prefix;
    const uint32_t& synonyms_num_typos = coll_args.synonym_num_typos;
    const bool& enable_lazy_filter = coll_args.enable_lazy_filter;
    const bool& enable_typos_for_alpha_numerical_tokens = coll_args.enable_typos_for_alpha_numerical_tokens;
    const size_t& max_filter_by_candidates = coll_args.max_filter_by_candidates;
    const bool& rerank_hybrid_matches = coll_args.rerank_hybrid_matches;
    const bool& validate_field_names = coll_args.validate_field_names;
    const std::string& personalization_user_id = coll_args.personalization_user_id;
    const std::string& personalization_model_id = coll_args.personalization_model_id;
    const std::string& personalization_type = coll_args.personalization_type;
    const std::string& personalization_user_field = coll_args.personalization_user_field;
    const std::string& personalization_item_field = coll_args.personalization_item_field;
    const std::string& personalization_event_name = coll_args.personalization_event_name;
    const size_t& personalization_n_events = coll_args.personalization_n_events;

    // setup thread local vars
    search_stop_us = search_stop_millis * 1000;
    search_begin_us = (search_time_start_us != 0) ? search_time_start_us :
                      std::chrono::duration_cast<std::chrono::microseconds>(
                              std::chrono::system_clock::now().time_since_epoch()).count();
    search_cutoff = false;

    if(raw_query != "*" && raw_search_fields.empty()) {
        return Option<bool>(400, "No search fields specified for the query.");
    }

    if(!raw_search_fields.empty() && !raw_query_by_weights.empty() &&
       raw_search_fields.size() != raw_query_by_weights.size()) {
        return Option<bool>(400, "Number of weights in `query_by_weights` does not match number of `query_by` fields.");
    }

    if(!raw_group_by_fields.empty() && (group_limit == 0 || group_limit > Index::GROUP_LIMIT_MAX)) {
        return Option<bool>(400, "Value of `group_limit` must be between 1 and " + std::to_string(Index::GROUP_LIMIT_MAX) + ".");
    }

    if(!raw_search_fields.empty() && raw_search_fields.size() != num_typos.size()) {
        if(num_typos.size() != 1) {
            return Option<bool>(400, "Number of values in `num_typos` does not match number of `query_by` fields.");
        }
    }

    if(!raw_search_fields.empty() && raw_search_fields.size() != prefixes.size()) {
        if(prefixes.size() != 1) {
            return Option<bool>(400, "Number of prefix values in `prefix` does not match number of `query_by` fields.");
        }
    }

    if(!raw_search_fields.empty() && raw_search_fields.size() != infixes.size()) {
        if(infixes.size() != 1) {
            return Option<bool>(400, "Number of infix values in `infix` does not match number of `query_by` fields.");
        }
    }

    if(facet_sample_percent > 100) {
        return Option<bool>(400, "Value of `facet_sample_percent` must be less than 100.");
    }

    if(synonyms_num_typos > 2) {
        return Option<bool>(400, "Value of `synonym_num_typos` must not be greater than 2.");
    }

    if(raw_group_by_fields.empty()) {
        group_limit = 0;
    }

    if(!personalization_user_id.empty() || !personalization_model_id.empty() || !personalization_type.empty() ||
       !personalization_user_field.empty() || !personalization_item_field.empty() || personalization_n_events > 0) {
        bool is_wildcard_query = (raw_query == "*" || raw_query.empty());

        if(!vector_query_str.empty()) {
            return Option<bool>(400, "Vector query is not allowed when personalization is done.");
        }

        auto personalization_op = parse_and_validate_personalization_query(personalization_user_id, personalization_model_id, personalization_type,
                                                                           personalization_user_field, personalization_item_field, personalization_n_events,
                                                                           personalization_event_name, vector_query, filter_query, is_wildcard_query);
        if(!personalization_op.ok()) {
            return personalization_op;
        }
    }

    if(!vector_query_str.empty()) {
        bool is_wildcard_query = (raw_query == "*" || raw_query.empty());

        auto parse_vector_op = parse_and_validate_vector_query(vector_query_str, vector_query, is_wildcard_query,
                                                               remote_embedding_timeout_ms, remote_embedding_num_tries,
                                                               per_page);
        if(!parse_vector_op.ok()) {
            return parse_vector_op;
        }
    }

    // validate search fields
    std::vector<search_field_t> processed_search_fields;
    std::vector<uint32_t> query_by_weights;

    size_t num_embed_fields = 0;
    query = raw_query;
    conversation_standalone_query = raw_query;
    if(!voice_query.empty()) {
        if(!vq_model) {
            return Option<bool>(400, "Voice query is not enabled. Please set `voice_query_model` for this collection.");
        }

        auto transcribe_res = vq_model->transcribe(voice_query);
        if(!transcribe_res.ok()) {
            return Option<bool>(transcribe_res.code(), transcribe_res.error());
        }
        query = transcribe_res.get();
        transcribed_query = query;
    }

    bool ignored_missing_fields = false;

    for(size_t i = 0; i < raw_search_fields.size(); i++) {
        const std::string& field_name = raw_search_fields[i];
        if(field_name == "id") {
            // `id` field needs to be handled separately, we will not handle for now
            std::string error = "Cannot use `id` as a query by field.";
            return Option<bool>(400, error);
        } else if (field_name[0] == '$' && field_name.find('(') != std::string::npos &&
                   field_name.find(')') != std::string::npos) {
            return Option<bool>(400, "Query by reference is not yet supported.");
        }

        std::vector<std::string> expanded_search_fields;
        auto field_op = extract_field_name(field_name, search_schema, expanded_search_fields, true, enable_nested_fields);
        if(!field_op.ok()) {
            if(field_op.code() == 404 && !validate_field_names) {
                ignored_missing_fields = true;
                continue;
            }

            return field_op;
        }

        for(const auto& expanded_search_field: expanded_search_fields) {
            if (search_schema.count(expanded_search_field) == 0) {
                return Option<bool>(404, "Could not find `" + expanded_search_field + "` field in the schema.");
            }
            auto search_field = search_schema.at(expanded_search_field);

            if(search_field.num_dim > 0) {
                num_embed_fields++;

                if(num_embed_fields > 1 ||
                   (!vector_query.field_name.empty() && search_field.name != vector_query.field_name)) {
                    std::string error = "Only one embedding field is allowed in the query.";
                    return Option<bool>(400, error);
                }

                if(!search_field.index) {
                    std::string error = "Field `" + search_field.name + "` is marked as a non-indexed field in the schema.";
                    return Option<bool>(400, error);
                }

                // if(EmbedderManager::model_dir.empty()) {
                //     std::string error = "Text embedding is not enabled. Please set `model-dir` at startup.";
                //     return Option<nlohmann::json>(400, error);
                // }

                if(query == "*") {
                    // ignore embedding field if query is a wildcard
                    continue;
                }

                if(embedding_fields.find(search_field.name) == embedding_fields.end()) {
                    std::string error = "Vector field `" + search_field.name + "` is not an auto-embedding field, do not use `query_by` with it, use `vector_query` instead.";
                    return Option<bool>(400, error);
                }

                EmbedderManager& embedder_manager = EmbedderManager::get_instance();
                auto embedder_op = embedder_manager.get_text_embedder(search_field.embed[fields::model_config]);
                if(!embedder_op.ok()) {
                    return Option<bool>(400, embedder_op.error());
                }

                auto remote_embedding_timeout_us = remote_embedding_timeout_ms * 1000;
                if((std::chrono::duration_cast<std::chrono::microseconds>(
                        std::chrono::system_clock::now().time_since_epoch()).count() - search_begin_us) > remote_embedding_timeout_us) {
                    std::string error = "Request timed out.";
                    return Option<bool>(500, error);
                }

                auto embedder = embedder_op.get();

                if(embedder->is_remote()) {
                    // return error if prefix search is used with openai embedder
                    if((prefixes.size() == 1 && prefixes[0] == true) || (prefixes.size() > 1 &&  prefixes[i] == true)) {
                        std::string error = "Prefix search is not supported for remote embedders. Please set `prefix=false` as an additional search parameter to disable prefix searching.";
                        return Option<bool>(400, error);
                    }

                    if(remote_embedding_num_tries == 0) {
                        std::string error = "`remote_embedding_num_tries` must be greater than 0.";
                        return Option<bool>(400, error);
                    }
                }

                std::string embed_query = embedder_manager.get_query_prefix(search_field.embed[fields::model_config]) + query;
                auto embedding_op = embedder->Embed(embed_query, remote_embedding_timeout_ms, remote_embedding_num_tries);
                if(!embedding_op.success) {
                    if(embedding_op.error.contains("error")) {
                        return Option<bool>(400, embedding_op.error["error"].get<std::string>());
                    } else {
                        return Option<bool>(400, embedding_op.error.dump());
                    }
                }
                std::vector<float> embedding = embedding_op.embedding;
                // params could have been set for an embed field, so we take a backup and restore
                vector_query.values = embedding;
                vector_query.field_name = field_name;
                continue;
            }

            auto query_weight = !raw_query_by_weights.empty() ? raw_query_by_weights[i] : 0;
            auto num_typo = i < num_typos.size() ? num_typos[i] : num_typos[0];
            auto prefix = i < prefixes.size() ? prefixes[i] : prefixes[0];
            auto infix = i < infixes.size() ? infixes[i] : infixes[0];

            processed_search_fields.emplace_back(expanded_search_field, search_field.faceted_name(),
                                                 query_weight, num_typo, prefix, infix);
            if(!raw_query_by_weights.empty()) {
                query_by_weights.push_back(query_weight);
            }
        }
    }

    if(!vector_query.field_name.empty() && vector_query.values.empty() && num_embed_fields == 0) {
        std::string error = "Vector query could not find any embedded fields.";
        return Option<bool>(400, error);
    }

    if(!query_by_weights.empty() && processed_search_fields.size() != query_by_weights.size()) {
        std::string error = "Error, query_by_weights.size != query_by.size.";
        return Option<bool>(400, error);
    }

    for(const auto& processed_search_field: processed_search_fields) {
        const auto& field_name = processed_search_field.name;
        field search_field = search_schema.at(field_name);
        if(!search_field.index) {
            std::string error = "Field `" + field_name + "` is marked as a non-indexed field in the schema.";
            return Option<bool>(400, error);
        }

        if(search_field.type != field_types::STRING && search_field.type != field_types::STRING_ARRAY) {
            std::string error = "Field `" + field_name + "` should be a string or a string array.";
            return Option<bool>(400, error);
        }
    }

    // validate group by fields
    std::vector<std::string> group_by_fields;
    bool skipped_invalid_group_field = false;

    for(const std::string& field_name: raw_group_by_fields) {
        auto field_op = extract_field_name(field_name, search_schema, group_by_fields, false, enable_nested_fields, false);
        if(!field_op.ok()) {
            if(field_op.code() == 404 && !validate_field_names) {
                skipped_invalid_group_field = true;
                continue;
            }

            return field_op;
        }
    }

    for(const std::string& field_name: group_by_fields) {
        if(field_name == "id") {
            std::string error = "Cannot use `id` as a group by field.";
            return Option<bool>(400, error);
        }

        field search_field = search_schema.at(field_name);

        // must be a facet field
        if(!search_field.is_facet()) {
            std::string error = "Group by field `" + field_name + "` should be a facet field.";
            return Option<bool>(400, error);
        }
    }

    if(group_by_fields.empty() && skipped_invalid_group_field) {
        // this ensures that Index::search() will return empty results, instead of an error
        group_limit = Index::GROUP_LIMIT_MAX + 1;
    }

    auto include_exclude_op = populate_include_exclude_fields(include_fields, exclude_fields,
                                                              include_fields_full, exclude_fields_full);

    if(!include_exclude_op.ok()) {
        return include_exclude_op;
    }

    // process weights for search fields
    std::vector<search_field_t> weighted_search_fields;
    process_search_field_weights(processed_search_fields, query_by_weights, weighted_search_fields);

    const std::string doc_id_prefix = std::to_string(collection_id) + "_" + DOC_ID_PREFIX + "_";
    filter_node_t* filter_tree_root = nullptr;
    Option<bool> parse_filter_op = filter::parse_filter_query(filter_query, search_schema,
                                                              store, doc_id_prefix, filter_tree_root, validate_field_names);
    std::unique_ptr<filter_node_t> filter_tree_root_guard(filter_tree_root);

    if(!parse_filter_op.ok()) {
        return parse_filter_op;
    }

    // validate facet fields
    for(const std::string & facet_field: facet_fields) {
        const auto& res = parse_facet(facet_field, facets);
        if(!res.ok()){
            if(res.code() == 404 && !validate_field_names) {
                continue;
            }

            return res;
        }
    }

    std::vector<facet_index_type_t> facet_index_types;
    std::vector<std::string> facet_index_str_types;
    StringUtils::split(facet_index_type, facet_index_str_types, ",");
    if(facet_index_str_types.empty()) {
        for(size_t i = 0; i < facets.size(); i++) {
            facet_index_types.push_back(automatic);
        }
    } else if(facet_index_str_types.size() == 1) {
        auto match_op = magic_enum::enum_cast<facet_index_type_t>(facet_index_str_types[0]);
        if(!match_op.has_value()) {
            return Option<bool>(400, "Invalid facet index type: " + facet_index_str_types[0]);
        }
        for(size_t i = 0; i < facets.size(); i++) {
            facet_index_types.push_back(match_op.value());
        }
    } else {
        for(const auto& facet_index_str_type: facet_index_str_types) {
            auto match_op = magic_enum::enum_cast<facet_index_type_t>(facet_index_str_type);
            if(match_op.has_value()) {
                facet_index_types.push_back(match_op.value());
            } else {
                return Option<bool>(400, "Invalid facet index type: " + facet_index_str_type);
            }
        }
    }

    if(facets.size() != facet_index_types.size()) {
        return Option<bool>(400, "Size of facet_index_type does not match size of facets.");
    }

    // parse facet query
    facet_query_t facet_query = {"", ""};

    if(!simple_facet_query.empty()) {
        size_t found_colon_index = simple_facet_query.find(':');

        if(found_colon_index == std::string::npos) {
            std::string error = "Facet query must be in the `facet_field: value` format.";
            return Option<bool>(400, error);
        }

        if(facet_fields.empty()) {
            std::string error = "The `facet_query` parameter is supplied without a `facet_by` parameter.";
            return Option<bool>(400, error);
        }

        std::string&& facet_query_fname = simple_facet_query.substr(0, found_colon_index);
        StringUtils::trim(facet_query_fname);

        std::string&& facet_query_value = simple_facet_query.substr(found_colon_index+1, std::string::npos);
        StringUtils::trim(facet_query_value);

        if(facet_query_value.empty()) {
            // empty facet value, we will treat it as no facet query
            facet_query = {"", ""};
        } else {
            // facet query field must be part of facet fields requested
            facet_query = { StringUtils::trim(facet_query_fname), facet_query_value };
            bool found = false;
            for(const auto& facet : facets) {
                if(facet.field_name == facet_query.field_name) {
                    found=true;
                    break;
                }
            }
            if(!found) {
                std::string error = "Facet query refers to a facet field `" + facet_query.field_name + "` " +
                                    "that is not part of `facet_by` parameter.";
                return Option<bool>(400, error);
            }

            if(search_schema.count(facet_query.field_name) == 0 || !search_schema.at(facet_query.field_name).facet) {
                std::string error = "Could not find a facet field named `" + facet_query.field_name + "` in the schema.";
                return Option<bool>(404, error);
            }
        }
    }

    int per_page_max = Config::get_instance().get_max_per_page();

    if(per_page > per_page_max) {
        std::string message = "Only upto " + std::to_string(per_page_max) + " hits can be fetched per page.";
        return Option<bool>(422, message);
    }

    size_t offset = 0;

    if(page == 0 && page_offset != 0) {
        // if only offset is set, use that
        offset = page_offset;
    } else {
        // if both are set or none set, use page value (default is 1)
        size_t actual_page = (page == 0) ? 1 : page;
        offset = (per_page * (actual_page - 1));
    }

    size_t fetch_size = std::min<size_t>(offset + per_page, limit_hits);

    if(token_order == NOT_SET) {
        if(default_sorting_field.empty()) {
            token_order = FREQUENCY;
        } else {
            token_order = MAX_SCORE;
        }
    }

    Option<drop_tokens_param_t> drop_tokens_param_op = parse_drop_tokens_mode(drop_tokens_mode);
    if(!drop_tokens_param_op.ok()) {
        return Option<bool>(drop_tokens_param_op.code(), drop_tokens_param_op.error());
    }

    auto drop_tokens_param = drop_tokens_param_op.get();

    std::vector<uint32_t> excluded_ids;
    std::map<size_t, std::vector<std::string>> pinned_hits;

    Option<bool> pinned_hits_op = parse_pinned_hits(pinned_hits_str, pinned_hits);

    if(!pinned_hits_op.ok()) {
        return pinned_hits_op;
    }

    std::vector<std::string> hidden_hits;
    StringUtils::split(hidden_hits_str, hidden_hits, ",");

    std::vector<const override_t*> filter_overrides;
    std::string curated_sort_by;
    std::set<std::string> override_tag_set;

    std::vector<std::string> override_tags_vec;
    StringUtils::split(override_tags_str, override_tags_vec, ",");
    for(const auto& tag: override_tags_vec) {
        override_tag_set.insert(tag);
    }

    bool filter_curated_hits_overrides = false;

    curate_results(query, filter_query, enable_overrides, pre_segmented_query, override_tag_set,
                   pinned_hits, hidden_hits, included_ids, excluded_ids, filter_overrides, filter_curated_hits_overrides,
                   curated_sort_by, override_metadata);

    bool filter_curated_hits = filter_curated_hits_option || filter_curated_hits_overrides;

    /*for(auto& kv: included_ids) {
        LOG(INFO) << "key: " << kv.first;
        for(auto val: kv.second) {
            LOG(INFO) << val;
        }
    }

    LOG(INFO) << "Excludes:";

    for(auto id: excluded_ids) {
        LOG(INFO) << id;
    }

    LOG(INFO) << "included_ids size: " << included_ids.size();
    for(auto& group: included_ids) {
        for(uint32_t& seq_id: group.second) {
            LOG(INFO) << "seq_id: " << seq_id;
        }

        LOG(INFO) << "----";
    }
    */

    // Set query to * if it is semantic search
    if(!vector_query.field_name.empty() && processed_search_fields.empty()) {
        query = "*";
    }

    // validate sort fields and standardize

    sort_fields_guard_t sort_fields_guard;
    std::vector<sort_by>& sort_fields_std = sort_fields_guard.sort_fields_std;

    bool is_wildcard_query = (query == "*");
    bool is_group_by_query = group_by_fields.size() > 0;
    bool is_vector_query = !vector_query.field_name.empty();

    if(curated_sort_by.empty()) {
        auto sort_validation_op = validate_and_standardize_sort_fields(sort_fields,
                                                                       sort_fields_std, is_wildcard_query, is_vector_query,
                                                                       raw_query, is_group_by_query,
                                                                       remote_embedding_timeout_ms, remote_embedding_num_tries,
                                                                       validate_field_names, false, is_union_search,
                                                                       union_search_index);
        if(!sort_validation_op.ok()) {
            return sort_validation_op;
        }
    } else {
        std::vector<sort_by> curated_sort_fields;
        bool parsed_sort_by = CollectionManager::parse_sort_by_str(curated_sort_by, curated_sort_fields);
        if(!parsed_sort_by) {
            return Option<bool>(400, "Parameter `sort_by` is malformed.");
        }

        auto sort_validation_op = validate_and_standardize_sort_fields(curated_sort_fields,
                                                                       sort_fields_std, is_wildcard_query, is_vector_query,
                                                                       raw_query, is_group_by_query,
                                                                       remote_embedding_timeout_ms, remote_embedding_num_tries,
                                                                       validate_field_names, false, is_union_search,
                                                                       union_search_index);
        if(!sort_validation_op.ok()) {
            return sort_validation_op;
        }
    }

    //LOG(INFO) << "Num indices used for querying: " << indices.size();
    std::vector<query_tokens_t> field_query_tokens;
    std::vector<std::string> q_include_tokens;
    std::vector<std::string> q_unstemmed_tokens;

    if(weighted_search_fields.size() == 0) {
        if(!ignored_missing_fields) {
            // has to be a wildcard query
            field_query_tokens.emplace_back(query_tokens_t{});
            parse_search_query(query, q_include_tokens, q_unstemmed_tokens,
                               field_query_tokens[0].q_exclude_tokens, field_query_tokens[0].q_phrases, "",
                               false, stopwords_set);

            process_filter_overrides(filter_overrides, q_include_tokens, token_order, filter_tree_root_guard,
                                     included_ids, excluded_ids, override_metadata, enable_typos_for_numerical_tokens,
                                     enable_typos_for_alpha_numerical_tokens, validate_field_names);

            for(size_t i = 0; i < q_include_tokens.size(); i++) {
                auto& q_include_token = q_include_tokens[i];
                field_query_tokens[0].q_include_tokens.emplace_back(i, q_include_token, (i == q_include_tokens.size() - 1),
                                                                    q_include_token.size(), 0);
            }

            for(size_t i = 0; i < q_unstemmed_tokens.size(); i++) {
                auto& q_include_token = q_unstemmed_tokens[i];
                field_query_tokens[0].q_unstemmed_tokens.emplace_back(i, q_include_token, (i == q_include_tokens.size() - 1),
                                                                      q_include_token.size(), 0);
            }
        }
    } else {
        field_query_tokens.emplace_back(query_tokens_t{});
        auto most_weighted_field = search_schema.at(weighted_search_fields[0].name);
        const std::string & field_locale = most_weighted_field.locale;

        parse_search_query(query, q_include_tokens, q_unstemmed_tokens,
                           field_query_tokens[0].q_exclude_tokens,
                           field_query_tokens[0].q_phrases,
                           field_locale, pre_segmented_query, stopwords_set, most_weighted_field.get_stemmer());

        // process filter overrides first, before synonyms (order is important)

        // included_ids, excluded_ids
        process_filter_overrides(filter_overrides, q_include_tokens, token_order, filter_tree_root_guard,
                                 included_ids, excluded_ids, override_metadata, enable_typos_for_numerical_tokens,
                                 enable_typos_for_alpha_numerical_tokens, validate_field_names);

        for(size_t i = 0; i < q_include_tokens.size(); i++) {
            auto& q_include_token = q_include_tokens[i];
            q_tokens.push_back(q_include_token);
            field_query_tokens[0].q_include_tokens.emplace_back(i, q_include_token, (i == q_include_tokens.size() - 1),
                                                                q_include_token.size(), 0);
        }

        for(size_t i = 0; i < q_unstemmed_tokens.size(); i++) {
            auto& q_include_token = q_unstemmed_tokens[i];
            field_query_tokens[0].q_unstemmed_tokens.emplace_back(i, q_include_token, (i == q_include_tokens.size() - 1),
                                                                  q_include_token.size(), 0);
        }

        for(auto& phrase: field_query_tokens[0].q_phrases) {
            for(auto& token: phrase) {
                q_tokens.push_back(token);
            }
        }

        for(size_t i = 1; i < weighted_search_fields.size(); i++) {
            field_query_tokens.emplace_back(query_tokens_t{});
            field_query_tokens[i] = field_query_tokens[0];
        }
    }

    // search all indices

    size_t index_id = 0;
    index_args = std::make_unique<search_args>(field_query_tokens, weighted_search_fields,
                                               match_type, facets, included_ids, excluded_ids,
                                               sort_fields_std, facet_query, num_typos, max_facet_values,
                                               fetch_size, per_page, offset, token_order, prefixes,
                                               drop_tokens_threshold, typo_tokens_threshold,
                                               group_by_fields, group_limit, group_missing_values,
                                               default_sorting_field,
                                               prioritize_exact_match, prioritize_token_position,
                                               prioritize_num_matching_fields,
                                               exhaustive_search, 4,
                                               search_stop_millis,
                                               min_len_1typo, min_len_2typo, max_candidates, infixes,
                                               max_extra_prefix, max_extra_suffix, facet_query_num_typos,
                                               filter_curated_hits, split_join_tokens, vector_query,
                                               facet_sample_percent, facet_sample_threshold, drop_tokens_param,
                                               std::move(filter_tree_root_guard), enable_lazy_filter, max_filter_by_candidates,
                                               facet_index_types, enable_typos_for_numerical_tokens,
                                               enable_synonyms, synonym_prefix, synonyms_num_typos,
                                               enable_typos_for_alpha_numerical_tokens, rerank_hybrid_matches,
                                               validate_field_names);

    return Option<bool>(true);
}

Option<nlohmann::json> Collection::search(std::string query, const std::vector<std::string> & search_fields,
                                          const std::string & filter_query, const std::vector<std::string> & facet_fields,
                                          const std::vector<sort_by> & sort_fields, const std::vector<uint32_t>& num_typos,
                                          size_t per_page, size_t page,
                                          token_ordering token_order, const std::vector<bool>& prefixes,
                                          size_t drop_tokens_threshold,
                                          const spp::sparse_hash_set<std::string> & include_fields,
                                          const spp::sparse_hash_set<std::string> & exclude_fields,
                                          size_t max_facet_values,
                                          const std::string & simple_facet_query,
                                          const size_t snippet_threshold,
                                          const size_t highlight_affix_num_tokens,
                                          const std::string & highlight_full_fields,
                                          size_t typo_tokens_threshold,
                                          const std::string& pinned_hits_str,
                                          const std::string& hidden_hits,
                                          const std::vector<std::string>& group_by_fields,
                                          size_t group_limit,
                                          const std::string& highlight_start_tag,
                                          const std::string& highlight_end_tag,
                                          std::vector<uint32_t> raw_query_by_weights,
                                          size_t limit_hits,
                                          bool prioritize_exact_match,
                                          bool pre_segmented_query,
                                          bool enable_overrides,
                                          const std::string& highlight_fields,
                                          const bool exhaustive_search,
                                          size_t search_stop_millis,
                                          size_t min_len_1typo,
                                          size_t min_len_2typo,
                                          enable_t split_join_tokens,
                                          size_t max_candidates,
                                          const std::vector<enable_t>& infixes,
                                          const size_t max_extra_prefix,
                                          const size_t max_extra_suffix,
                                          const size_t facet_query_num_typos,
                                          const bool filter_curated_hits_option,
                                          const bool prioritize_token_position,
                                          const std::string& vector_query_str,
                                          const bool enable_highlight_v1,
                                          const uint64_t search_time_start_us,
                                          const text_match_type_t match_type,
                                          const size_t facet_sample_percent,
                                          const size_t facet_sample_threshold,
                                          const size_t page_offset,
                                          const std::string& facet_index_type,
                                          const size_t remote_embedding_timeout_ms,
                                          const size_t remote_embedding_num_tries,
                                          const std::string& stopwords_set,
                                          const std::vector<std::string>& facet_return_parent,
                                          const std::vector<ref_include_exclude_fields>& ref_include_exclude_fields_vec,
                                          const std::string& drop_tokens_mode,
                                          const bool prioritize_num_matching_fields,
                                          const bool group_missing_values,
                                          const bool conversation,
                                          const std::string& conversation_model_id,
                                          std::string conversation_id,
                                          const std::string& override_tags_str,
                                          const std::string& voice_query,
                                          bool enable_typos_for_numerical_tokens,
                                          bool enable_synonyms,
                                          bool synonym_prefix,
                                          uint32_t synonym_num_typos,
                                          bool enable_lazy_filter,
                                          bool enable_typos_for_alpha_numerical_tokens,
                                          const size_t& max_filter_by_candidates,
                                          bool rerank_hybrid_matches,
                                          bool validate_field_names,
                                          bool enable_analytics,
                                          std::string analytics_tags,
<<<<<<< HEAD
                                          std::shared_ptr<http_req> req,
                                          std::shared_ptr<http_res> res,
                                          bool conversation_stream) const {
=======
                                          std::string personalization_user_id,
                                          std::string personalization_model_id,
                                          std::string personalization_type,
                                          std::string personalization_user_field,
                                          std::string personalization_item_field,
                                          std::string personalization_event_name,
                                          size_t personalization_n_events) const {
>>>>>>> 4ce4ad69
    std::shared_lock lock(mutex);

    auto args = collection_search_args_t(query, search_fields, filter_query,
                                         facet_fields, sort_fields,
                                         num_typos, per_page, page, token_order,
                                         prefixes, drop_tokens_threshold,
                                         include_fields, exclude_fields,
                                         max_facet_values, simple_facet_query, snippet_threshold,
                                         highlight_affix_num_tokens, highlight_full_fields,
                                         typo_tokens_threshold, pinned_hits_str, hidden_hits,
                                         group_by_fields, group_limit,
                                         highlight_start_tag, highlight_end_tag,
                                         raw_query_by_weights, limit_hits, prioritize_exact_match,
                                         pre_segmented_query, enable_overrides, highlight_fields,
                                         exhaustive_search, search_stop_millis, min_len_1typo, min_len_2typo,
                                         split_join_tokens, max_candidates, infixes,
                                         max_extra_prefix, max_extra_suffix, facet_query_num_typos,
                                         filter_curated_hits_option, prioritize_token_position, vector_query_str,
                                         enable_highlight_v1, search_time_start_us, match_type,
                                         facet_sample_percent, facet_sample_threshold, page_offset,
                                         facet_index_type, remote_embedding_timeout_ms, remote_embedding_num_tries,
                                         stopwords_set, facet_return_parent,
                                         ref_include_exclude_fields_vec,
                                         drop_tokens_mode, prioritize_num_matching_fields, group_missing_values,
                                         conversation, conversation_model_id, conversation_id, conversation_stream,
                                         override_tags_str, voice_query, enable_typos_for_numerical_tokens,
                                         enable_synonyms, synonym_prefix, synonym_num_typos, enable_lazy_filter,
                                         enable_typos_for_alpha_numerical_tokens, max_filter_by_candidates,
<<<<<<< HEAD
                                         rerank_hybrid_matches, enable_analytics, validate_field_names, analytics_tags, req, res);
=======
                                         rerank_hybrid_matches, enable_analytics, validate_field_names, analytics_tags,
                                         personalization_user_id, personalization_model_id, personalization_type,
                                         personalization_user_field, personalization_item_field, personalization_event_name,
                                         personalization_n_events);
>>>>>>> 4ce4ad69
    return search(args);
}

Option<nlohmann::json> Collection::search(collection_search_args_t& coll_args) const {
    std::shared_lock lock(mutex);

    std::unique_ptr<search_args> search_params_guard;
    std::string query;
    std::vector<std::pair<uint32_t, uint32_t>> included_ids; // ID -> position
    tsl::htrie_set<char> include_fields_full;
    tsl::htrie_set<char> exclude_fields_full;
    std::vector<std::string> q_tokens;  // used for auxillary highlighting
    std::string conversation_standalone_query;
    vector_query_t vector_query;
    std::vector<facet> facets;
    size_t per_page = coll_args.per_page;
    std::string transcribed_query;
    nlohmann::json override_metadata;

    const auto init_index_search_args_op = init_index_search_args(coll_args, search_params_guard, query, included_ids,
                                                                  include_fields_full, exclude_fields_full, q_tokens,
                                                                  conversation_standalone_query, vector_query,
                                                                  facets, per_page, transcribed_query, override_metadata,
                                                                  false, 0);
    if (!init_index_search_args_op.ok()) {
        return Option<nlohmann::json>(init_index_search_args_op.code(), init_index_search_args_op.error());
    }

    const auto search_op = index->run_search(search_params_guard.get());
    if (!search_op.ok()) {
        return Option<nlohmann::json>(search_op.code(), search_op.error());
    }

    const auto& search_params = search_params_guard.get();
    const auto& group_limit = search_params->group_limit;
    const auto& sort_fields_std = search_params->sort_fields_std;
    const auto& facet_query = search_params->facet_query;
    const auto& offset = search_params->offset;
    const auto& fetch_size = search_params->fetch_size;
    const auto& highlight_fields = coll_args.highlight_fields;
    const auto& highlight_full_fields = coll_args.highlight_full_fields;
    const auto& weighted_search_fields = search_params->search_fields;
    const auto& raw_search_fields = coll_args.search_fields;
    const auto& infixes = search_params->infixes;
    const auto& exclude_fields = coll_args.exclude_fields;
    const auto& raw_query = coll_args.raw_query;
    const auto& enable_highlight_v1 = coll_args.enable_highlight_v1;
    const auto& snippet_threshold = coll_args.snippet_threshold;
    const auto& highlight_affix_num_tokens = coll_args.highlight_affix_num_tokens;
    const auto& highlight_start_tag = coll_args.highlight_start_tag;
    const auto& highlight_end_tag = coll_args.highlight_end_tag;
    const auto& group_by_fields = search_params->group_by_fields;
    const auto& ref_include_exclude_fields_vec = coll_args.ref_include_exclude_fields_vec;
    const auto& conversation = coll_args.conversation;
    const auto& match_type = coll_args.match_type;
    const auto& field_query_tokens = search_params->field_query_tokens;
    const auto& vector_query_str = coll_args.vector_query;
    const auto& conversation_model_id = coll_args.conversation_model_id;
    const auto& conversation_stream = coll_args.conversation_stream;
    const auto& max_facet_values = coll_args.max_facet_values;
    const auto& facet_return_parent = coll_args.facet_return_parent;
    const auto& voice_query = coll_args.voice_query;
    const auto& total = search_params->found_count;
    const auto& personalization_user_id = coll_args.personalization_user_id;
    const auto& personalization_model_id = coll_args.personalization_model_id;
    const auto& personalization_type = coll_args.personalization_type;
    const auto& personalization_user_field = coll_args.personalization_user_field;
    const auto& personalization_item_field = coll_args.personalization_item_field;
    const auto& personalization_n_events = coll_args.personalization_n_events;

    auto& req = coll_args.req;
    auto& res = coll_args.res;
    auto& conversation_id = coll_args.conversation_id;

    auto& raw_result_kvs = search_params->raw_result_kvs;
    auto& override_result_kvs = search_params->override_result_kvs;

    if(search_cutoff && total == 0) {
        // this can happen if other requests stopped this request from being processed
        // we should return an error so that request can be retried by client
        return Option<nlohmann::json>(408, "Request Timeout");
    }

    // apply bucketing on text match score
    int match_score_index = -1;
    for(size_t i = 0; i < sort_fields_std.size(); i++) {
        if(sort_fields_std[i].name == sort_field_const::text_match &&
        (sort_fields_std[i].text_match_buckets != 0 || sort_fields_std[i].text_match_bucket_size != 0)) {
            match_score_index = i;
            break;
        }
    }

    if(match_score_index >= 0 && (sort_fields_std[match_score_index].text_match_buckets > 0
        || sort_fields_std[match_score_index].text_match_bucket_size > 0)) {

        size_t num_buckets = sort_fields_std[match_score_index].text_match_buckets;
        size_t bucket_size = sort_fields_std[match_score_index].text_match_bucket_size;

        const size_t max_kvs_bucketed = std::min<size_t>(Index::DEFAULT_TOPSTER_SIZE, raw_result_kvs.size());

        if((num_buckets > 0 && max_kvs_bucketed >= num_buckets) || (bucket_size > 0 && max_kvs_bucketed >= bucket_size)) {
            spp::sparse_hash_map<uint64_t, int64_t> result_scores;

            // only first `max_kvs_bucketed` elements are bucketed to prevent pagination issues past 250 records
            size_t block_len = num_buckets > 0 ? (max_kvs_bucketed / num_buckets) : bucket_size;
            size_t i = 0;
            while(i < max_kvs_bucketed) {
                size_t j = 0;
                while(j < block_len && i+j < max_kvs_bucketed) {
                    result_scores[raw_result_kvs[i+j][0]->key] = raw_result_kvs[i+j][0]->scores[raw_result_kvs[i+j][0]->match_score_index];
                    // use the bucket sequence as the sorting order (descending)
                    raw_result_kvs[i+j][0]->scores[raw_result_kvs[i+j][0]->match_score_index] = -i;
                    j++;
                }

                i += j;
            }

            // sort again based on bucketed match score
            std::partial_sort(raw_result_kvs.begin(), raw_result_kvs.begin() + max_kvs_bucketed, raw_result_kvs.end(),
                              KV::is_greater_kv_group);

            // restore original scores
            for(i = 0; i < max_kvs_bucketed; i++) {
                raw_result_kvs[i][0]->scores[raw_result_kvs[i][0]->match_score_index] =
                        result_scores[raw_result_kvs[i][0]->key];
            }
        }
    }

    std::vector<std::vector<KV*>> result_group_kvs;
    size_t override_kv_index = 0;
    size_t raw_results_index = 0;

    std::map<uint64_t, size_t> override_group_id_positions;

    // merge raw results and override results
    while(raw_results_index < raw_result_kvs.size()) {
        if(override_kv_index < override_result_kvs.size()) {
            size_t result_position = result_group_kvs.size() + 1;
            auto override_kv = override_result_kvs[override_kv_index][0];
            uint64_t override_position = -override_kv->scores[0];
            if(result_position == override_position) {
                override_kv->match_score_index = CURATED_RECORD_IDENTIFIER;
                result_group_kvs.push_back(override_result_kvs[override_kv_index]);
                override_group_id_positions[override_kv->distinct_key] = result_group_kvs.size()-1;
                override_kv_index++;
                continue;
            }
        }

        if(group_limit) {
            auto raw_kv = raw_result_kvs[raw_results_index][0];
            auto pos_it = override_group_id_positions.find(raw_kv->distinct_key);
            if(pos_it != override_group_id_positions.end()) {
                auto results_pos = pos_it->second;
                for(size_t i = 0; i < raw_result_kvs[raw_results_index].size() &&
                                result_group_kvs[results_pos].size() < group_limit; i++) {
                    result_group_kvs[results_pos].push_back(raw_result_kvs[raw_results_index][i]);
                }
            } else {
                result_group_kvs.push_back(raw_result_kvs[raw_results_index]);
            }
        } else {
            result_group_kvs.push_back(raw_result_kvs[raw_results_index]);
        }

        raw_results_index++;
    }

    while(override_kv_index < override_result_kvs.size()) {
        override_result_kvs[override_kv_index][0]->match_score_index = CURATED_RECORD_IDENTIFIER;
        result_group_kvs.push_back({override_result_kvs[override_kv_index]});
        override_kv_index++;
    }

    std::string facet_query_last_token;
    size_t facet_query_num_tokens = 0;       // used to identify drop token scenario

    if(!facet_query.query.empty()) {
        // identify facet hash tokens

        auto fq_field = search_schema.at(facet_query.field_name);
        bool is_cyrillic = Tokenizer::is_cyrillic(fq_field.locale);
        bool normalise = is_cyrillic ? false : true;

        std::vector<std::string> facet_query_tokens;
        Tokenizer(facet_query.query, normalise, !fq_field.is_string(), fq_field.locale,
                  symbols_to_index, token_separators, fq_field.get_stemmer()).tokenize(facet_query_tokens);

        facet_query_num_tokens = facet_query_tokens.size();
        facet_query_last_token = facet_query_tokens.empty() ? "" : facet_query_tokens.back();
    }

    const long start_result_index = offset;

    // `end_result_index` could be -1, so use signed type
    const long end_result_index = std::min(fetch_size, result_group_kvs.size()) - 1;

    // handle which fields have to be highlighted
    std::vector<std::string> highlight_field_names;
    StringUtils::split(highlight_fields, highlight_field_names, ",");

    std::vector<std::string> highlight_full_field_names;
    StringUtils::split(highlight_full_fields, highlight_full_field_names, ",");

    std::vector<highlight_field_t> highlight_items;
    if(query != "*") {
        process_highlight_fields(weighted_search_fields, raw_search_fields, include_fields_full, exclude_fields_full,
                                 highlight_field_names, highlight_full_field_names, infixes, q_tokens,
                                 search_params->qtoken_set, highlight_items);
    }

    nlohmann::json result = nlohmann::json::object();
    result["found"] = total;
    if(group_limit != 0) {
        result["found_docs"] = search_params->found_docs;
    }

    if(exclude_fields.count("out_of") == 0) {
        result["out_of"] = num_documents.load();
    }

    std::string hits_key = group_limit ? "grouped_hits" : "hits";
    result[hits_key] = nlohmann::json::array();

    uint8_t index_symbols[256] = {};
    for(char c: symbols_to_index) {
        index_symbols[uint8_t(c)] = 1;
    }

    nlohmann::json docs_array = nlohmann::json::array();

    // construct results array
    for(long result_kvs_index = start_result_index; result_kvs_index <= end_result_index; result_kvs_index++) {
        const std::vector<KV*> & kv_group = result_group_kvs[result_kvs_index];

        nlohmann::json group_hits;
        if(group_limit) {
            group_hits["hits"] = nlohmann::json::array();
        }

        nlohmann::json& hits_array = group_limit ? group_hits["hits"] : result["hits"];
        nlohmann::json group_key = nlohmann::json::array();

        for(const KV* field_order_kv: kv_group) {
            const std::string& seq_id_key = get_seq_id_key((uint32_t) field_order_kv->key);

            nlohmann::json document;
            const Option<bool> & document_op = get_document_from_store(seq_id_key, document);

            if(!document_op.ok()) {
                LOG(ERROR) << "Document fetch error. " << document_op.error();
                continue;
            }

            nlohmann::json highlight_res;
            nlohmann::json wrapper_doc;
            do_highlighting(search_schema, enable_nested_fields, symbols_to_index, token_separators, query,
                            raw_search_fields, raw_query, enable_highlight_v1, snippet_threshold,
                            highlight_affix_num_tokens, highlight_start_tag, highlight_end_tag, highlight_field_names,
                            highlight_full_field_names, highlight_items, index_symbols, field_order_kv, document,
                            highlight_res, wrapper_doc);

            if(group_limit && group_key.empty()) {
                for(const auto& field_name: group_by_fields) {
                    if(document.count(field_name) != 0) {
                        group_key.push_back(document[field_name]);
                    }
                }
            }

            remove_flat_fields(document);
            remove_reference_helper_fields(document);

            auto prune_op = prune_doc(document,
                                      include_fields_full,
                                      exclude_fields_full,
                                      "",
                                      0,
                                      field_order_kv->reference_filter_results,
                                      const_cast<Collection *>(this), get_seq_id_from_key(seq_id_key),
                                      ref_include_exclude_fields_vec);
            if (!prune_op.ok()) {
                return Option<nlohmann::json>(prune_op.code(), prune_op.error());
            }

            wrapper_doc["document"] = document;
            wrapper_doc["highlight"] = highlight_res;

            if(field_order_kv->match_score_index == CURATED_RECORD_IDENTIFIER) {
                wrapper_doc["curated"] = true;
            } else if(field_order_kv->match_score_index >= 0) {
                wrapper_doc["text_match"] = field_order_kv->text_match_score;
                wrapper_doc["text_match_info"] = nlohmann::json::object();
                populate_text_match_info(wrapper_doc["text_match_info"],
                                        field_order_kv->text_match_score, match_type,
                                         field_query_tokens[0].q_include_tokens.size());
                if(!vector_query.field_name.empty()) {
                    wrapper_doc["hybrid_search_info"] = nlohmann::json::object();
                    wrapper_doc["hybrid_search_info"]["rank_fusion_score"] = Index::int64_t_to_float(field_order_kv->scores[field_order_kv->match_score_index]);
                }
            }

            nlohmann::json geo_distances;

            for(size_t sort_field_index = 0; sort_field_index < sort_fields_std.size(); sort_field_index++) {
                const auto& sort_field = sort_fields_std[sort_field_index];
                if(sort_field.geopoint != 0 && sort_field.geo_precision != 0) {
                    S2LatLng reference_lat_lng;
                    GeoPoint::unpack_lat_lng(sort_field.geopoint, reference_lat_lng);

                    auto get_geo_distance_op = !sort_field.reference_collection_name.empty() ?
                                                index->get_referenced_geo_distance(sort_field, field_order_kv->key,
                                                                                   field_order_kv->reference_filter_results,
                                                                                   reference_lat_lng, true) :
                                                   index->get_geo_distance_with_lock(sort_field.name, field_order_kv->key,
                                                                                     reference_lat_lng, true);
                    if (!get_geo_distance_op.ok()) {
                        return Option<nlohmann::json>(get_geo_distance_op.code(), get_geo_distance_op.error());
                    }
                    geo_distances[sort_field.name] = get_geo_distance_op.get();
                } else if(sort_field.geopoint != 0) {
                    geo_distances[sort_field.name] = std::abs(field_order_kv->scores[sort_field_index]);
                } else if(sort_field.name == sort_field_const::vector_query &&
                          !sort_field.vector_query.query.field_name.empty()) {
                    wrapper_doc["vector_distance"] = -Index::int64_t_to_float(field_order_kv->scores[sort_field_index]);
                }
            }

            if(!geo_distances.empty()) {
                wrapper_doc["geo_distance_meters"] = geo_distances;
            }

            if(!vector_query.field_name.empty() && field_order_kv->vector_distance >= 0) {
                wrapper_doc["vector_distance"] = field_order_kv->vector_distance;
            }

            hits_array.push_back(wrapper_doc);
        }

        if(group_limit) {
            group_hits["group_key"] = group_key;

            const auto& itr = search_params->groups_processed.find(kv_group[0]->distinct_key);
            
            if(itr != search_params->groups_processed.end()) {
                group_hits["found"] = itr->second;
            }
            result["grouped_hits"].push_back(group_hits);
        }
    }

    result["facet_counts"] = nlohmann::json::array();
    
    // populate facets
    for(facet& a_facet: facets) {
        // Don't return zero counts for a wildcard facet.
        if (a_facet.is_wildcard_match &&
                (((a_facet.is_intersected && a_facet.value_result_map.empty())) ||
                (!a_facet.is_intersected && a_facet.result_map.empty()))) {
            continue;
        }

        // check for search cutoff elapse
        if((std::chrono::duration_cast<std::chrono::microseconds>(std::chrono::system_clock::now().
            time_since_epoch()).count() - search_begin_us) > search_stop_us) {
            search_cutoff = true;
            break;
        }

        nlohmann::json facet_result = nlohmann::json::object();
        facet_result["field_name"] = a_facet.field_name;
        facet_result["sampled"] = a_facet.sampled;
        facet_result["counts"] = nlohmann::json::array();

        std::vector<facet_value_t> facet_values;
        std::vector<facet_count_t> facet_counts;

        for (const auto & kv : a_facet.result_map) {
            facet_count_t v = kv.second;
            v.fhash = kv.first;
            v.sort_field_val = kv.second.sort_field_val;
            facet_counts.emplace_back(v);
        }

        for (const auto& kv : a_facet.value_result_map) {
            facet_count_t v = kv.second;
            v.fvalue = kv.first;
            v.fhash = StringUtils::hash_wy(kv.first.c_str(), kv.first.size());
            facet_counts.emplace_back(v);
        }
        
        auto max_facets = std::min(max_facet_values, facet_counts.size());
        auto nthElement = max_facets == facet_counts.size() ? max_facets - 1 : max_facets;
        std::nth_element(facet_counts.begin(), facet_counts.begin() + nthElement, facet_counts.end(),
                         Collection::facet_count_compare);

        if(a_facet.is_range_query){
            for(const auto& kv : a_facet.result_map){
                auto facet_range_iter = a_facet.facet_range_map.find(kv.first);
                if(facet_range_iter != a_facet.facet_range_map.end()){
                    auto & facet_count = kv.second;
                    facet_value_t facet_value = {facet_range_iter->second.range_label, std::string(), facet_count.count};
                    facet_values.emplace_back(facet_value);
                }
                else{
                    LOG (ERROR) << "range_id not found in result map.";
                }
            }
        } else {
            auto the_field = search_schema.at(a_facet.field_name);
            bool should_return_parent = std::find(facet_return_parent.begin(), facet_return_parent.end(),
                                                  the_field.name) != facet_return_parent.end();

            for(size_t fi = 0; fi < max_facets; fi++) {
                // remap facet value hash with actual string
                auto & facet_count = facet_counts[fi];
                std::string value;

                if(a_facet.is_intersected) {
                    value = facet_count.fvalue;
                } else {
                    value = index->get_facet_str_val(the_field.name, facet_count.fhash);
                }

                highlight_t highlight;

                if(!facet_query.query.empty()) {
                    bool use_word_tokenizer = Tokenizer::has_word_tokenizer(the_field.locale);
                    bool normalise = !use_word_tokenizer;

                    std::vector<std::string> fquery_tokens;
                    Tokenizer(facet_query.query, true, false, the_field.locale, symbols_to_index,
                              token_separators, the_field.get_stemmer()).tokenize(fquery_tokens);

                    if(fquery_tokens.empty()) {
                        continue;
                    }

                    std::vector<string>& ftokens = a_facet.is_intersected ? a_facet.fvalue_tokens[facet_count.fvalue] :
                                                   a_facet.hash_tokens[facet_count.fhash];

                    tsl::htrie_map<char, token_leaf> qtoken_leaves;

                    //LOG(INFO) << "working on hash_tokens for hash " << kv.first << " with size " << ftokens.size();
                    for(size_t ti = 0; ti < ftokens.size(); ti++) {
                        if(the_field.is_bool()) {
                            if(ftokens[ti] == "1") {
                                ftokens[ti] = "true";
                            } else {
                                ftokens[ti] = "false";
                            }
                        }

                        Tokenizer(facet_query.query, true, false, the_field.locale, symbols_to_index,
                                  token_separators, the_field.get_stemmer()).tokenize(ftokens[ti]);

                        const std::string& resolved_token = ftokens[ti];
                        size_t root_len = (fquery_tokens.size() == ftokens.size()) ?
                                          fquery_tokens[ti].size() :
                                          resolved_token.size();

                        token_leaf leaf(nullptr, root_len, 0, (ti == ftokens.size()-1));
                        qtoken_leaves.emplace(resolved_token, leaf);
                    }

                    std::vector<std::string> raw_fquery_tokens;
                    Tokenizer(facet_query.query, normalise, false, the_field.locale, symbols_to_index,
                              token_separators, the_field.get_stemmer()).tokenize(raw_fquery_tokens);

                    if(raw_fquery_tokens.empty()) {
                        continue;
                    }

                    size_t prefix_token_num_chars = StringUtils::get_num_chars(raw_fquery_tokens.back());

                    StringUtils string_utils;
                    size_t last_valid_offset = 0;
                    int last_valid_offset_index = -1;
                    match_index_t match_index(Match(), 0, 0);

                    uint8_t index_symbols[256] = {};
                    for(char c: symbols_to_index) {
                        index_symbols[uint8_t(c)] = 1;
                    }

                    handle_highlight_text(value, normalise, the_field, false, symbols_to_index, token_separators,
                                          highlight, string_utils, use_word_tokenizer,
                                          highlight_affix_num_tokens, qtoken_leaves, last_valid_offset_index,
                                          prefix_token_num_chars, false, snippet_threshold, false, ftokens,
                                          last_valid_offset, highlight_start_tag, highlight_end_tag,
                                          index_symbols, match_index);
                }

                nlohmann::json parent;
                if(the_field.nested && should_return_parent) {
                    nlohmann::json document;
                    const std::string &seq_id_key = get_seq_id_key((uint32_t) facet_count.doc_id);
                    const Option<bool> &document_op = get_document_from_store(seq_id_key, document);
                    if (!document_op.ok()) {
                        LOG(ERROR) << "Facet fetch error. " << document_op.error();
                        continue;
                    }
                    parent = get_facet_parent(the_field.name, document, value, the_field.is_array());
                }

                const auto& highlighted_text = highlight.snippets.empty() ? value : highlight.snippets[0];
                facet_value_t facet_value = {value, highlighted_text, facet_count.count,
                                             facet_count.sort_field_val, parent};
                facet_values.emplace_back(facet_value);
            }
        }

        if(a_facet.is_sort_by_alpha) {
            bool is_asc = a_facet.sort_order == "asc";
            std::stable_sort(facet_values.begin(), facet_values.end(),
                             [&] (const auto& fv1, const auto& fv2) {
                if(is_asc) {
                    return fv1.value < fv2.value;
                }

                return fv1.value > fv2.value;
            });
        } else if(!a_facet.sort_field.empty()) {
            bool is_asc = a_facet.sort_order == "asc";
            std::stable_sort(facet_values.begin(), facet_values.end(),
                             [&] (const auto& fv1, const auto& fv2) {
                if(is_asc) {
                    return fv1.sort_field_val < fv2.sort_field_val;
                }

                return fv1.sort_field_val > fv2.sort_field_val;
            });
        } else {
            std::stable_sort(facet_values.begin(), facet_values.end(), Collection::facet_count_str_compare);
        }

        for(const auto & facet_count: facet_values) {
            nlohmann::json facet_value_count = nlohmann::json::object();
            const std::string & value = facet_count.value;

            facet_value_count["value"] = value;
            facet_value_count["highlighted"] = facet_count.highlighted;
            facet_value_count["count"] = facet_count.count;

            if(!facet_count.parent.empty()) {
                facet_value_count["parent"] = facet_count.parent;
            }
            facet_result["counts"].push_back(facet_value_count);
        }

        // add facet value stats
        facet_result["stats"] = nlohmann::json::object();
        if(a_facet.stats.fvcount != 0) {
            facet_result["stats"]["min"] = a_facet.stats.fvmin;
            facet_result["stats"]["max"] = a_facet.stats.fvmax;
            facet_result["stats"]["sum"] = a_facet.stats.fvsum;
            facet_result["stats"]["avg"] = (a_facet.stats.fvsum / a_facet.stats.fvcount);
        }

        facet_result["stats"]["total_values"] = facet_counts.size();
        result["facet_counts"].push_back(facet_result);
    }

    result["search_cutoff"] = search_cutoff;

    result["request_params"] = nlohmann::json::object();
    result["request_params"]["collection_name"] = name;
    result["request_params"]["per_page"] = per_page;
    result["request_params"]["q"] = raw_query;

    // handle analytics query expansion
    std::string first_q = raw_query;
    expand_search_query(search_schema, symbols_to_index, token_separators,
                        raw_query, offset, total, search_params, result_group_kvs, raw_search_fields, first_q);
    result["request_params"]["first_q"] = first_q;

    if(!voice_query.empty()) {
        result["request_params"]["voice_query"] = nlohmann::json::object();
        result["request_params"]["voice_query"]["transcribed_query"] = transcribed_query;
    }
    if(!override_metadata.empty()) {
        result["metadata"] = override_metadata;
    }

    //long long int timeMillis = std::chrono::duration_cast<std::chrono::microseconds>(std::chrono::high_resolution_clock::now() - begin).count();
    //!LOG(INFO) << "Time taken for result calc: " << timeMillis << "us";
    //!store->print_memory_usage();
    return Option<nlohmann::json>(result);
}

void Collection::do_highlighting(const tsl::htrie_map<char, field>& search_schema, const bool& enable_nested_fields,
                                 const std::vector<char>& symbols_to_index, const std::vector<char>& token_separators,
                                 const string& query, const std::vector<std::string>& raw_search_fields,
                                 const string& raw_query, const bool& enable_highlight_v1, const size_t& snippet_threshold,
                                 const size_t& highlight_affix_num_tokens, const string& highlight_start_tag,
                                 const string& highlight_end_tag, const std::vector<std::string>& highlight_field_names,
                                 const std::vector<std::string>& highlight_full_field_names,
                                 const std::vector<highlight_field_t>& highlight_items, const uint8_t* index_symbols,
                                 const KV* field_order_kv, const nlohmann::json& document, nlohmann::json& highlight_res,
                                 nlohmann::json& wrapper_doc) {
    highlight_res= nlohmann::json::object();
    if(!highlight_items.empty()) {
        copy_highlight_doc(highlight_items, enable_nested_fields, document, highlight_res);
        remove_flat_fields(highlight_res);
        remove_reference_helper_fields(highlight_res);
        highlight_res.erase("id");
    }

    if(enable_highlight_v1) {
        wrapper_doc["highlights"] = nlohmann::json::array();
    }

    std::vector<highlight_t> highlights;
    StringUtils string_utils;

    tsl::htrie_set<char> hfield_names;
    tsl::htrie_set<char> h_full_field_names;

    for(size_t i = 0; i < highlight_items.size(); i++) {
        auto& highlight_item = highlight_items[i];
        const std::string& field_name = highlight_item.name;
        if(search_schema.count(field_name) == 0) {
            continue;
        }

        field search_field = search_schema.at(field_name);

        if(query != "*") {
            highlight_t highlight;
            highlight.field = search_field.name;

            bool found_highlight = false;
            bool found_full_highlight = false;

            highlight_result(enable_nested_fields, symbols_to_index, token_separators,
                             raw_query, search_field, i, highlight_item.qtoken_leaves, field_order_kv,
                             document, highlight_res,
                             string_utils, snippet_threshold,
                             highlight_affix_num_tokens, highlight_item.fully_highlighted, highlight_item.infix,
                             highlight_start_tag, highlight_end_tag, index_symbols, highlight,
                             found_highlight, found_full_highlight);
            if(!highlight.snippets.empty()) {
                highlights.push_back(highlight);
            }

            if(found_highlight) {
                hfield_names.insert(search_field.name);
                if(found_full_highlight) {
                    h_full_field_names.insert(search_field.name);
                }
            }
        }
    }

    // explicit highlight fields could be parent of searched fields, so we will take a pass at that
    for(auto& hfield_name: highlight_full_field_names) {
        auto it = h_full_field_names.equal_prefix_range(hfield_name);
        if(it.first != it.second) {
            h_full_field_names.insert(hfield_name);
        }
    }

    if(highlight_field_names.empty()) {
        for(auto& raw_search_field: raw_search_fields) {
            auto it = hfield_names.equal_prefix_range(raw_search_field);
            if(it.first != it.second) {
                hfield_names.insert(raw_search_field);
            }
        }
    } else {
        for(auto& hfield_name: highlight_field_names) {
            auto it = hfield_names.equal_prefix_range(hfield_name);
            if(it.first != it.second) {
                hfield_names.insert(hfield_name);
            }
        }
    }

    // remove fields from highlight doc that were not highlighted
    if(!hfield_names.empty()) {
        prune_doc(highlight_res, hfield_names, tsl::htrie_set<char>(), "");
    } else {
        highlight_res.clear();
    }

    if(enable_highlight_v1) {
        std::sort(highlights.begin(), highlights.end());

        for(const auto & highlight: highlights) {
            auto field_it = search_schema.find(highlight.field);
            if(field_it == search_schema.end() || field_it->nested) {
                // nested field highlighting will be available only in the new highlight structure.
                continue;
            }

            nlohmann::json h_json = nlohmann::json::object();
            h_json["field"] = highlight.field;

            if(!highlight.indices.empty()) {
                h_json["matched_tokens"] = highlight.matched_tokens;
                h_json["indices"] = highlight.indices;
                h_json["snippets"] = highlight.snippets;
                if(!highlight.values.empty()) {
                    h_json["values"] = highlight.values;
                }
            } else {
                h_json["matched_tokens"] = highlight.matched_tokens[0];
                h_json["snippet"] = highlight.snippets[0];
                if(!highlight.values.empty() && !highlight.values[0].empty()) {
                    h_json["value"] = highlight.values[0];
                }
            }

            wrapper_doc["highlights"].push_back(h_json);
        }
    }

    //wrapper_doc["seq_id"] = (uint32_t) field_order_kv->key;

}

Option<bool> Collection::run_search_with_lock(search_args* search_params) const {
    std::shared_lock lock(mutex);
    return index->run_search(search_params);
}

Option<bool> Collection::do_union(const std::vector<uint32_t>& collection_ids,
                                  std::vector<collection_search_args_t>& searches, std::vector<long>& searchTimeMillis,
                                  const union_global_params_t& union_params, nlohmann::json& result) {
    if (searches.size() != collection_ids.size()) {
        return Option<bool>(400, "Expected `collection_ids` and `searches` size to be equal.");
    }

    const auto& size = searches.size();
    auto search_params_guards = std::vector<std::unique_ptr<search_args>>(size);
    auto queries = std::vector<std::string>(size);
    auto included_ids_list = std::vector<std::vector<std::pair<uint32_t, uint32_t>>>(size); // ID -> position
    auto include_fields_full_list = std::vector<tsl::htrie_set<char>>(size);
    auto exclude_fields_full_list = std::vector<tsl::htrie_set<char>>(size);
    auto q_tokens_list = std::vector<std::vector<std::string>>(size);  // used for auxillary highlighting
    auto conversation_standalone_queries = std::vector<std::string>(size);
    auto vector_queries = std::vector<vector_query_t>(size);
    auto facets_list = std::vector<std::vector<facet>>(size);
    auto per_pages = std::vector<size_t>(size);
    auto transcribed_queries = std::vector<std::string>(size);
    auto override_metadata_list = std::vector<nlohmann::json>(size);
    auto index_symbols_list = std::vector<std::array<uint8_t, 256>>(size);
    auto highlight_field_names_list = std::vector<std::vector<std::string>>(size);
    auto highlight_full_field_names_list = std::vector<std::vector<std::string>>(size);
    auto highlight_items_list = std::vector<std::vector<highlight_field_t>>(size);
    size_t total = 0;
    size_t out_of = 0;
    auto request_json_list = std::vector<nlohmann::json>(size);
    bool first_request_default_sorting_field_used = false;
    spp::sparse_hash_set<uint32_t> unique_collection_ids;
    long totalSearchTime = 0;

    for (size_t search_index = 0; search_index < searches.size(); search_index++) {
        auto begin = std::chrono::high_resolution_clock::now();
        auto& coll_args = searches[search_index];
        const auto& coll_id = collection_ids[search_index];

        auto& cm = CollectionManager::get_instance();
        auto coll = cm.get_collection_with_id(coll_id);
        if (coll == nullptr) {
            return Option<bool>(400, "Collection having `coll_id: " + std::to_string(coll_id) + "` not found.");
        }

        auto& search_params_guard = search_params_guards[search_index];
        auto& query = queries[search_index];
        auto& included_ids = included_ids_list[search_index];
        auto& include_fields_full = include_fields_full_list[search_index];
        auto& exclude_fields_full = exclude_fields_full_list[search_index];
        auto& q_tokens = q_tokens_list[search_index];
        auto& conversation_standalone_query = conversation_standalone_queries[search_index];
        auto& vector_query = vector_queries[search_index];
        auto& facets = facets_list[search_index];
        auto& per_page = per_pages[search_index];
        auto& transcribed_query = transcribed_queries[search_index];
        auto& override_metadata = override_metadata_list[search_index];
        const auto default_sorting_field_used = coll_args.sort_fields.empty() &&
                                                !coll->default_sorting_field.empty();

        const auto init_index_search_args_op = coll->init_index_search_args_with_lock(coll_args, search_params_guard, query, included_ids,
                                                                                      include_fields_full, exclude_fields_full,
                                                                                      q_tokens, conversation_standalone_query,
                                                                                      vector_query, facets, per_page,
                                                                                      transcribed_query, override_metadata,
                                                                                      true, search_index);
        if (!init_index_search_args_op.ok()) {
            return init_index_search_args_op;
        }

        const auto search_op = coll->run_search_with_lock(search_params_guard.get());

        searchTimeMillis.emplace_back(std::chrono::duration_cast<std::chrono::milliseconds>(
                                            std::chrono::high_resolution_clock::now() - begin).count());
        totalSearchTime += searchTimeMillis.back();

        if (!search_op.ok()) {
            return search_op;
        }

        const auto& search_params = search_params_guard;
        const auto& found = search_params->all_result_ids_len;
        total += found;
        if (unique_collection_ids.count(coll_id) == 0) {
            out_of += coll->get_num_documents();
            unique_collection_ids.insert(coll_id);
        }

        auto& index_symbols = index_symbols_list[search_index];
        for(char c: coll->get_symbols_to_index()) {
            index_symbols[uint8_t(c)] = 1;
        }

        const auto& highlight_fields = coll_args.highlight_fields;
        const auto& highlight_full_fields = coll_args.highlight_full_fields;
        const auto& weighted_search_fields = search_params->search_fields;
        const auto& raw_search_fields = coll_args.search_fields;
        const auto& infixes = search_params->infixes;

        auto& highlight_field_names = highlight_field_names_list[search_index];
        StringUtils::split(highlight_fields, highlight_field_names, ",");

        auto& highlight_full_field_names = highlight_full_field_names_list[search_index];
        StringUtils::split(highlight_full_fields, highlight_full_field_names, ",");
        if (query != "*") {
            coll->process_highlight_fields_with_lock(weighted_search_fields, raw_search_fields, include_fields_full, exclude_fields_full,
                                     highlight_field_names, highlight_full_field_names, infixes, q_tokens,
                                     search_params->qtoken_set, highlight_items_list[search_index]);
        }

        nlohmann::json params;
        params["collection"] = coll->get_name();
        params["per_page"] = union_params.per_page;
        params["q"] = coll_args.raw_query;
        params["found"] = found;
        request_json_list[search_index] = params;

        // All the searches should sort_by on the same type of field and in the same order.
        if (search_index > 0) {
            const auto& first_search_sort_fields = search_params_guards[0]->sort_fields_std;
            const auto& this_search_sort_fields = search_params->sort_fields_std;
            if (this_search_sort_fields.size() != first_search_sort_fields.size()) {
                std::string message = "Expected size of `sort_by` parameter of all searches to be equal. "
                                      "The first union search sorts on {";
                for (const auto& item: first_search_sort_fields) {
                    message += ("`" + item.name + ": " + std::string(magic_enum::enum_name(item.type)) + "`, ");
                }
                if (message.back() != '{') {
                    message[message.size() - 2] = '}';
                } else {
                    message += "} ";
                }
                message += ( "but the search at index `" + std::to_string(search_index) + "` sorts on {");
                for (const auto& item: this_search_sort_fields) {
                    message += ("`" + item.name + ": " + std::string(magic_enum::enum_name(item.type)) + "`, ");
                }
                if (message.back() != '{') {
                    message[message.size() - 2] = '}';
                    message[message.size() - 1] = '.';
                } else {
                    message += "}.";
                }
                return Option<bool>(400, message);
            }

            for (size_t i = 0; i < first_search_sort_fields.size(); i++) {
                if (this_search_sort_fields[i].type != first_search_sort_fields[i].type) {
                    std::string append_hint;
                    const auto& first_search_collection_name = request_json_list[0]["collection"].get<std::string>();
                    if (default_sorting_field_used && first_request_default_sorting_field_used) {
                        // Both the current and first search request have declared a default sorting field.
                        append_hint = " Both `" + coll->get_name() + "` and `" + first_search_collection_name +
                                        "` collections have declared a default sorting field of different type. Since"
                                        " union expects the searches to sort_by on the same type of fields, default"
                                        " sorting fields of the collections should be removed.";
                    } else if (default_sorting_field_used) {
                        append_hint = " `" + coll->get_name() + "` collection has declared a default sorting field of "
                                        "different type. Since union expects the searches to sort_by on the same type "
                                        "of fields, default sorting field of the collection should be removed.";
                    } else if (first_request_default_sorting_field_used) {
                        append_hint = " `" + first_search_collection_name + "` collection has declared a default sorting"
                                        " field of different type. Since union expects the searches to sort_by on the"
                                        " same type of fields, default sorting field of the collection should be removed.";
                    }

                    return Option<bool>(400, "Expected type of `" + this_search_sort_fields[i].name + "` sort_by ("
                                                + std::string(magic_enum::enum_name(this_search_sort_fields[i].type)) +
                                                ") at search index `" += std::to_string(search_index) + "` to be "
                                                "the same as the type of `" + first_search_sort_fields[i].name +
                                                "` sort_by (" += std::string(magic_enum::enum_name(first_search_sort_fields[i].type)) +
                                                ") at search index `" += std::to_string(0) + "`." += append_hint);
                }

                if (this_search_sort_fields[i].order != first_search_sort_fields[i].order) {
                    return Option<bool>(400, "Expected order of `" + this_search_sort_fields[i].name + "` sort_by ("
                                             += this_search_sort_fields[i].order + ") at search index `" +=
                                             std::to_string(search_index) + "` to be the same as the order of `" +
                                             first_search_sort_fields[i].name + "` sort_by ("
                                             += first_search_sort_fields[i].order + ") at search index `" +=
                                             std::to_string(0) + "`.");
                }
            }
        } else {
            first_request_default_sorting_field_used = default_sorting_field_used;
        }
    }

    if (search_cutoff && total == 0) {
        // this can happen if other requests stopped this request from being processed
        // we should return an error so that request can be retried by client
        return Option<bool>(408, "Request Timeout");
    }

    auto union_topster = std::make_unique<Topster<Union_KV, Union_KV::get_key, Union_KV::get_distinct_key,
                                                        Union_KV::is_greater, Union_KV::is_smaller>>(
                                                            std::max<size_t>(union_params.fetch_size, Index::DEFAULT_TOPSTER_SIZE));

    for (size_t search_index = 0; search_index < searches.size(); search_index++) {
        auto& search_param = search_params_guards[search_index];

        for (auto& kvs: search_param->raw_result_kvs) {
            Union_KV kv(*kvs[0], search_index);
            union_topster->add(&kv);
        }
    }
    union_topster->sort();

    const long start_result_index = union_params.offset;

    // `end_result_index` could be -1, so use signed type
    const long end_result_index = std::min<size_t>(union_params.fetch_size, union_topster->size) - 1;

    result = nlohmann::json::object();
    result["found"] = total;
    result["out_of"] = out_of;
    result["search_time_ms"] = totalSearchTime;
    result["page"] = union_params.page;

    std::string hits_key = "hits";
    result[hits_key] = nlohmann::json::array();

    nlohmann::json docs_array = nlohmann::json::array();

    for (long kv_index = start_result_index; kv_index <= end_result_index; kv_index++) {
        const auto& kv = union_topster->getKV(kv_index);
        const auto& search_index = kv->search_index;
        const auto& coll_id = collection_ids.at(search_index);
        auto& cm = CollectionManager::get_instance();
        auto coll = cm.get_collection_with_id(coll_id);
        if (coll == nullptr) {
            return Option<bool>(400, "Collection having `coll_id: " + std::to_string(coll_id) + "` not found.");
        }
        const std::string& seq_id_key = coll->get_seq_id_key((uint32_t) kv->key);

        nlohmann::json document;
        const Option<bool> & document_op = coll->get_document_from_store(seq_id_key, document);

        if (!document_op.ok()) {
            LOG(ERROR) << "Document fetch error. " << document_op.error();
            continue;
        }

        const auto& coll_args = searches[search_index];
        const auto& search_params = search_params_guards[search_index].get();
        const auto& search_schema = coll->get_schema();
        const auto& enable_nested_fields = coll->get_enable_nested_fields();
        const auto& symbols_to_index = coll->get_symbols_to_index();
        const auto& token_separators = coll->get_token_separators();
        const auto& query = queries[search_index];
        const auto& raw_search_fields = coll_args.search_fields;
        const auto& raw_query = coll_args.raw_query;
        const auto& enable_highlight_v1 = coll_args.enable_highlight_v1;
        const auto& snippet_threshold = coll_args.snippet_threshold;
        const auto& highlight_affix_num_tokens = coll_args.highlight_affix_num_tokens;
        const auto& highlight_start_tag = coll_args.highlight_start_tag;
        const auto& highlight_end_tag = coll_args.highlight_end_tag;
        const auto& highlight_field_names = highlight_field_names_list[search_index];
        const auto& highlight_full_field_names = highlight_full_field_names_list[search_index];
        const auto& highlight_items = highlight_items_list[search_index];
        const auto& index_symbols = index_symbols_list[search_index].data();

        nlohmann::json highlight_res;
        nlohmann::json wrapper_doc;
        do_highlighting(search_schema, enable_nested_fields, symbols_to_index, token_separators, query,
                        raw_search_fields, raw_query, enable_highlight_v1, snippet_threshold,
                        highlight_affix_num_tokens, highlight_start_tag, highlight_end_tag, highlight_field_names,
                        highlight_full_field_names, highlight_items, index_symbols, kv, document,
                        highlight_res, wrapper_doc);

        remove_flat_fields(document);
        remove_reference_helper_fields(document);

        const auto& include_fields_full = include_fields_full_list[search_index];
        const auto& exclude_fields_full = exclude_fields_full_list[search_index];
        const auto& ref_include_exclude_fields_vec = coll_args.ref_include_exclude_fields_vec;

        auto prune_op = prune_doc(document,
                                  include_fields_full,
                                  exclude_fields_full,
                                  "",
                                  0,
                                  kv->reference_filter_results,
                                  const_cast<Collection *>(coll.get()), get_seq_id_from_key(seq_id_key),
                                  ref_include_exclude_fields_vec);
        if (!prune_op.ok()) {
            return prune_op;
        }


        wrapper_doc["document"] = document;
        wrapper_doc["highlight"] = highlight_res;
        wrapper_doc["search_index"] = search_index;
        wrapper_doc["collection"] = coll->get_name();

        const auto& match_type = coll_args.match_type;
        const auto& field_query_tokens = search_params->field_query_tokens;
        const auto& vector_query = vector_queries[search_index];

        if (kv->match_score_index == CURATED_RECORD_IDENTIFIER) {
            wrapper_doc["curated"] = true;
        } else if (kv->match_score_index >= 0) {
            wrapper_doc["text_match"] = kv->text_match_score;
            wrapper_doc["text_match_info"] = nlohmann::json::object();
            populate_text_match_info(wrapper_doc["text_match_info"],
                                     kv->text_match_score, match_type,
                                     field_query_tokens[0].q_include_tokens.size());
            if (!vector_query.field_name.empty()) {
                wrapper_doc["hybrid_search_info"] = nlohmann::json::object();
                wrapper_doc["hybrid_search_info"]["rank_fusion_score"] = Index::int64_t_to_float(kv->scores[kv->match_score_index]);
            }
        }

        const auto& sort_fields_std = search_params->sort_fields_std;
        nlohmann::json geo_distances;

        for (size_t sort_field_index = 0; sort_field_index < sort_fields_std.size(); sort_field_index++) {
            const auto& sort_field = sort_fields_std[sort_field_index];
            if (sort_field.geopoint != 0 && sort_field.geo_precision != 0) {
                S2LatLng reference_lat_lng;
                GeoPoint::unpack_lat_lng(sort_field.geopoint, reference_lat_lng);

                auto get_geo_distance_op = !sort_field.reference_collection_name.empty() ?
                                           coll->get_referenced_geo_distance_with_lock(sort_field, kv->key,
                                                                                       kv->reference_filter_results,
                                                                                       reference_lat_lng, true) :
                                           coll->get_geo_distance_with_lock(sort_field.name, kv->key,
                                                                            reference_lat_lng, true);
                if (!get_geo_distance_op.ok()) {
                    return Option<bool>(get_geo_distance_op.code(), get_geo_distance_op.error());
                }
                geo_distances[sort_field.name] = get_geo_distance_op.get();
            } else if (sort_field.geopoint != 0) {
                geo_distances[sort_field.name] = std::abs(kv->scores[sort_field_index]);
            } else if (sort_field.name == sort_field_const::vector_query &&
                      !sort_field.vector_query.query.field_name.empty()) {
                wrapper_doc["vector_distance"] = -Index::int64_t_to_float(kv->scores[sort_field_index]);
            }
        }

        if (!geo_distances.empty()) {
            wrapper_doc["geo_distance_meters"] = geo_distances;
        }

        if (!vector_query.field_name.empty() && kv->vector_distance >= 0) {
            wrapper_doc["vector_distance"] = kv->vector_distance;
        }

        result[hits_key] += wrapper_doc;

        const auto& offset = search_params->offset;
        // handle analytics query expansion
        std::string first_q = raw_query;
        std::vector<std::vector<KV*>> result_group_kvs = {{kv}};
        expand_search_query(search_schema, symbols_to_index, token_separators,
                            raw_query, offset, total, search_params, result_group_kvs, raw_search_fields, first_q);
        auto& object = request_json_list[search_index];
        object["first_q"] = first_q;
    }

    for (auto& request: request_json_list) {
        result["union_request_params"] += std::move(request);
    }

    result["search_cutoff"] = search_cutoff;

    return Option<bool>(true);
}

void Collection::expand_search_query(const tsl::htrie_map<char, field>& search_schema, const std::vector<char>& symbols_to_index,const std::vector<char>& token_separators,
                                     const string& raw_query, size_t offset, size_t total, const search_args* search_params,
                                     const std::vector<std::vector<KV*>>& result_group_kvs,
                                     const std::vector<std::string>& raw_search_fields, string& first_q) {
    if(!Config::get_instance().get_enable_search_analytics()) {
        return ;
    }

    if(offset == 0 && !raw_search_fields.empty() && !search_params->searched_queries.empty() &&
        total != 0 && !result_group_kvs.empty()) {
        // we have to map raw_query (which could contain a prefix) back to expanded version
        auto search_field_it = search_schema.find(raw_search_fields[0]);
        if(search_field_it == search_schema.end() || Tokenizer::has_word_tokenizer(search_field_it->locale)) {
            return ;
        }

        first_q = "";
        auto q_index = result_group_kvs[0][0]->query_index;
        if(q_index >= search_params->searched_queries.size()) {
            return ;
        }

        const auto& qleaves = search_params->searched_queries[q_index];
        Tokenizer tokenizer(raw_query, true, false, search_field_it->locale, symbols_to_index, token_separators, search_field_it->get_stemmer());
        std::string raw_token;
        size_t raw_token_index = 0, tok_start = 0, tok_end = 0;

        while(tokenizer.next(raw_token, raw_token_index, tok_start, tok_end)) {
            if(raw_token_index < qleaves.size()) {
                auto leaf = qleaves[raw_token_index];
                std::string tok(reinterpret_cast<char*>(leaf->key), leaf->key_len - 1);
                if(StringUtils::begins_with(tok, raw_token)) {
                    first_q += tok + " ";
                }
            }
        }

        if(qleaves.size() != raw_token_index+1) {
            first_q = raw_query;
        }

        if(!first_q.empty() && first_q.back() ==  ' ') {
            first_q.pop_back();
        }
    }
}

void Collection::copy_highlight_doc(const std::vector<highlight_field_t>& hightlight_items,
                                    const bool nested_fields_enabled,
                                    const nlohmann::json& src, nlohmann::json& dst) {
    for(const auto& hightlight_item: hightlight_items) {
        if(!nested_fields_enabled && src.count(hightlight_item.name) != 0) {
            dst[hightlight_item.name] = src[hightlight_item.name];
            continue;
        }

        std::string root_field_name;

        for(size_t i = 0; i < hightlight_item.name.size(); i++) {
            if(hightlight_item.name[i] == '.') {
                break;
            }

            root_field_name += hightlight_item.name[i];
        }

        if(dst.count(root_field_name) != 0) {
            // skip if parent "foo" has already has been copied over in e.g. foo.bar, foo.baz
            continue;
        }

        // root field name might not exist if object has primitive field values with "."s in the name
        if(src.count(root_field_name) != 0) {
            // copy whole sub-object
            dst[root_field_name] = src[root_field_name];
        } else if(src.count(hightlight_item.name) != 0) {
            dst[hightlight_item.name] = src[hightlight_item.name];
        }
    }
}

void Collection::process_search_field_weights(const std::vector<search_field_t>& search_fields,
                                              std::vector<uint32_t>& query_by_weights,
                                              std::vector<search_field_t>& weighted_search_fields) const {
    const bool weights_given = !query_by_weights.empty();

    // weights, if given, must be in desc order
    bool weights_in_desc_order = true;
    bool weights_under_max = true;

    for(size_t i = 0; i < search_fields.size(); i++) {
        if(!weights_given) {
            size_t weight = std::max<int>(0, (int(Index::FIELD_MAX_WEIGHT) - i));
            query_by_weights.push_back(weight);
            auto wsearch_field = search_fields[i];
            wsearch_field.weight = weight;
            weighted_search_fields.push_back(wsearch_field);
        } else {
            // check if weights are already sorted
            auto prev_weight = (i == 0) ? query_by_weights[0] : query_by_weights[i-1];
            weights_in_desc_order = weights_in_desc_order && (query_by_weights[i] <= prev_weight);
            weights_under_max = weights_under_max && (query_by_weights[i] <= Index::FIELD_MAX_WEIGHT);
        }
    }

    if(weights_given && (!weights_in_desc_order || !weights_under_max)) {
        // ensure that search fields are sorted on their corresponding weight
        std::vector<std::pair<size_t, size_t>> field_index_and_weights;

        for(size_t i=0; i < search_fields.size(); i++) {
            field_index_and_weights.emplace_back(i, search_fields[i].weight);
        }

        std::sort(field_index_and_weights.begin(), field_index_and_weights.end(), [](const auto& a, const auto& b) {
            return a.second > b.second;
        });

        for(size_t i = 0; i < field_index_and_weights.size(); i++) {
            const auto& index_weight = field_index_and_weights[i];

            // we have to also normalize weights to 0 to Index::FIELD_MAX_WEIGHT range.
            if(i == 0) {
                query_by_weights[i] = Index::FIELD_MAX_WEIGHT;
            } else {
                auto curr_weight = field_index_and_weights[i].second;
                auto prev_weight = field_index_and_weights[i-1].second;

                if(curr_weight == prev_weight) {
                    query_by_weights[i] = query_by_weights[i-1];
                } else {
                    // bound to be lesser than prev_weight since weights have been sorted desc
                    uint32_t bounded_weight = std::max(0, int(query_by_weights[i-1]) - 1);
                    query_by_weights[i] = bounded_weight;
                }
            }

            const auto& search_field = search_fields[index_weight.first];
            const auto weight = query_by_weights[i];
            const size_t orig_index = index_weight.first;
            auto wsearch_field = search_fields[orig_index];
            wsearch_field.weight = weight;
            weighted_search_fields.push_back(wsearch_field);
        }
    }

    if(weighted_search_fields.empty()) {
        for(size_t i=0; i < search_fields.size(); i++) {
            weighted_search_fields.push_back(search_fields[i]);
        }
    }
}

// lsb_offset is zero-based and inclusive
uint64_t Collection::extract_bits(uint64_t value, unsigned lsb_offset, unsigned n) {
    const uint64_t max_n = CHAR_BIT * sizeof(uint64_t);
    if (lsb_offset >= max_n) {
        return 0;
    }
    value >>= lsb_offset;
    if (n >= max_n) {
        return value;
    }
    const uint64_t mask = ((uint64_t(1)) << n) - 1; /* n '1's */
    return value & mask;
}

void Collection::populate_text_match_info(nlohmann::json& info, uint64_t match_score,
                                          const text_match_type_t match_type,
                                          const size_t total_tokens) {

    // MAX_SCORE
    // [ sign | tokens_matched | max_field_score | max_field_weight | num_matching_fields ]
    // [   1  |        4       |        48       |       8          |         3           ]  (64 bits)

    // MAX_WEIGHT
    // [ sign | tokens_matched | max_field_weight | max_field_score  | num_matching_fields ]
    // [   1  |        4       |        8         |      48          |         3           ]  (64 bits)

    auto tokens_matched = extract_bits(match_score, 59, 4);

    info["score"] = std::to_string(match_score);
    info["tokens_matched"] = tokens_matched;
    info["fields_matched"] = extract_bits(match_score, 0, 3);

    if(match_type == max_score) {
        info["best_field_score"] = std::to_string(extract_bits(match_score, 11, 48));
        info["best_field_weight"] = extract_bits(match_score, 3, 8);
        info["num_tokens_dropped"] = total_tokens - tokens_matched;
        info["typo_prefix_score"] = 255 - extract_bits(match_score, 35, 8);
    } else {
        info["best_field_weight"] = extract_bits(match_score, 51, 8);
        info["best_field_score"] = std::to_string(extract_bits(match_score, 3, 48));
        info["num_tokens_dropped"] = total_tokens - tokens_matched;
        info["typo_prefix_score"] = 255 - extract_bits(match_score, 27, 8);
    }
}

void Collection::process_highlight_fields_with_lock(const std::vector<search_field_t>& search_fields,
                                                    const std::vector<std::string>& raw_search_fields,
                                                    const tsl::htrie_set<char>& include_fields,
                                                    const tsl::htrie_set<char>& exclude_fields,
                                                    const std::vector<std::string>& highlight_field_names,
                                                    const std::vector<std::string>& highlight_full_field_names,
                                                    const std::vector<enable_t>& infixes,
                                                    std::vector<std::string>& q_tokens,
                                                    const tsl::htrie_map<char, token_leaf>& qtoken_set,
                                                    std::vector<highlight_field_t>& highlight_items) const {
    std::shared_lock lock(mutex);
    return process_highlight_fields(search_fields,
                                    raw_search_fields,
                                    include_fields,
                                    exclude_fields,
                                    highlight_field_names,
                                    highlight_full_field_names,
                                    infixes,
                                    q_tokens,
                                    qtoken_set,
                                    highlight_items);
}

void Collection::process_highlight_fields(const std::vector<search_field_t>& search_fields,
                                          const std::vector<std::string>& raw_search_fields,
                                          const tsl::htrie_set<char>& include_fields,
                                          const tsl::htrie_set<char>& exclude_fields,
                                          const std::vector<std::string>& highlight_field_names,
                                          const std::vector<std::string>& highlight_full_field_names,
                                          const std::vector<enable_t>& infixes,
                                          std::vector<std::string>& q_tokens,
                                          const tsl::htrie_map<char, token_leaf>& qtoken_set,
                                          std::vector<highlight_field_t>& highlight_items) const {

    // identify full highlight fields
    spp::sparse_hash_set<std::string> fields_highlighted_fully_set;
    std::vector<std::string> fields_highlighted_fully_expanded;
    for(const std::string& highlight_full_field: highlight_full_field_names) {
        extract_field_name(highlight_full_field, search_schema, fields_highlighted_fully_expanded, true, enable_nested_fields);
    }

    for(std::string & highlight_full_field: fields_highlighted_fully_expanded) {
        fields_highlighted_fully_set.insert(highlight_full_field);
    }

    // identify infix enabled fields
    spp::sparse_hash_set<std::string> fields_infixed_set;

    for(size_t i = 0; i < search_fields.size(); i++) {
        const auto& field_name = search_fields[i].name;

        enable_t field_infix = search_fields[i].infix;
        if(field_infix != off) {
            fields_infixed_set.insert(field_name);
        }
    }

    if(highlight_field_names.empty()) {
        std::vector<std::string> highlight_field_names_expanded;

        for(size_t i = 0; i < raw_search_fields.size(); i++) {
            extract_field_name(raw_search_fields[i], search_schema, highlight_field_names_expanded, false, enable_nested_fields);
        }

        for(size_t i = 0; i < highlight_field_names_expanded.size(); i++) {
            const auto& field_name = highlight_field_names_expanded[i];
            if(exclude_fields.count(field_name) != 0) {
                // should not pick excluded field for highlighting (only for implicit highlighting)
                continue;
            }

            if(!include_fields.empty() && include_fields.count(field_name) == 0) {
                // if include fields have been specified, use that as allow list
                continue;
            }

            bool fully_highlighted = (fields_highlighted_fully_set.count(field_name) != 0);
            bool infixed = (fields_infixed_set.count(field_name) != 0);
            auto schema_it = search_schema.find(field_name);
            bool is_string = (schema_it != search_schema.end()) && schema_it->is_string();

            highlight_items.emplace_back(field_name, fully_highlighted, infixed, is_string);
        }
    } else {
        std::vector<std::string> highlight_field_names_expanded;
        for(size_t i = 0; i < highlight_field_names.size(); i++) {
            extract_field_name(highlight_field_names[i], search_schema, highlight_field_names_expanded, false, enable_nested_fields);
        }

        for(size_t i = 0; i < highlight_field_names_expanded.size(); i++) {
            const auto& highlight_field_name = highlight_field_names_expanded[i];
            auto schema_it = search_schema.find(highlight_field_name);
            if(schema_it == search_schema.end()) {
                // ignore fields not part of schema
                continue;
            }
            bool fully_highlighted = (fields_highlighted_fully_set.count(highlight_field_name) != 0);
            bool infixed = (fields_infixed_set.count(highlight_field_name) != 0);
            bool is_string = schema_it->is_string();
            highlight_items.emplace_back(highlight_field_name, fully_highlighted, infixed, is_string);
        }
    }

    std::string qtoken;
    for(auto it = qtoken_set.begin(); it != qtoken_set.end(); ++it) {
        it.key(qtoken);

        for(auto& highlight_item: highlight_items) {
            if(!highlight_item.is_string) {
                continue;
            }

            const auto& field_name = highlight_item.name;
            art_leaf* leaf = index->get_token_leaf(field_name, (const unsigned char*) qtoken.c_str(), qtoken.size()+1);
            if(leaf) {
                highlight_item.qtoken_leaves.insert(qtoken,
                    token_leaf(leaf, it.value().root_len, it.value().num_typos, it.value().is_prefix)
                );
            }
        }
    }

    // We will also add tokens from the query if they are not already added.
    // This helps handle highlighting of tokens which were dropped from the query to return results.
    for(auto& q_token: q_tokens) {
        if(qtoken_set.find(q_token) == qtoken_set.end()) {
            for(auto& highlight_item: highlight_items) {
                if(!highlight_item.is_string) {
                    continue;
                }
                const auto& field_name = highlight_item.name;
                art_leaf* leaf = index->get_token_leaf(field_name, (const unsigned char*) q_token.c_str(), q_token.size()+1);
                if(leaf) {
                    highlight_item.qtoken_leaves.insert(q_token, token_leaf(leaf, q_token.size(), 0, false));
                }
            }
        }
    }
}

void Collection::process_filter_overrides(std::vector<const override_t*>& filter_overrides,
                                          std::vector<std::string>& q_include_tokens,
                                          token_ordering token_order,
                                          std::unique_ptr<filter_node_t>& filter_tree_root,
                                          std::vector<std::pair<uint32_t, uint32_t>>& included_ids,
                                          std::vector<uint32_t>& excluded_ids,
                                          nlohmann::json& override_metadata,
                                          bool enable_typos_for_numerical_tokens,
                                          bool enable_typos_for_alpha_numerical_tokens,
                                          const bool& validate_field_names) const {

    std::vector<const override_t*> matched_dynamic_overrides;
    index->process_filter_overrides(filter_overrides, q_include_tokens, token_order,
                                    filter_tree_root, matched_dynamic_overrides, override_metadata,
                                    enable_typos_for_numerical_tokens,
                                    enable_typos_for_alpha_numerical_tokens);

    // we will check the dynamic overrides to see if they also have include/exclude
    std::set<uint32_t> excluded_set;

    for(auto matched_dynamic_override: matched_dynamic_overrides) {
        for(const auto& hit: matched_dynamic_override->drop_hits) {
            Option<uint32_t> seq_id_op = doc_id_to_seq_id(hit.doc_id);
            if(seq_id_op.ok()) {
                excluded_ids.push_back(seq_id_op.get());
                excluded_set.insert(seq_id_op.get());
            }
        }

        for(const auto& hit: matched_dynamic_override->add_hits) {
            Option<uint32_t> seq_id_op = doc_id_to_seq_id(hit.doc_id);
            if(!seq_id_op.ok()) {
                continue;
            }
            uint32_t seq_id = seq_id_op.get();
            bool excluded = (excluded_set.count(seq_id) != 0);
            if(!excluded) {
                included_ids.emplace_back(seq_id, hit.position);
            }
        }
    }
}

void Collection::process_tokens(std::vector<std::string>& tokens, std::vector<std::string>& q_include_tokens,
                                std::vector<std::vector<std::string>>& q_exclude_tokens,
                                std::vector<std::vector<std::string>>& q_phrases, bool& exclude_operator_prior, 
                                bool& phrase_search_op_prior, std::vector<std::string>& phrase, const std::string& stopwords_set,
                                const bool& already_segmented, const std::string& locale, std::shared_ptr<Stemmer> stemmer) const{



    auto symbols_to_index_has_minus =
            std::find(symbols_to_index.begin(), symbols_to_index.end(), '-') != symbols_to_index.end();

    for(auto& token: tokens) {
        bool end_of_phrase = false;

        if(token == "-" && !symbols_to_index_has_minus) {
            if(locale != "en" && !locale.empty()) {
                // non-English locale parsing splits "-" as individual tokens
                exclude_operator_prior = true;
            }
            continue;
        } else if(token[0] == '-' && !symbols_to_index_has_minus) {
            exclude_operator_prior = true;
            token = token.substr(1);
        }

        if(token[0] == '"' && token.size() > 1) {
            phrase_search_op_prior = true;
            token = token.substr(1);
        }

        if(!token.empty() && (token.back() == '"' || (token[0] == '"' && token.size() == 1))) {
            if(phrase_search_op_prior) {
                // handles single token phrase and a phrase with padded space, like: "some query "
                end_of_phrase = true;
                token = token.substr(0, token.size()-1);
            } else if(token[0] == '"' && token.size() == 1) {
                // handles front padded phrase query, e.g. " some query"
                phrase_search_op_prior = true;
            }
        }

        std::vector<std::string> sub_tokens;

        if(already_segmented) {
            StringUtils::split(token, sub_tokens, " ");
        } else {
            Tokenizer(token, true, false, locale, symbols_to_index, token_separators, stemmer).tokenize(sub_tokens);
        }
        
        for(auto& sub_token: sub_tokens) {
            if(sub_token.size() > 100) {
                sub_token.erase(100);
            }

            if(exclude_operator_prior) {
                if(phrase_search_op_prior) {
                    phrase.push_back(sub_token);
                } else {
                    q_exclude_tokens.push_back({sub_token});
                    exclude_operator_prior = false;
                }
            } else if(phrase_search_op_prior) {
                phrase.push_back(sub_token);
            } else {
                q_include_tokens.push_back(sub_token);
            }
        }

        if(end_of_phrase && phrase_search_op_prior) {
            if(exclude_operator_prior) {
                q_exclude_tokens.push_back(phrase);
            } else {
                q_phrases.push_back(phrase);
            }

            phrase_search_op_prior = false;
            exclude_operator_prior = false;
            phrase.clear();
        }
    }

    if(!phrase.empty()) {
        if(exclude_operator_prior) {
            q_exclude_tokens.push_back(phrase);
        } else {
            q_include_tokens.insert(q_include_tokens.end(), phrase.begin(), phrase.end());
        }
    }

    if(q_include_tokens.empty()) {
        if(!stopwords_set.empty()) {
            //this can happen when all tokens in the include are stopwords
            q_include_tokens.emplace_back("##hrhdh##");
        } else {
            // this can happen if the only query token is an exclusion token
            q_include_tokens.emplace_back("*");
        }
    }
}

void Collection::parse_search_query(const std::string &query, std::vector<std::string>& q_include_tokens, std::vector<std::string>& q_unstemmed_tokens,
                                    std::vector<std::vector<std::string>>& q_exclude_tokens,
                                    std::vector<std::vector<std::string>>& q_phrases,
                                    const std::string& locale, const bool already_segmented, const std::string& stopwords_set, std::shared_ptr<Stemmer> stemmer) const {
    if(query == "*") {
        q_exclude_tokens = {};
        q_include_tokens = {query};
    } else {
        std::vector<std::string> tokens;
        std::vector<std::string> tokens_non_stemmed;
        stopword_struct_t stopwordStruct;
        if(!stopwords_set.empty()) {
            const auto &stopword_op = StopwordsManager::get_instance().get_stopword(stopwords_set, stopwordStruct);
            if (!stopword_op.ok()) {
                LOG(ERROR) << stopword_op.error();
                LOG(ERROR) << "Error fetching stopword_list for stopword " << stopwords_set;
            }
        }

        if(already_segmented) {
            StringUtils::split(query, tokens, " ");
        } else {
            std::vector<char> custom_symbols = symbols_to_index;
            custom_symbols.push_back('-');
            custom_symbols.push_back('"');

            Tokenizer(query, true, false, locale, custom_symbols, token_separators, stemmer).tokenize(tokens);
            if(stemmer) {
                Tokenizer(query, true, false, locale, custom_symbols, token_separators, nullptr).tokenize(tokens_non_stemmed);
            }
        }

        for (const auto val: stopwordStruct.stopwords) {
            tokens.erase(std::remove(tokens.begin(), tokens.end(), val), tokens.end());
            tokens_non_stemmed.erase(std::remove(tokens_non_stemmed.begin(), tokens_non_stemmed.end(), val), tokens_non_stemmed.end());
        }

        bool exclude_operator_prior = false;
        bool phrase_search_op_prior = false;
        std::vector<std::string> phrase;

        process_tokens(tokens, q_include_tokens, q_exclude_tokens, q_phrases, exclude_operator_prior, phrase_search_op_prior, phrase, stopwords_set, already_segmented, locale, stemmer);
        
        if(stemmer) {
            exclude_operator_prior = false;
            phrase_search_op_prior = false;
            phrase.clear();
            // those are unused
            std::vector<std::vector<std::string>> q_exclude_tokens_dummy;
            std::vector<std::vector<std::string>> q_phrases_dummy;

            process_tokens(tokens_non_stemmed, q_unstemmed_tokens, q_exclude_tokens_dummy, q_phrases_dummy, exclude_operator_prior, phrase_search_op_prior, phrase, stopwords_set,  already_segmented, locale, nullptr);
        }
    }
}

Option<bool> Collection::get_filter_ids(const std::string& filter_query, filter_result_t& filter_result,
                                        const bool& should_timeout, const bool& validate_field_names) const {
    std::shared_lock lock(mutex);

    const std::string doc_id_prefix = std::to_string(collection_id) + "_" + DOC_ID_PREFIX + "_";
    filter_node_t* filter_tree_root = nullptr;
    Option<bool> filter_op = filter::parse_filter_query(filter_query, search_schema,
                                                        store, doc_id_prefix, filter_tree_root, validate_field_names);
    std::unique_ptr<filter_node_t> filter_tree_root_guard(filter_tree_root);

    if(!filter_op.ok()) {
        return filter_op;
    }

    return index->do_filtering_with_lock(filter_tree_root, filter_result, name, should_timeout, validate_field_names);
}

Option<bool> Collection::get_related_ids(const std::string& ref_field_name, const uint32_t& seq_id,
                                         std::vector<uint32_t>& result) const {
    return index->get_related_ids(ref_field_name, seq_id, result);
}

Option<bool> Collection::get_object_array_related_id(const std::string& ref_field_name,
                                                     const uint32_t& seq_id, const uint32_t& object_index,
                                                     uint32_t& result) const {
    return index->get_object_array_related_id(name, ref_field_name, seq_id, object_index, result);
}

Option<bool> Collection::get_reference_filter_ids(const std::string & filter_query,
                                                  filter_result_t& filter_result,
                                                  const std::string& reference_field_name,
                                                  negate_left_join_t& negate_left_join_info,
                                                  const bool& validate_field_names) const {
    std::shared_lock lock(mutex);

    const std::string doc_id_prefix = std::to_string(collection_id) + "_" + DOC_ID_PREFIX + "_";
    filter_node_t* filter_tree_root = nullptr;
    Option<bool> parse_op = filter::parse_filter_query(filter_query, search_schema,
                                                       store, doc_id_prefix, filter_tree_root);
    std::unique_ptr<filter_node_t> filter_tree_root_guard(filter_tree_root);

    if(!parse_op.ok()) {
        return parse_op;
    }

    return index->do_reference_filtering_with_lock(filter_tree_root, filter_result, name, reference_field_name,
                                                   negate_left_join_info, validate_field_names);
}

bool Collection::facet_value_to_string(const facet &a_facet, const facet_count_t &facet_count,
                                       nlohmann::json &document, std::string &value) const {

    if(document.count(a_facet.field_name) == 0) {
        // check for field exists
        if(search_schema.at(a_facet.field_name).optional) {
            return false;
        }

        LOG(ERROR) << "Could not find field " << a_facet.field_name << " in document during faceting.";
        LOG(ERROR) << "Facet field type: " << search_schema.at(a_facet.field_name).type;
        LOG(ERROR) << "Actual document: " << document;
        return false;
    }

    if(search_schema.at(a_facet.field_name).is_array()) {
        size_t array_sz = document[a_facet.field_name].size();
        if(facet_count.array_pos >= array_sz) {
            LOG(ERROR) << "Facet field array size " << array_sz << " lesser than array pos " <<  facet_count.array_pos
                       << " for facet field " << a_facet.field_name;
            LOG(ERROR) << "Facet field type: " << search_schema.at(a_facet.field_name).type;
            LOG(ERROR) << "Actual document: " << document;
            return false;
        }
    }

    auto coerce_op = validator_t::coerce_element(search_schema.at(a_facet.field_name), document,
                                                 document[a_facet.field_name], fallback_field_type,
                                                 DIRTY_VALUES::COERCE_OR_REJECT);
    if(!coerce_op.ok()) {
        LOG(ERROR) << "Bad type for field " << a_facet.field_name << ", document: " << document;
        return false;
    }

    if(search_schema.at(a_facet.field_name).type == field_types::STRING) {
        value =  document[a_facet.field_name];
    } else if(search_schema.at(a_facet.field_name).type == field_types::STRING_ARRAY) {
        value = document[a_facet.field_name][facet_count.array_pos];
    } else if(search_schema.at(a_facet.field_name).type == field_types::INT32) {
        int32_t raw_val = document[a_facet.field_name].get<int32_t>();
        value = std::to_string(raw_val);
    } else if(search_schema.at(a_facet.field_name).type == field_types::INT32_ARRAY) {
        int32_t raw_val = document[a_facet.field_name][facet_count.array_pos].get<int32_t>();
        value = std::to_string(raw_val);
    } else if(search_schema.at(a_facet.field_name).type == field_types::INT64) {
        int64_t raw_val = document[a_facet.field_name].get<int64_t>();
        value = std::to_string(raw_val);
    } else if(search_schema.at(a_facet.field_name).type == field_types::INT64_ARRAY) {
        int64_t raw_val = document[a_facet.field_name][facet_count.array_pos].get<int64_t>();
        value = std::to_string(raw_val);
    } else if(search_schema.at(a_facet.field_name).type == field_types::FLOAT) {
        float raw_val = document[a_facet.field_name].get<float>();
        value = StringUtils::float_to_str(raw_val);
    } else if(search_schema.at(a_facet.field_name).type == field_types::FLOAT_ARRAY) {
        float raw_val = document[a_facet.field_name][facet_count.array_pos].get<float>();
        value = StringUtils::float_to_str(raw_val);
    } else if(search_schema.at(a_facet.field_name).type == field_types::BOOL) {
        value = std::to_string(document[a_facet.field_name].get<bool>());
        value = (value == "1") ? "true" : "false";
    } else if(search_schema.at(a_facet.field_name).type == field_types::BOOL_ARRAY) {
        value = std::to_string(document[a_facet.field_name][facet_count.array_pos].get<bool>());
        value = (value == "1") ? "true" : "false";
    }

    return true;
}

nlohmann::json Collection::get_parent_object(const nlohmann::json& parent, const nlohmann::json& child,
                                 const std::vector<std::string>& field_path, size_t field_index,
                                 const std::string& val) {
    if(field_index == field_path.size()) {
        std::string str_val;

        if(child.is_string()) {
            str_val = child.get<std::string>();
        } else if(child.is_number_integer()) {
            str_val = std::to_string(child.get<int>());
        } else if(child.is_number_float()) {
            str_val = std::to_string(child.get<float>());
        }  else if(child.is_boolean()) {
            str_val = std::to_string(child.get<bool>());
        }

        if(str_val == val) {
            return parent;
        }

        if(child.is_array()) {
            for(const auto& ele: child) {
                if(ele.is_string() && ele == val) {
                    return parent;
                }
            }
        }

        return nlohmann::json();
    }

    const auto& fname = field_path[field_index];

    // intermediate must be either an object or an array of objects

    if(child.is_object() && child.contains(fname)) {
        return get_parent_object(child, child[fname], field_path, field_index+1, val);
    } else if(child.is_array()) {
        nlohmann::json doc;
        for(const auto& ele: child) {
            doc = get_parent_object(ele, ele, field_path, field_index, val);
            if(!doc.empty()) {
                return doc;
            }
        }
    }

    return nlohmann::json();
}

nlohmann::json Collection::get_facet_parent(const std::string& facet_field_name, const nlohmann::json& document,
                                            const std::string& val, bool is_array) const {
    std::vector<std::string> field_path;
    StringUtils::split(facet_field_name, field_path, ".");

    if(!document.contains(field_path[0])) {
        return document;
    }

    return get_parent_object(document, document[field_path[0]], field_path, 1, val);
}

bool Collection::is_nested_array(const nlohmann::json& obj, std::vector<std::string> path_parts, size_t part_i) const {
    auto child_it = obj.find(path_parts[part_i]);
    if(child_it == obj.end()) {
        return false;
    }

    if(child_it.value().is_array() && !child_it.value().empty() && child_it.value().at(0).is_object()) {
        return true;
    }

    if(part_i+1 == path_parts.size()) {
        return false;
    }

    return is_nested_array(child_it.value(), path_parts, part_i+1);
}

void Collection::highlight_result(const bool& enable_nested_fields, const std::vector<char>& symbols_to_index,const std::vector<char>& token_separators,
                                  const std::string& raw_query, const field& search_field,
                                  const size_t& search_field_index,
                                  const tsl::htrie_map<char, token_leaf>& qtoken_leaves,
                                  const KV* field_order_kv, const nlohmann::json& document,
                                  nlohmann::json& highlight_doc,
                                  StringUtils& string_utils,
                                  const size_t& snippet_threshold,
                                  const size_t& highlight_affix_num_tokens,
                                  const bool& highlight_fully,
                                  const bool& is_infix_search,
                                  const std::string& highlight_start_tag,
                                  const std::string& highlight_end_tag,
                                  const uint8_t* index_symbols,
                                  highlight_t& highlight,
                                  bool& found_highlight,
                                  bool& found_full_highlight) {

    if(raw_query == "*") {
        return;
    }

    tsl::htrie_set<char> matched_tokens;

    bool use_word_tokenizer = Tokenizer::has_word_tokenizer(search_field.locale);
    bool normalise = !use_word_tokenizer;

    std::vector<std::string> raw_query_tokens;
    Tokenizer(raw_query, normalise, false, search_field.locale, symbols_to_index, token_separators, search_field.get_stemmer()).tokenize(raw_query_tokens);

    if(raw_query_tokens.empty()) {
        return ;
    }

    bool flat_field = highlight_doc.contains(search_field.name);
    std::vector<std::string> path_parts;
    if(enable_nested_fields && !flat_field) {
        StringUtils::split(search_field.name, path_parts, ".");
    } else {
        path_parts = {search_field.name};
    }

    const std::string& last_raw_q_token = raw_query_tokens.back();
    size_t prefix_token_num_chars = StringUtils::get_num_chars(last_raw_q_token);

    std::set<std::string> last_full_q_tokens;
    std::vector<match_index_t> match_indices;

    if(is_infix_search) {
        // could be an optional field
        if(document.contains(search_field.name)) {
            size_t array_len = 1;
            bool field_is_array = document[search_field.name].is_array();
            if(field_is_array) {
                array_len = document[search_field.name].size();
            }

            const std::vector<token_positions_t> empty_offsets;

            for(size_t i = 0; i < array_len; i++) {
                std::string text = field_is_array ? document[search_field.name][i] : document[search_field.name];
                StringUtils::tolowercase(text);
                if(text.size() < 100 && text.find(raw_query_tokens.front()) != std::string::npos) {
                    const Match & this_match = Match(field_order_kv->key, empty_offsets, false, false);
                    uint64_t this_match_score = this_match.get_match_score(0, 1);
                    match_indices.emplace_back(this_match, this_match_score, i);
                }
            }
        }

    }

    if(!is_infix_search || match_indices.empty()) {

        /*std::string qtok_buff;
        for(auto it = qtoken_leaves.begin(); it != qtoken_leaves.end(); ++it) {
            it.key(qtok_buff);
            LOG(INFO) << "Token: " << qtok_buff << ", root_len: " << it.value().root_len;
        }*/

        if(!qtoken_leaves.empty()) {
            std::vector<void*> posting_lists;
            for(auto token_leaf: qtoken_leaves) {
                posting_lists.push_back(token_leaf.leaf->values);
            }

            std::map<size_t, std::vector<token_positions_t>> array_token_positions;
            posting_t::get_array_token_positions(field_order_kv->key, posting_lists, array_token_positions);

            for(const auto& kv: array_token_positions) {
                const std::vector<token_positions_t>& token_positions = kv.second;
                size_t array_index = kv.first;

                if(token_positions.empty()) {
                    continue;
                }

                const Match & this_match = Match(field_order_kv->key, token_positions, true, true);
                uint64_t this_match_score = this_match.get_match_score(1, token_positions.size());
                match_indices.emplace_back(this_match, this_match_score, array_index);

                /*LOG(INFO) << "doc_id: " << document["id"] << ", search_field: " << search_field.name
                          << ", words_present: " << size_t(this_match.words_present)
                          << ", match_score: " << this_match_score
                          << ", match.distance: " << size_t(this_match.distance);*/
            }
        }
    }

    const size_t max_array_matches = std::min((size_t)MAX_ARRAY_MATCHES, match_indices.size());
    std::partial_sort(match_indices.begin(), match_indices.begin()+max_array_matches, match_indices.end());

    highlight_nested_field(highlight_doc, highlight_doc, path_parts, 0, false, -1,
                           [&](nlohmann::json& h_obj, bool is_arr_obj_ele, int array_i) {
        if(h_obj.is_object()) {
            return ;
        } else if(!h_obj.is_string()) {
            auto val_back = h_obj;
            h_obj = nlohmann::json::object();
            h_obj["snippet"] = to_string(val_back);
            h_obj["matched_tokens"] = nlohmann::json::array();
            if(highlight_fully) {
                h_obj["value"] = val_back;
            }
            return ;
        }

        int matched_index = -1;

        if(!is_arr_obj_ele) {
            // Since we will iterate on both matching and non-matching array elements for highlighting,
            // we need to check if `array_i`exists within match_indices vec.

            for (size_t match_index = 0; match_index < match_indices.size(); match_index++) {
                if (match_indices[match_index].index == array_i) {
                    matched_index = match_index;
                    break;
                }
            }

            if(matched_index == -1) {
                // If an element does not belong to an array of object field and also does not have a matching index
                // we know that there cannot be any matching tokens for highlighting
                std::string text = h_obj.get<std::string>();
                h_obj = nlohmann::json::object();
                h_obj["snippet"] = text;
                h_obj["matched_tokens"] = nlohmann::json::array();
                if(highlight_fully) {
                    h_obj["value"] = text;
                }
                return ;
            }

            std::sort(match_indices[matched_index].match.offsets.begin(),
                      match_indices[matched_index].match.offsets.end());
        } else {
            // array of object element indices will not match indexed offsets, so we will use dummy match
            // the highlighting logic will ignore this and try to do exhaustive highlighting (look at all tokens)
            match_indices.clear();
            match_indices.push_back(match_index_t(Match(), 0, 0));
            matched_index = 0;
        }

        const auto& match_index = match_indices[matched_index];

        size_t last_valid_offset = 0;
        int last_valid_offset_index = -1;

        for(size_t match_offset_i = 0; match_offset_i < match_index.match.offsets.size(); match_offset_i++) {
            const auto& token_offset = match_index.match.offsets[match_offset_i];
            if(token_offset.offset != MAX_DISPLACEMENT) {
                last_valid_offset = token_offset.offset;
                last_valid_offset_index = match_offset_i;
            } else {
                break;
            }
        }

        highlight_t array_highlight = highlight;
        std::string text = h_obj.get<std::string>();
        h_obj = nlohmann::json::object();

        handle_highlight_text(text, normalise, search_field, is_arr_obj_ele, symbols_to_index,
                              token_separators, array_highlight, string_utils, use_word_tokenizer,
                              highlight_affix_num_tokens,
                              qtoken_leaves, last_valid_offset_index,
                              prefix_token_num_chars,
                              highlight_fully, snippet_threshold, is_infix_search,
                              raw_query_tokens,
                              last_valid_offset, highlight_start_tag, highlight_end_tag,
                              index_symbols, match_index);


        if(array_highlight.snippets.empty() && array_highlight.values.empty()) {
            h_obj["snippet"] = text;
            h_obj["matched_tokens"] = nlohmann::json::array();
        }

        if(!array_highlight.snippets.empty()) {
            found_highlight = found_highlight || true;

            h_obj["snippet"] = array_highlight.snippets[0];
            h_obj["matched_tokens"] = nlohmann::json::array();

            for(auto& token_vec: array_highlight.matched_tokens) {
                for(auto& token: token_vec) {
                    h_obj["matched_tokens"].push_back(token);
                }
            }
        }

        if(!array_highlight.values.empty()) {
            h_obj["value"] = array_highlight.values[0];;
            found_full_highlight = found_full_highlight || true;
        } else if(highlight_fully) {
            h_obj["value"] = text;
        }
    });

    if(!flat_field) {
        return;
    }

    if(!search_field.is_string()) {
        return ;
    }

    if(!is_infix_search && qtoken_leaves.empty()) {
        // none of the tokens from the query were found on this field
        return ;
    }

    if(match_indices.empty()) {
        return ;
    }

    for(size_t array_i = 0; array_i < max_array_matches; array_i++) {
        std::sort(match_indices[array_i].match.offsets.begin(), match_indices[array_i].match.offsets.end());
        const auto& match_index = match_indices[array_i];
        const Match& match = match_index.match;

        size_t last_valid_offset = 0;
        int last_valid_offset_index = -1;

        for(size_t match_offset_index = 0; match_offset_index < match.offsets.size(); match_offset_index++) {
            const auto& token_offset = match.offsets[match_offset_index];
            if(token_offset.offset != MAX_DISPLACEMENT) {
                last_valid_offset = token_offset.offset;
                last_valid_offset_index = match_offset_index;
            } else {
                break;
            }
        }

        if(!document.contains(search_field.name)) {
            // could be an optional field
            continue;
        }

        /*LOG(INFO) << "field: " << document[search_field.name] << ", id: " << field_order_kv->key
                  << ", index: " << match_index.index;*/

        std::string text;

        if(search_field.type == field_types::STRING) {
            text = document[search_field.name];
        } else {
            // since we try to do manual prefix matching on the first array value, we have to check for an empty array
            if(!document[search_field.name].is_array() ||
                match_index.index >= document[search_field.name].size()) {
                continue;
            }

            text = document[search_field.name][match_index.index];
        }

        handle_highlight_text(text, normalise, search_field, false, symbols_to_index, token_separators,
                              highlight, string_utils, use_word_tokenizer, highlight_affix_num_tokens,
                              qtoken_leaves, last_valid_offset_index, prefix_token_num_chars,
                              highlight_fully, snippet_threshold, is_infix_search, raw_query_tokens,
                              last_valid_offset, highlight_start_tag, highlight_end_tag,
                              index_symbols, match_index);

        if(!highlight.snippets.empty()) {
            found_highlight = found_highlight || true;
            for(auto& token_vec: highlight.matched_tokens) {
                for(auto& token: token_vec) {
                    matched_tokens.insert(token);
                }
            }
        }

        if(!highlight.values.empty()) {
            found_full_highlight = found_full_highlight || true;
        }
    }

    highlight.field = search_field.name;
    highlight.field_index = search_field_index;

    if(!match_indices.empty()) {
        highlight.match_score = match_indices[0].match_score;
    }
}

bool Collection::handle_highlight_text(std::string& text, const bool& normalise, const field& search_field,
                                       const bool& is_arr_obj_ele,
                                       const std::vector<char>& symbols_to_index, const std::vector<char>& token_separators,
                                       highlight_t& highlight, StringUtils& string_utils, const bool& use_word_tokenizer,
                                       const size_t& highlight_affix_num_tokens,
                                       const tsl::htrie_map<char, token_leaf>& qtoken_leaves, const int& last_valid_offset_index,
                                       const size_t& prefix_token_num_chars, const bool& highlight_fully,
                                       const size_t& snippet_threshold, const bool& is_infix_search,
                                       const std::vector<std::string>& raw_query_tokens, const size_t& last_valid_offset,
                                       const std::string& highlight_start_tag, const std::string& highlight_end_tag,
                                       const uint8_t* index_symbols, const match_index_t& match_index) {

    const Match& match = match_index.match;

    Tokenizer tokenizer(text, normalise, false, search_field.locale, symbols_to_index, token_separators, search_field.get_stemmer());

    // word tokenizer is a secondary tokenizer used for specific languages that requires transliteration
    Tokenizer word_tokenizer("", true, false, search_field.locale, symbols_to_index, token_separators, search_field.get_stemmer());

    if(search_field.locale == "ko") {
        text = string_utils.unicode_nfkd(text);
    }

    // need an ordered map here to ensure that it is ordered by the key (start offset)
    std::map<size_t, size_t> token_offsets;

    int match_offset_index = 0;
    std::string raw_token;
    std::set<std::string> token_hits;  // used to identify repeating tokens
    size_t raw_token_index = 0, tok_start = 0, tok_end = 0;

    // based on `highlight_affix_num_tokens`
    size_t snippet_start_offset = 0, snippet_end_offset = (text.empty() ? 0 : text.size() - 1);

    // window used to locate the starting offset for snippet on the text
    std::list<size_t> snippet_start_window;

    highlight.matched_tokens.emplace_back();
    std::vector<std::string>& matched_tokens = highlight.matched_tokens.back();
    bool found_first_match = false;

    size_t text_len = Tokenizer::is_ascii_char(text[0]) ? text.size() : StringUtils::get_num_chars(text);

    while(tokenizer.next(raw_token, raw_token_index, tok_start, tok_end)) {
        if(use_word_tokenizer) {
            bool found_token = word_tokenizer.tokenize(raw_token);
            if(!found_token) {
                tokenizer.decr_token_counter();
                continue;
            }
        }

        if(!found_first_match) {
            if(snippet_start_window.size() == highlight_affix_num_tokens + 1) {
                snippet_start_window.pop_front();
            }

            snippet_start_window.push_back(tok_start);
        }

        bool token_already_found = (token_hits.find(raw_token) != token_hits.end());
        auto qtoken_it = qtoken_leaves.find(raw_token);

        // ensures that the `snippet_start_offset` is always from a matched token, and not from query suggestion
        bool match_offset_found = (found_first_match && token_already_found) ||
                                  (match_offset_index <= last_valid_offset_index &&
                                   match.offsets[match_offset_index].offset == raw_token_index);

        if(match_offset_found && text_len/4 > 64000) {
            // handle wrap around of token offsets: we will have to verify value of token as well
            match_offset_found = (qtoken_it != qtoken_leaves.end());
        }

        // Token might not appear in the best matched window, which is limited to a size of 10.
        // If field is marked to be highlighted fully, or field length exceeds snippet_threshold, we will
        // locate all tokens that appear in the query / query candidates. Likewise, for text within nested array of
        // objects have to be exhaustively looked for highlight tokens.
        bool raw_token_found = !match_offset_found &&
                                (highlight_fully || is_arr_obj_ele || text_len < snippet_threshold * 6) &&
                                qtoken_leaves.find(raw_token) != qtoken_leaves.end();

        if (match_offset_found || raw_token_found) {
            if(qtoken_it != qtoken_leaves.end() && qtoken_it.value().is_prefix &&
               qtoken_it.value().root_len < raw_token.size()) {
                // need to ensure that only the prefix portion is highlighted
                // if length diff is within 2, we still might not want to highlight partially in some cases
                // e.g. "samsng" vs "samsung" -> full highlight is preferred, unless it's a full prefix match

                size_t k = tok_start;
                size_t num_letters = 0, prefix_letters = 0, prefix_end = tok_start;

                // group unicode code points and calculate number of actual characters
                while(k <= tok_end) {
                    k++;

                    if(tokenizer.should_skip_char(text[k])) {
                        // used to handle special characters inside a tokenized word, e.g. `foo-bar`
                        continue;
                    }

                    if ((text[k] & 0xC0) == 0x80) k++;
                    if ((text[k] & 0xC0) == 0x80) k++;
                    if ((text[k] & 0xC0) == 0x80) k++;

                    num_letters++;

                    if(num_letters <= prefix_token_num_chars) {
                        prefix_letters++;
                    }

                    if(num_letters == prefix_token_num_chars) {
                        prefix_end = k - 1;
                    }
                }

                if(num_letters < prefix_token_num_chars) {
                    // can happen in the case of stemming
                    prefix_end = tok_start + num_letters;
                }

                size_t char_diff = num_letters - prefix_letters;
                auto new_tok_end = (char_diff <= 2 && qtoken_it.value().num_typos != 0) ? tok_end : prefix_end;
                token_offsets.emplace(tok_start, new_tok_end);
            } else {
                token_offsets.emplace(tok_start, tok_end);
            }

            token_hits.insert(raw_token);

            if(match_offset_found) {
                // to skip over duplicate tokens in the query
                do {
                    match_offset_index++;
                } while(match_offset_index <= last_valid_offset_index &&
                        match.offsets[match_offset_index - 1].offset == match.offsets[match_offset_index].offset);

                if(!found_first_match) {
                    snippet_start_offset = snippet_start_window.front();
                }

                found_first_match = true;
            } else if(raw_token_found && is_arr_obj_ele) {
                if(!found_first_match) {
                    snippet_start_offset = snippet_start_window.front();
                }

                found_first_match = true;
            }
        } else if(is_infix_search && text.size() < 100 &&
                  raw_token.find(raw_query_tokens.front()) != std::string::npos) {
            token_offsets.emplace(tok_start, tok_end);
            token_hits.insert(raw_token);
        }

        if(last_valid_offset_index != -1 && raw_token_index >= last_valid_offset + highlight_affix_num_tokens) {
            // register end of highlight snippet
            if(snippet_end_offset == text.size() - 1) {
                snippet_end_offset = tok_end;
            }
        }

        // We can break early only if we have:
        // a) run out of matched indices
        // b) token_index exceeds the suffix tokens boundary
        // c) raw_token_index exceeds snippet threshold
        // d) highlight fully is not requested

        if(raw_token_index >= snippet_threshold &&
           match_offset_index > last_valid_offset_index &&
           raw_token_index >= last_valid_offset + highlight_affix_num_tokens &&
           !is_arr_obj_ele && !highlight_fully) {
            break;
        }
    }

    if(token_offsets.empty()) {
        return false;
    }

    if(raw_token_index <= snippet_threshold-1) {
        // fully highlight field whose token size is less than given snippet threshold
        snippet_start_offset = 0;
        snippet_end_offset = text.size() - 1;
    }

    // `token_offsets` has a list of ranges to target for highlighting
    // tokens from query might occur before actual snippet start offset: we skip that
    auto offset_it = token_offsets.begin();
    while(offset_it != token_offsets.end() && offset_it->first < snippet_start_offset) {
        offset_it++;
    }

    std::stringstream highlighted_text;
    highlight_text(highlight_start_tag, highlight_end_tag, text, token_offsets,
                   snippet_end_offset, matched_tokens, offset_it,
                   highlighted_text, index_symbols, snippet_start_offset);

    highlight.snippets.push_back(highlighted_text.str());
    if(search_field.type == field_types::STRING_ARRAY) {
        highlight.indices.push_back(match_index.index);
    }

    if(highlight_fully) {
        std::stringstream value_stream;
        offset_it = token_offsets.begin();
        std::vector<std::string> full_matched_tokens;
        highlight_text(highlight_start_tag, highlight_end_tag, text, token_offsets,
                       text.size()-1, full_matched_tokens, offset_it,
                       value_stream, index_symbols, 0);
        highlight.values.push_back(value_stream.str());
    }

    return true;
}

void Collection::highlight_text(const string& highlight_start_tag, const string& highlight_end_tag,
                                  const string& text,
                                  const std::map<size_t, size_t>& token_offsets,
                                  size_t snippet_end_offset, std::vector<std::string>& matched_tokens,
                                  std::map<size_t, size_t>::iterator& offset_it,
                                  std::stringstream& highlighted_text,
                                  const uint8_t* index_symbols,
                                  size_t snippet_start_offset) {

    while(snippet_start_offset <= snippet_end_offset) {
        if(offset_it != token_offsets.end()) {
            if (snippet_start_offset == offset_it->first) {
                highlighted_text << highlight_start_tag;

                auto end_offset = offset_it->second;

                // if a token ends with one or more puncutation chars, we should not highlight them
                for(int j = end_offset; j >= 0; j--) {
                    if(end_offset >= text.size()) {
                        // this should not happen unless we mess up unicode normalization
                        break;
                    }

                    if(!std::isalnum(text[j]) && Tokenizer::is_ascii_char(text[j]) &&
                        index_symbols[uint8_t(text[j])] != 1) {
                        end_offset--;
                    } else {
                        break;
                    }
                }

                size_t token_len = end_offset - snippet_start_offset + 1;
                const std::string& text_token = text.substr(snippet_start_offset, token_len);
                matched_tokens.push_back(text_token);

                for(size_t j = 0; j < token_len; j++) {
                    if((snippet_start_offset + j) >= text.size()) {
                        LOG(ERROR) << "??? snippet_start_offset: " << snippet_start_offset
                                  << ", offset_it->first: " << offset_it->first
                                  << ", offset_it->second: " << offset_it->second
                                  << ", end_offset: " << end_offset
                                  << ", j: " << j << ", token_len: " << token_len << ", text: " << text;
                        break;
                    }
                    highlighted_text << text[snippet_start_offset + j];
                }

                highlighted_text << highlight_end_tag;
                offset_it++;
                snippet_start_offset += token_len;
                continue;
            }
        }

        highlighted_text << text[snippet_start_offset];
        snippet_start_offset++;
    }
}

Option<nlohmann::json> Collection::get(const std::string & id) const {
    std::string seq_id_str;
    StoreStatus seq_id_status = store->get(get_doc_id_key(id), seq_id_str);

    if(seq_id_status == StoreStatus::NOT_FOUND) {
        return Option<nlohmann::json>(404, "Could not find a document with id: " + id);
    }

    if(seq_id_status == StoreStatus::ERROR) {
        return Option<nlohmann::json>(500, "Error while fetching the document.");
    }

    uint32_t seq_id = (uint32_t) std::stoul(seq_id_str);

    std::string parsed_document;
    StoreStatus doc_status = store->get(get_seq_id_key(seq_id), parsed_document);

    if(doc_status == StoreStatus::NOT_FOUND) {
        LOG(ERROR) << "Sequence ID exists, but document is missing for id: " << id;
        return Option<nlohmann::json>(404, "Could not find a document with id: " + id);
    }

    if(doc_status == StoreStatus::ERROR) {
        return Option<nlohmann::json>(500, "Error while fetching the document.");
    }

    nlohmann::json document;
    try {
        document = nlohmann::json::parse(parsed_document);
    } catch(...) {
        return Option<nlohmann::json>(500, "Error while parsing stored document.");
    }

    return Option<nlohmann::json>(document);
}

void Collection::remove_document(nlohmann::json & document, const uint32_t seq_id, bool remove_from_store) {
    spp::sparse_hash_map<std::string, std::string> referenced_in_copy;
    {
        std::unique_lock lock(mutex);
        referenced_in_copy = referenced_in;
    }

    // Cascade delete all the references.
    if (!referenced_in_copy.empty()) {
        CollectionManager& collectionManager = CollectionManager::get_instance();
        for (const auto &item: referenced_in_copy) {
            auto coll = collectionManager.get_collection(item.first);
            if (coll != nullptr) {
                coll->cascade_remove_docs(item.second, seq_id, document, remove_from_store);
            }
        }
    }

    {
        std::unique_lock lock(mutex);

        index->remove(seq_id, document, {}, false);
        if (num_documents != 0) {
            num_documents -= 1;
        }
    }

    if(remove_from_store) {
        const std::string& id = document["id"];

        store->remove(get_doc_id_key(id));
        store->remove(get_seq_id_key(seq_id));
    }
}

void Collection::cascade_remove_docs(const std::string& field_name, const uint32_t& ref_seq_id,
                                     const nlohmann::json& ref_doc, bool remove_from_store) {
    auto const ref_helper_field_name = field_name + fields::REFERENCE_HELPER_FIELD_SUFFIX;

    filter_result_t filter_result;
    get_filter_ids(ref_helper_field_name + ":" + std::to_string(ref_seq_id), filter_result, false);

    if (filter_result.count == 0) {
        return;
    }

    bool is_field_singular, is_field_optional;
    {
        std::unique_lock lock(mutex);

        auto it = search_schema.find(field_name);
        if (it == search_schema.end()) {
            return;
        }
        is_field_singular = it.value().is_singular();
        is_field_optional = it.value().optional;
    }

    std::vector<std::string> buffer;
    buffer.reserve(filter_result.count);

    if (is_field_singular) {
        // Delete all the docs where reference helper field has value `seq_id`.
        for (uint32_t i = 0; i < filter_result.count; i++) {
            auto const& seq_id = filter_result.docs[i];

            nlohmann::json existing_document;
            auto get_doc_op = get_document_from_store(get_seq_id_key(seq_id), existing_document);

            if (!get_doc_op.ok()) {
                if (get_doc_op.code() == 404) {
                    LOG(ERROR) << "`" << name << "` collection: Sequence ID `" << seq_id << "` exists, but document is missing.";
                    continue;
                }

                LOG(ERROR) << "`" << name << "` collection: " << get_doc_op.error();
                continue;
            }

            bool multiple_ref_fields = existing_document.contains(fields::reference_helper_fields) &&
                                       existing_document[fields::reference_helper_fields].size() > 1;

            // If there are other references present and the reference of an optional field is removed, don't delete the
            // document.
            if (multiple_ref_fields && is_field_optional) {
                auto const id = existing_document["id"].get<std::string>();

                nlohmann::json update_document;
                update_document["id"] = id;
                update_document[field_name] = nullptr;

                buffer.push_back(update_document.dump());
            } else {
                remove_document(existing_document, seq_id, remove_from_store);
            }
        }
    } else {
        std::string ref_coll_name, ref_field_name;
        {
            std::unique_lock lock(mutex);

            auto ref_it = reference_fields.find(field_name);
            if (ref_it == reference_fields.end()) {
                return;
            }
            ref_coll_name = ref_it->second.collection;
            ref_field_name = ref_it->second.field;
        }

        if (ref_doc.count(ref_field_name) == 0) {
            LOG(ERROR) << "`" << ref_coll_name << "` collection doc `" << ref_doc.dump() << "` is missing `" <<
                       ref_field_name << "` field.";
            return;
        } else if (ref_doc.at(ref_field_name).is_array()) {
            LOG(ERROR) << "`" << ref_coll_name << "` collection doc `" << ref_doc.dump() << "` field `" <<
                                 ref_field_name << "` is an array.";
            return;
        }

        // Delete all references to `seq_id` in the docs.
        for (uint32_t i = 0; i < filter_result.count; i++) {
            auto const& seq_id = filter_result.docs[i];

            nlohmann::json existing_document;
            auto get_doc_op = get_document_from_store(get_seq_id_key(seq_id), existing_document);

            if (!get_doc_op.ok()) {
                if (get_doc_op.code() == 404) {
                    LOG(ERROR) << "`" << name << "` collection: Sequence ID `" << seq_id << "` exists, but document is missing.";
                    continue;
                }

                LOG(ERROR) << "`" << name << "` collection: " << get_doc_op.error();
                continue;
            }

            if (existing_document.count("id") == 0) {
                LOG(ERROR) << "`" << name << "` collection doc `" << existing_document.dump() << "` is missing `id` field.";
            } else if (existing_document.count(field_name) == 0) {
                LOG(ERROR) << "`" << name << "` collection doc `" << existing_document.dump() << "` is missing `" <<
                                field_name << "` field.";
            } else if (!existing_document.at(field_name).is_array()) {
                LOG(ERROR) << "`" << name << "` collection doc `" << existing_document.dump() << "` field `" <<
                                field_name << "` is not an array.";
            } else if (existing_document.at(field_name).empty()) {
                LOG(ERROR) << "`" << name << "` collection doc `" << existing_document.dump() << "` field `" <<
                                field_name << "` is empty.";
            } else if (existing_document.at(field_name)[0].type() != ref_doc.at(ref_field_name).type()) {
                LOG(ERROR) << "`" << name << "` collection doc `" << existing_document.dump() <<
                                "` at field `" << field_name << "` elements do not match the type of `" << ref_coll_name <<
                                "` collection doc `"<< ref_doc.dump() << "` at field `" << ref_field_name << "`.";
            } else if (existing_document.count(ref_helper_field_name) == 0) {
                LOG(ERROR) << "`" << name << "` collection doc `" << existing_document.dump() << "` is missing `" <<
                                ref_helper_field_name << "` field.";
            } else if (!existing_document.at(ref_helper_field_name).is_array()) {
                LOG(ERROR) << "`" << name << "` collection doc `" << existing_document.dump() << "` field `" <<
                                ref_helper_field_name << "` is not an array.";
            } else if (existing_document[field_name].size() != existing_document[ref_helper_field_name].size()) {
                LOG(ERROR) << "`" << name << "` collection doc `" << existing_document.dump() << "` reference field `" <<
                           field_name << "` values and its reference helper field `" << ref_helper_field_name <<
                           "` values differ in count.";
            }
            // If there are more than one references present in this document, we cannot delete the whole doc. Only remove
            // `ref_seq_id` from reference helper field.
            else if (existing_document.at(field_name).size() > 1) {
                nlohmann::json update_document;
                update_document["id"] = existing_document["id"].get<std::string>();
                update_document[field_name] = nlohmann::json::array();

                auto removed_ref_value_found = false;

                // We assume here that the value in reference field at a particular index corresponds to the value
                // present at the same index in the reference helper field.
                for (uint32_t j = 0; j < existing_document[field_name].size(); j++) {
                    auto const& ref_value = existing_document[field_name][j];
                    if (ref_value == ref_doc.at(ref_field_name)) {
                        removed_ref_value_found = true;
                        continue;
                    }

                    update_document[field_name] += ref_value;
                    update_document[ref_helper_field_name] += existing_document[ref_helper_field_name][j];
                }

                if (removed_ref_value_found) {
                    buffer.push_back(update_document.dump());
                }
                continue;
            }

            bool multiple_ref_fields = existing_document.contains(fields::reference_helper_fields) &&
                                       existing_document[fields::reference_helper_fields].size() > 1;

            // If there are other references present and the reference of an optional field is removed, don't delete the
            // document.
            if (multiple_ref_fields && is_field_optional) {
                auto const id = existing_document["id"].get<std::string>();

                nlohmann::json update_document;
                update_document["id"] = id;
                update_document[field_name] = nullptr;

                buffer.push_back(update_document.dump());
            } else {
                remove_document(existing_document, seq_id, remove_from_store);
            }
        }
    }

    nlohmann::json dummy;
    add_many(buffer, dummy, index_operation_t::UPDATE);
}

Option<std::string> Collection::remove(const std::string & id, const bool remove_from_store) {
    std::string seq_id_str;
    StoreStatus seq_id_status = store->get(get_doc_id_key(id), seq_id_str);

    if(seq_id_status == StoreStatus::NOT_FOUND) {
        return Option<std::string>(404, "Could not find a document with id: " + id);
    }

    if(seq_id_status == StoreStatus::ERROR) {
        return Option<std::string>(500, "Error while fetching the document.");
    }

    uint32_t seq_id = (uint32_t) std::stoul(seq_id_str);

    nlohmann::json document;
    auto get_doc_op = get_document_from_store(get_seq_id_key(seq_id), document);

    if(!get_doc_op.ok()) {
        if(get_doc_op.code() == 404) {
            LOG(ERROR) << "Sequence ID exists, but document is missing for id: " << id;
            return Option<std::string>(404, "Could not find a document with id: " + id);
        }

        return Option<std::string>(get_doc_op.code(), get_doc_op.error());
    }

    remove_document(document, seq_id, remove_from_store);
    return Option<std::string>(id);
}

Option<bool> Collection::remove_if_found(uint32_t seq_id, const bool remove_from_store) {
    nlohmann::json document;
    auto get_doc_op = get_document_from_store(get_seq_id_key(seq_id), document);

    if(!get_doc_op.ok()) {
        if(get_doc_op.code() == 404) {
            return Option<bool>(false);
        }

        return Option<bool>(500, "Error while fetching the document with seq id: " +
                                 std::to_string(seq_id));
    }

    remove_document(document, seq_id, remove_from_store);
    return Option<bool>(true);
}

Option<uint32_t> Collection::add_override(const override_t & override, bool write_to_store) {
    if(write_to_store) {
        bool inserted = store->insert(Collection::get_override_key(name, override.id), override.to_json().dump());
        if(!inserted) {
            return Option<uint32_t>(500, "Error while storing the override on disk.");
        }
    }

    std::unique_lock lock(mutex);

    if(overrides.count(override.id) != 0 && !overrides[override.id].rule.tags.empty()) {
        // remove existing tags
        for(auto& tag: overrides[override.id].rule.tags) {
            if(override_tags.count(tag) != 0) {
                override_tags[tag].erase(override.id);
            }
        }
    }

    overrides[override.id] = override;
    for(const auto& tag: override.rule.tags) {
        override_tags[tag].insert(override.id);
    }

    return Option<uint32_t>(200);
}

Option<uint32_t> Collection::remove_override(const std::string & id) {
    if(overrides.count(id) != 0) {
        bool removed = store->remove(Collection::get_override_key(name, id));
        if(!removed) {
            return Option<uint32_t>(500, "Error while deleting the override from disk.");
        }

        std::unique_lock lock(mutex);
        for(const auto& tag: overrides[id].rule.tags) {
            if(override_tags.count(tag) != 0) {
                override_tags[tag].erase(id);
            }
        }

        overrides.erase(id);

        return Option<uint32_t>(200);
    }

    return Option<uint32_t>(404, "Could not find that `id`.");
}

uint32_t Collection::get_seq_id_from_key(const std::string & key) {
    // last 4 bytes of the key would be the serialized version of the sequence id
    std::string serialized_seq_id = key.substr(key.length() - 4);
    return StringUtils::deserialize_uint32_t(serialized_seq_id);
}

std::string Collection::get_next_seq_id_key(const std::string & collection_name) {
    return std::string(COLLECTION_NEXT_SEQ_PREFIX) + "_" + collection_name;
}

std::string Collection::get_seq_id_key(uint32_t seq_id) const {
    // We can't simply do std::to_string() because we want to preserve the byte order.
    // & 0xFF masks all but the lowest eight bits.
    const std::string & serialized_id = StringUtils::serialize_uint32_t(seq_id);
    return get_seq_id_collection_prefix() + "_" + serialized_id;
}

std::string Collection::get_doc_id_key(const std::string & doc_id) const {
    return std::to_string(collection_id) + "_" + DOC_ID_PREFIX + "_" + doc_id;
}

std::string Collection::get_name() const {
    std::shared_lock lock(mutex);
    return name;
}

uint64_t Collection::get_created_at() const {
    return created_at.load();
}

size_t Collection::get_num_documents() const {
    return num_documents.load();
}

uint32_t Collection::get_collection_id() const {
    return collection_id.load();
}

Option<uint32_t> Collection::doc_id_to_seq_id_with_lock(const std::string & doc_id) const {
    std::shared_lock lock(mutex);
    return doc_id_to_seq_id(doc_id);
}

Option<uint32_t> Collection::doc_id_to_seq_id(const std::string & doc_id) const {
    std::string seq_id_str;
    StoreStatus status = store->get(get_doc_id_key(doc_id), seq_id_str);
    if(status == StoreStatus::FOUND) {
        uint32_t seq_id = std::stoul(seq_id_str);
        return Option<uint32_t>(seq_id);
    }

    if(status == StoreStatus::NOT_FOUND) {
        return Option<uint32_t>(404, "Not found.");
    }

    return Option<uint32_t>(500, "Error while fetching doc_id from store.");
}

std::vector<std::string> Collection::get_facet_fields() {
    std::shared_lock lock(mutex);

    std::vector<std::string> facet_fields_copy;
    for(auto it = search_schema.begin(); it != search_schema.end(); ++it) {
        if(it.value().facet) {
            facet_fields_copy.push_back(it.key());
        }
    }

    return facet_fields_copy;
}

std::vector<field> Collection::get_sort_fields() {
    std::shared_lock lock(mutex);

    std::vector<field> sort_fields_copy;
    for(auto it = search_schema.begin(); it != search_schema.end(); ++it) {
        if(it.value().sort) {
            sort_fields_copy.push_back(it.value());
        }
    }

    return sort_fields_copy;
}

std::vector<field> Collection::get_fields() {
    std::shared_lock lock(mutex);
    return fields;
}

bool Collection::contains_field(const std::string &field) {
    std::shared_lock lock(mutex);
    return search_schema.find(field) != search_schema.end();
}

std::unordered_map<std::string, field> Collection::get_dynamic_fields() {
    std::shared_lock lock(mutex);
    return dynamic_fields;
}

tsl::htrie_map<char, field> Collection::get_schema() {
    std::shared_lock lock(mutex);
    return search_schema;
};

tsl::htrie_map<char, field> Collection::get_nested_fields() {
    std::shared_lock lock(mutex);
    return nested_fields;
};

tsl::htrie_map<char, field> Collection::get_embedding_fields() {
    std::shared_lock lock(mutex);
    return embedding_fields;
};

tsl::htrie_set<char> Collection::get_object_reference_helper_fields() {
    std::shared_lock lock(mutex);
    return object_reference_helper_fields;
}

std::string Collection::get_meta_key(const std::string & collection_name) {
    return std::string(COLLECTION_META_PREFIX) + "_" + collection_name;
}

std::string Collection::get_override_key(const std::string & collection_name, const std::string & override_id) {
    return std::string(COLLECTION_OVERRIDE_PREFIX) + "_" + collection_name + "_" + override_id;
}

std::string Collection::get_seq_id_collection_prefix() const {
    return std::to_string(collection_id) + "_" + std::string(SEQ_ID_PREFIX);
}

std::string Collection::get_default_sorting_field() {
    std::shared_lock lock(mutex);
    return default_sorting_field;
}

void Collection::update_metadata(const nlohmann::json& meta) {
    std::shared_lock lock(mutex);
    metadata = meta;
}

Option<bool> Collection::update_apikey(const nlohmann::json& model_config, const std::string& field_name) {
    std::unique_lock ulock(mutex);

    const auto& model_name = model_config[fields::model_name];
    const auto& api_key = model_config[fields::api_key];

    for(auto& coll_field : fields) {
        if (coll_field.name == field_name) {
            auto &coll_model_config = coll_field.embed[fields::model_config];
            if (!coll_model_config.contains(fields::model_name) || coll_model_config[fields::model_name] != model_name) {
                return Option<bool>(400, "`model_name` mismatch for api_key updation.");
            }

            if (!coll_model_config.contains(fields::api_key)) {
                return Option<bool>(400, "Invalid model for api_key updation.");
            }

            if (coll_model_config[fields::api_key] == api_key) {
                return Option<bool>(400, "trying to update with same api_key.");
            }

            //update in remote embedder first the in collection
            auto update_op = EmbedderManager::get_instance().update_remote_model_apikey(coll_model_config, api_key);

            if (!update_op.ok()) {
                return update_op;
            }

            coll_model_config[fields::api_key] = api_key;
            embedding_fields[field_name].embed[fields::model_config][fields::api_key] = api_key;

            auto persist_op = persist_collection_meta();
            if (!persist_op.ok()) {
                return persist_op;
            }
        }
    }
    return Option<bool>(true);
}

Option<bool> Collection::get_document_from_store(const uint32_t& seq_id,
                                                 nlohmann::json& document, bool raw_doc) const {
    return get_document_from_store(get_seq_id_key(seq_id), document, raw_doc);
}

Option<bool> Collection::get_document_from_store(const std::string &seq_id_key,
                                                 nlohmann::json& document, bool raw_doc) const {
    std::string json_doc_str;
    StoreStatus json_doc_status = store->get(seq_id_key, json_doc_str);

    if(json_doc_status != StoreStatus::FOUND) {
        const std::string& seq_id = std::to_string(get_seq_id_from_key(seq_id_key));
        if(json_doc_status == StoreStatus::NOT_FOUND) {
            return Option<bool>(404, "Could not locate the JSON document for sequence ID: " + seq_id);
        }

        return Option<bool>(500, "Error while fetching JSON document for sequence ID: " + seq_id);
    }

    try {
        document = nlohmann::json::parse(json_doc_str);
    } catch(...) {
        return Option<bool>(500, "Error while parsing stored document with sequence ID: " + seq_id_key);
    }

    if(!raw_doc && enable_nested_fields) {
        std::vector<field> flattened_fields;
        field::flatten_doc(document, nested_fields, {}, true, flattened_fields);
    }

    return Option<bool>(true);
}

const Index* Collection::_get_index() const {
    return index;
}

Option<bool> Collection::parse_pinned_hits(const std::string& pinned_hits_str,
                                           std::map<size_t, std::vector<std::string>>& pinned_hits) {
    if(!pinned_hits_str.empty()) {
        std::vector<std::string> pinned_hits_strs;
        StringUtils::split(pinned_hits_str, pinned_hits_strs, ",");

        for(const std::string & pinned_hits_part: pinned_hits_strs) {
            std::vector<std::string> expression_parts;
            int64_t index = pinned_hits_part.size() - 1;
            while(index >= 0 && pinned_hits_part[index] != ':') {
                index--;
            }

            if(index == 0) {
                return Option<bool>(400, "Pinned hits are not in expected format.");
            }

            std::string pinned_id = pinned_hits_part.substr(0, index);
            std::string pinned_pos = pinned_hits_part.substr(index+1);

            if(!StringUtils::is_positive_integer(pinned_pos)) {
                return Option<bool>(400, "Pinned hits are not in expected format.");
            }

            int position = std::stoi(pinned_pos);
            if(position == 0) {
                return Option<bool>(400, "Pinned hits must start from position 1.");
            }

            pinned_hits[position].emplace_back(pinned_id);
        }
    }

    return Option<bool>(true);
}

Option<drop_tokens_param_t> Collection::parse_drop_tokens_mode(const std::string& drop_tokens_mode) {
    drop_tokens_mode_t drop_tokens_mode_val = left_to_right;
    size_t drop_tokens_token_limit = 1000;
    auto drop_tokens_mode_op = magic_enum::enum_cast<drop_tokens_mode_t>(drop_tokens_mode);
    if(drop_tokens_mode_op.has_value()) {
        drop_tokens_mode_val = drop_tokens_mode_op.value();
    } else {
        std::vector<std::string> drop_token_parts;
        StringUtils::split(drop_tokens_mode, drop_token_parts, ":");
        if(drop_token_parts.size() == 2) {
            if(!StringUtils::is_uint32_t(drop_token_parts[1])) {
                return Option<drop_tokens_param_t>(400, "Invalid format for drop tokens mode.");
            }

            drop_tokens_mode_op = magic_enum::enum_cast<drop_tokens_mode_t>(drop_token_parts[0]);
            if(drop_tokens_mode_op.has_value()) {
                drop_tokens_mode_val = drop_tokens_mode_op.value();
            }

            drop_tokens_token_limit = std::stoul(drop_token_parts[1]);

        } else {
            return Option<drop_tokens_param_t>(400, "Invalid format for drop tokens mode.");
        }
    }

    return Option<drop_tokens_param_t>(drop_tokens_param_t(drop_tokens_mode_val, drop_tokens_token_limit));
}

Option<bool> Collection::add_synonym(const nlohmann::json& syn_json, bool write_to_store) {
    std::shared_lock lock(mutex);
    synonym_t synonym;
    Option<bool> syn_op = synonym_t::parse(syn_json, synonym);

    if(!syn_op.ok()) {
        return syn_op;
    }

    return synonym_index->add_synonym(name, synonym, write_to_store);
}

bool Collection::get_synonym(const std::string& id, synonym_t& synonym) {
    std::shared_lock lock(mutex);
    return synonym_index->get_synonym(id, synonym);
}

Option<bool> Collection::remove_synonym(const std::string &id) {
    std::shared_lock lock(mutex);
    return synonym_index->remove_synonym(name, id);
}

void Collection::synonym_reduction(const std::vector<std::string>& tokens,
                                     const std::string& locale,
                                     std::vector<std::vector<std::string>>& results,
                                     bool synonym_prefix, uint32_t synonym_num_typos) const {
    std::shared_lock lock(mutex);
    return synonym_index->synonym_reduction(tokens, locale, results, synonym_prefix, synonym_num_typos);
}

Option<override_t> Collection::get_override(const std::string& override_id) {
    std::shared_lock lock(mutex);

    if(overrides.count(override_id) == 0) {
        return Option<override_t>(404, "override " + override_id + " not found.");
    }

    return Option<override_t>(overrides.at(override_id));
}

Option<std::map<std::string, override_t*>> Collection::get_overrides(uint32_t limit, uint32_t offset) {
    std::shared_lock lock(mutex);
    std::map<std::string, override_t*> overrides_map;

    auto overrides_it = overrides.begin();

    if(offset > 0) {
        if(offset >= overrides.size()) {
            return Option<std::map<std::string, override_t*>>(400, "Invalid offset param.");
        }

        std::advance(overrides_it, offset);
    }

    auto overrides_end = overrides.end();

    if(limit > 0 && (offset + limit < overrides.size())) {
        overrides_end = overrides_it;
        std::advance(overrides_end, limit);
    }

    for (overrides_it; overrides_it != overrides_end; ++overrides_it) {
        overrides_map[overrides_it->first] = &overrides_it->second;
    }

    return Option<std::map<std::string, override_t*>>(overrides_map);
}

Option<std::map<uint32_t, synonym_t*>> Collection::get_synonyms(uint32_t limit, uint32_t offset) {
    std::shared_lock lock(mutex);
    auto synonyms_op = synonym_index->get_synonyms(limit, offset);
    if(!synonyms_op.ok()) {
        return Option<std::map<uint32_t, synonym_t*>>(synonyms_op.code(), synonyms_op.error());
    }

    return synonyms_op;
}

SynonymIndex* Collection::get_synonym_index() {
    return synonym_index;
}

spp::sparse_hash_map<std::string, reference_info_t> Collection::get_reference_fields() {
    std::shared_lock lock(mutex);
    return reference_fields;
}

spp::sparse_hash_map<std::string, std::set<reference_pair_t>> Collection::get_async_referenced_ins() {
    std::shared_lock lock(mutex);
    return async_referenced_ins;
};

Option<bool> Collection::persist_collection_meta() {
    std::string coll_meta_json;
    StoreStatus status = store->get(Collection::get_meta_key(name), coll_meta_json);

    if(status != StoreStatus::FOUND) {
        return Option<bool>(500, "Could not fetch collection meta from store.");
    }

    nlohmann::json collection_meta;

    try {
        collection_meta = nlohmann::json::parse(coll_meta_json);
    } catch(...) {
        return Option<bool>(500, "Unable to parse collection meta.");
    }

    nlohmann::json fields_json = nlohmann::json::array();
    Option<bool> fields_json_op = field::fields_to_json_fields(fields, default_sorting_field, fields_json);

    if(!fields_json_op.ok()) {
        return Option<bool>(fields_json_op.code(), fields_json_op.error());
    }

    collection_meta[COLLECTION_SEARCH_FIELDS_KEY] = fields_json;
    collection_meta[Collection::COLLECTION_DEFAULT_SORTING_FIELD_KEY] = default_sorting_field;
    collection_meta[Collection::COLLECTION_FALLBACK_FIELD_TYPE] = fallback_field_type;

    bool persisted = store->insert(Collection::get_meta_key(name), collection_meta.dump());
    if(!persisted) {
        return Option<bool>(500, "Could not persist collection meta to store.");
    }

    return Option<bool>(true);
}

Option<bool> Collection::batch_alter_data(const std::vector<field>& alter_fields,
                                          const std::vector<field>& del_fields,
                                          const std::string& this_fallback_field_type) {
    // Update schema with additions (deletions can only be made later)
    std::vector<field> new_fields;
    tsl::htrie_map<char, field> schema_additions;
    bool found_embedding_field = false;

    std::unique_lock ulock(mutex);

    for(auto& f: alter_fields) {
        if(f.name == ".*") {
            fields.push_back(f);
            continue;
        }

        if(f.is_dynamic()) {
            dynamic_fields.emplace(f.name, f);
        } else {
            schema_additions.emplace(f.name, f);
            search_schema.emplace(f.name, f);
            new_fields.push_back(f);
        }

        if(f.nested) {
            check_and_add_nested_field(nested_fields, f);
        }

        if(f.embed.count(fields::from) != 0) {
            found_embedding_field = true;
            const auto& text_embedders = EmbedderManager::get_instance()._get_text_embedders();
            const auto& model_name = f.embed[fields::model_config][fields::model_name].get<std::string>();
            if(text_embedders.count(model_name) == 0) {
                size_t dummy_num_dim = 0;
                auto validate_model_res = EmbedderManager::get_instance().validate_and_init_model(f.embed[fields::model_config], dummy_num_dim);
                if(!validate_model_res.ok()) {
                    return Option<bool>(validate_model_res.code(), validate_model_res.error());
                }
            }
            embedding_fields.emplace(f.name, f);
        }

        fields.push_back(f);
    }

    ulock.unlock();
    std::shared_lock shlock(mutex);

    index->refresh_schemas(new_fields, {});

    // Now, we can index existing data onto the updated schema
    const std::string seq_id_prefix = get_seq_id_collection_prefix();
    std::string upper_bound_key = get_seq_id_collection_prefix() + "`";  // cannot inline this
    rocksdb::Slice upper_bound(upper_bound_key);

    rocksdb::Iterator* iter = store->scan(seq_id_prefix, &upper_bound);
    std::unique_ptr<rocksdb::Iterator> iter_guard(iter);

    altered_docs = 0;
    std::vector<index_record> iter_batch;
    const size_t index_batch_size = 1000;

    auto begin = std::chrono::high_resolution_clock::now();

    while(iter->Valid() && iter->key().starts_with(seq_id_prefix)) {
        altered_docs++;
        const uint32_t seq_id = Collection::get_seq_id_from_key(iter->key().ToString());

        nlohmann::json document;

        try {
            document = nlohmann::json::parse(iter->value().ToString());
        } catch(const std::exception& e) {
            return Option<bool>(400, "Bad JSON in document: " + document.dump(-1, ' ', false,
                                                                                nlohmann::detail::error_handler_t::ignore));
        }

        if(enable_nested_fields) {
            std::vector<field> flattened_fields;
            field::flatten_doc(document, nested_fields, {}, true, flattened_fields);
        }

        index_record record(altered_docs, seq_id, document, index_operation_t::CREATE, DIRTY_VALUES::COERCE_OR_DROP);
        iter_batch.emplace_back(std::move(record));

        // Peek and check for last record right here so that we handle batched indexing correctly
        // Without doing this, the "last batch" would have to be indexed outside the loop.
        iter->Next();
        bool last_record = !(iter->Valid() && iter->key().starts_with(seq_id_prefix));

        if(altered_docs % index_batch_size == 0 || last_record) {
            // put delete first because a field could be deleted and added in the same change set
            if(!del_fields.empty()) {
                for(auto& rec: iter_batch) {
                    index->remove(seq_id, rec.doc, del_fields, true);
                }
            }

            Index::batch_memory_index(index, iter_batch, default_sorting_field, search_schema, embedding_fields,
                                      fallback_field_type, token_separators, symbols_to_index, true, 200, 60000, 2,
                                      found_embedding_field, true, schema_additions);

            if(found_embedding_field) {
                for(auto& index_record : iter_batch) {
                    if(index_record.indexed.ok()) {
                        remove_flat_fields(index_record.doc);
                        const std::string& serialized_json = index_record.doc.dump(-1, ' ', false, nlohmann::detail::error_handler_t::ignore);
                        bool write_ok = store->insert(get_seq_id_key(index_record.seq_id), serialized_json);

                        if(!write_ok) {
                            LOG(ERROR) << "Inserting doc with new embedding field failed for seq id: " << index_record.seq_id;
                            index_record.index_failure(500, "Could not write to on-disk storage.");
                        } else {
                            index_record.index_success();
                        }
                    }
                }
            }

            iter_batch.clear();
        }

        if(altered_docs % ((1 << 14)) == 0) {
            // having a cheaper higher layer check to prevent checking clock too often
            auto time_elapsed = std::chrono::duration_cast<std::chrono::seconds>(
                    std::chrono::high_resolution_clock::now() - begin).count();

            if(time_elapsed > 30) {
                begin = std::chrono::high_resolution_clock::now();
                LOG(INFO) << "Altered " << altered_docs << " so far.";
            }
        }
    }

    LOG(INFO) << "Finished altering " << altered_docs << " document(s).";
    shlock.unlock();
    ulock.lock();

    std::vector<field> garbage_embedding_fields_vec;
    for(auto& del_field: del_fields) {
        search_schema.erase(del_field.name);
        auto new_end = std::remove_if(fields.begin(), fields.end(), [&del_field](const field& f) {
            return f.name == del_field.name;
        });

        fields.erase(new_end, fields.end());

        if(del_field.is_dynamic()) {
            dynamic_fields.erase(del_field.name);
        }

        if(del_field.nested) {
            nested_fields.erase(del_field.name);
        }

        if(del_field.embed.count(fields::from) != 0) {
            remove_embedding_field(del_field.name);
        }

        if(del_field.name == ".*") {
            fallback_field_type = "";
        }

        if(del_field.name == default_sorting_field) {
            default_sorting_field = "";
        }

        process_remove_field_for_embedding_fields(del_field, garbage_embedding_fields_vec);
    }

    ulock.unlock();
    shlock.lock();

    index->refresh_schemas({}, del_fields);
    index->refresh_schemas({}, garbage_embedding_fields_vec);

    auto persist_op = persist_collection_meta();
    if(!persist_op.ok()) {
        return persist_op;
    }

    return Option<bool>(true);
}

Option<bool> Collection::alter(nlohmann::json& alter_payload) {
    std::shared_lock shlock(mutex);

    alter_in_progress = true;

    LOG(INFO) << "Collection " << name << " is being prepared for alter...";

    // Validate that all stored documents are compatible with the proposed schema changes.
    std::vector<field> del_fields;
    std::vector<field> addition_fields;
    std::vector<field> reindex_fields;
    std::vector<field> update_fields;

    std::string this_fallback_field_type;

    auto validate_op = validate_alter_payload(alter_payload, addition_fields, reindex_fields,
                                              del_fields, update_fields, this_fallback_field_type);
    if(!validate_op.ok()) {
        auto error = "Alter failed validation: " + validate_op.error();
        LOG(INFO) << error;
        check_store_alter_status_msg(false, error);
        reset_alter_status_counters();
        return validate_op;
    }

    if(!this_fallback_field_type.empty() && !fallback_field_type.empty()) {
        auto error = "Alter failed: schema already contains a `.*` field.";
        LOG(INFO) << error;
        check_store_alter_status_msg(false, error);
        reset_alter_status_counters();
        return Option<bool>(400, "The schema already contains a `.*` field.");
    }

    shlock.unlock();

    if(!this_fallback_field_type.empty() && fallback_field_type.empty()) {
        std::unique_lock ulock(mutex);
        fallback_field_type = this_fallback_field_type;
    }

    LOG(INFO) << "Alter payload validation is successful...";
    if(!reindex_fields.empty()) {
        LOG(INFO) << "Processing field additions and deletions first...";
    }

    auto batch_alter_op = batch_alter_data(addition_fields, del_fields, fallback_field_type);
    if(!batch_alter_op.ok()) {
        auto error = "Alter failed during alter data: " + batch_alter_op.error();
        LOG(INFO) << error;
        check_store_alter_status_msg(false, error);
        reset_alter_status_counters();
        return batch_alter_op;
    }

    if(!reindex_fields.empty()) {
        LOG(INFO) << "Processing field modifications now...";
        batch_alter_op = batch_alter_data(reindex_fields, {}, fallback_field_type);
        if(!batch_alter_op.ok()) {
            auto error = "Alter failed during alter data: " + batch_alter_op.error();
            LOG(INFO) << error;
            check_store_alter_status_msg(false, error);
            reset_alter_status_counters();
            return batch_alter_op;
        }
    }

    if(!update_fields.empty()) {
        for(const auto& f : update_fields) {
            if(f.embed.count(fields::from) != 0) {
                //it's an embed field
                auto op = update_apikey(f.embed[fields::model_config], f.name);
                if(!op.ok()) {
                    check_store_alter_status_msg(false, op.error());
                    reset_alter_status_counters();
                    return op;
                }
            }
        }
    }

    // hide credentials in the alter payload return
    for(auto& field_json : alter_payload["fields"]) {
        if(field_json[fields::embed].count(fields::model_config) != 0) {
            hide_credential(field_json[fields::embed][fields::model_config], "api_key");
            hide_credential(field_json[fields::embed][fields::model_config], "access_token");
            hide_credential(field_json[fields::embed][fields::model_config], "refresh_token");
            hide_credential(field_json[fields::embed][fields::model_config], "client_id");
            hide_credential(field_json[fields::embed][fields::model_config], "client_secret");
            hide_credential(field_json[fields::embed][fields::model_config], "project_id");
        }
    }

    reset_alter_status_counters();
    check_store_alter_status_msg(true);
    return Option<bool>(true);
}

void Collection::remove_flat_fields(nlohmann::json& document) {
    if(document.count(".flat") != 0) {
        for(const auto& flat_key: document[".flat"].get<std::vector<std::string>>()) {
            document.erase(flat_key);
        }
        document.erase(".flat");
    }
}

void Collection::remove_reference_helper_fields(nlohmann::json& document) {
    if(document.count(fields::reference_helper_fields) != 0) {
        for(const auto& key: document[fields::reference_helper_fields].get<std::vector<std::string>>()) {
            document.erase(key);
        }
        document.erase(fields::reference_helper_fields);
    }
}

Option<bool> Collection::prune_doc_with_lock(nlohmann::json& doc, const tsl::htrie_set<char>& include_names,
                                             const tsl::htrie_set<char>& exclude_names,
                                             const std::map<std::string, reference_filter_result_t>& reference_filter_results,
                                             const uint32_t& seq_id,
                                             const std::vector<ref_include_exclude_fields>& ref_include_exclude_fields_vec) {
    std::shared_lock lock(mutex);

    return prune_doc(doc, include_names, exclude_names, "", 0, reference_filter_results, this, seq_id,
                     ref_include_exclude_fields_vec);
}

Option<bool> Collection::prune_doc(nlohmann::json& doc,
                                   const tsl::htrie_set<char>& include_names,
                                   const tsl::htrie_set<char>& exclude_names,
                                   const std::string& parent_name, size_t depth,
                                   const std::map<std::string, reference_filter_result_t>& reference_filter_results,
                                   Collection *const collection, const uint32_t& seq_id,
                                   const std::vector<ref_include_exclude_fields>& ref_include_exclude_fields_vec) {
    nlohmann::json original_doc;
    if (!ref_include_exclude_fields_vec.empty()) {
        original_doc = doc;
    }

    // doc can only be an object
    auto it = doc.begin();
    while(it != doc.end()) {
        std::string nested_name = parent_name + (parent_name.empty() ? it.key() : "." + it.key());

        //LOG(INFO) << "it.key(): " << it.key() << ", nested_name: " << nested_name;

        // use prefix lookup to prune non-matching sub-trees early
        auto prefix_it = include_names.equal_prefix_range(nested_name);
        if(!include_names.empty() && prefix_it.first == prefix_it.second) {
            // prefix not found in allowed list of highlight field names, so can trim early
            it = doc.erase(it);
            continue ;
        }

        if(exclude_names.count(nested_name) != 0) {
            it = doc.erase(it);
            continue ;
        }

        if(exclude_names.empty() && !include_names.empty() && include_names.count(nested_name) != 0) {
            // without exclusions, we can pick the sub-tree early if parent name is found in include names
            it++;
            continue;
        }

        if(it.value().is_object()) {
            bool is_orig_empty = it.value().empty();
            prune_doc(it.value(), include_names, exclude_names, nested_name, depth+1);
            if(!is_orig_empty && it.value().empty()) {
                it = doc.erase(it);
            } else {
                it++;
            }

            continue;
        }

        else if(it.value().is_array()) {
            bool orig_array_empty = it.value().empty();
            bool primitive_array = true;
            auto arr_it = it.value().begin();
            while(arr_it != it.value().end()) {
                // NOTE: we will not support array of array of nested objects
                primitive_array = primitive_array && !arr_it.value().is_object();
                if(arr_it.value().is_object()) {
                    bool orig_ele_empty = arr_it.value().empty();
                    prune_doc(arr_it.value(), include_names, exclude_names, nested_name, depth+1);
                    // don't remove empty array objects to help frontend
                }

                arr_it++;
            }

            if(!orig_array_empty && it.value().empty()) {
                // only drop field if array became empty because of pruning (and not empty already)
                it = doc.erase(it);
                continue;
            }

            if(!primitive_array) {
                it++;
                continue;
            }
        }

        if(!include_names.empty() && include_names.count(nested_name) == 0) {
            // at this point, name should match fully, otherwise we should erase the value
            it = doc.erase(it);
            continue;
        }

        it++;
    }

    return Join::include_references(doc, seq_id, collection, reference_filter_results, ref_include_exclude_fields_vec,
                                    original_doc);
}

Option<bool> Collection::validate_alter_payload(nlohmann::json& schema_changes,
                                                std::vector<field>& addition_fields,
                                                std::vector<field>& reindex_fields,
                                                std::vector<field>& del_fields,
                                                std::vector<field>& update_fields,
                                                std::string& fallback_field_type) {
    if(!schema_changes.is_object()) {
        return Option<bool>(400, "Bad JSON.");
    }

    if(schema_changes.size() != 1) {
        return Option<bool>(400, "Only `fields` and `metadata` can be updated at the moment.");
    }

    const std::string err_msg = "The `fields` value should be an array of objects containing "
                                "the field `name` and other properties.";

    if((!schema_changes.contains("fields") || !schema_changes["fields"].is_array()
            || schema_changes["fields"].empty())) {
        return Option<bool>(400, err_msg);
    }

    // basic validation of fields
    std::vector<field> diff_fields;
    tsl::htrie_map<char, field> updated_search_schema = search_schema;
    tsl::htrie_map<char, field> updated_nested_fields = nested_fields;
    tsl::htrie_map<char, field> updated_embedding_fields = embedding_fields;
    size_t num_auto_detect_fields = 0;

    // since fields can be deleted and added in the same change set,
    // we will first do a pass at basic validations and pick out fields to be deleted
    std::set<std::string> delete_field_names;

    // ensure that drop values are at the top: required for drop+add use case
    std::sort(schema_changes["fields"].begin(), schema_changes["fields"].end(),
              [](nlohmann::json& a, nlohmann::json& b) {
                    return a.contains("drop") > b.contains("drop");
              });

    for(const auto& kv: schema_changes["fields"].items()) {
        if (!kv.value().is_object()) {
            return Option<bool>(400, err_msg);
        }

        if (!kv.value().contains("name")) {
            return Option<bool>(400, err_msg);
        }

        const std::string& field_name = kv.value()["name"].get<std::string>();

        if(field_name == "id") {
            return Option<bool>(400, "Field `" + field_name + "` cannot be altered.");
        }

        if(kv.value().contains("drop")) {
            delete_field_names.insert(field_name);
        }
    }

    std::unordered_map<std::string, field> new_dynamic_fields;
    int json_array_index = -1;

    for(const auto& kv: schema_changes["fields"].items()) {
        json_array_index++;
        const std::string& field_name = kv.value()["name"].get<std::string>();
        const auto& field_it = search_schema.find(field_name);
        auto found_field = (field_it != search_schema.end());

        auto dyn_field_it = dynamic_fields.find(field_name);
        auto found_dyn_field = (dyn_field_it != dynamic_fields.end());

        if(kv.value().contains("drop")) {
            if(!kv.value()["drop"].is_boolean() || !kv.value()["drop"].get<bool>()) {
                return Option<bool>(400, "Field `" + field_name + "` must have a drop value of `true`.");
            }

            if(field_name == ".*") {
                del_fields.emplace_back(".*", field_types::AUTO, false);
                continue;
            }

            if(!found_field && !found_dyn_field) {
                return Option<bool>(400, "Field `" + field_name + "` is not part of collection schema.");
            }

            if(found_field && field_it.value().embed.count(fields::from) != 0) {
                updated_embedding_fields.erase(field_it.key());
            }

            if(found_field) {
                del_fields.push_back(field_it.value());
                updated_search_schema.erase(field_it.key());
                updated_nested_fields.erase(field_it.key());
                
                if(field_it.value().embed.count(fields::from) != 0) {
                    updated_embedding_fields.erase(field_it.key());
                }

                // should also remove children if the field being dropped is an object
                if(field_it.value().nested && enable_nested_fields) {
                    auto prefix_it = search_schema.equal_prefix_range(field_name);
                    for(auto prefix_kv = prefix_it.first; prefix_kv != prefix_it.second; ++prefix_kv) {
                        bool exact_key_match = (prefix_kv.key().size() == field_name.size());
                        if(!exact_key_match) {
                            del_fields.push_back(prefix_kv.value());
                            updated_search_schema.erase(prefix_kv.key());
                            updated_nested_fields.erase(prefix_kv.key());

                            if(prefix_kv.value().embed.count(fields::from) != 0) {
                                updated_embedding_fields.erase(prefix_kv.key());
                            }
                        }
                    }
                }
            }

            // NOTE: fields with type "auto" or "string*" will exist in both `search_schema` and `dynamic_fields`
            if(found_dyn_field) {
                del_fields.push_back(dyn_field_it->second);
                // we will also have to resolve the actual field names which match the dynamic field pattern
                for(auto& a_field: search_schema) {
                    if(std::regex_match(a_field.name, std::regex(dyn_field_it->first))) {
                        del_fields.push_back(a_field);
                        // if schema contains explicit fields that match dynamic field that're going to be removed,
                        // we will have to remove them from the schema so that validation can occur properly
                        updated_search_schema.erase(a_field.name);
                    }
                }
            }
        } else {
            // add or update existing field
            auto is_addition = (!found_field && !found_dyn_field);
            auto is_reindex = (delete_field_names.count(field_name) != 0);

            if(is_addition && is_reindex) {
                return Option<bool>(400, "Field `" + field_name +
                                    "` cannot be added and deleted at the same time.");
            }

            if(is_addition || is_reindex) {
                // must validate fields
                auto parse_op = field::json_field_to_field(enable_nested_fields, kv.value(), diff_fields,
                                                           fallback_field_type, num_auto_detect_fields);
                if (!parse_op.ok()) {
                    return parse_op;
                }

                auto& f = diff_fields.back();

                if(f.is_dynamic()) {
                    new_dynamic_fields[f.name] = f;
                } else {
                    updated_search_schema[f.name] = f;
                }

                if(!f.embed.empty()) {
                    auto validate_res = field::validate_and_init_embed_field(search_schema, schema_changes["fields"][json_array_index], schema_changes["fields"], f);

                    if(!validate_res.ok()) {
                        return validate_res;
                    }
                }

                if(is_reindex) {
                    reindex_fields.push_back(f);
                } else {
                    addition_fields.push_back(f);
                }

                if(f.embed.count(fields::from) != 0) {
                    embedding_fields.emplace(f.name, f);
                }


                if(f.nested && enable_nested_fields) {
                    check_and_add_nested_field(updated_nested_fields, f);

                    // should also add children if the field is an object
                    auto prefix_it = search_schema.equal_prefix_range(field_name);
                    for(auto prefix_kv = prefix_it.first; prefix_kv != prefix_it.second; ++prefix_kv) {
                        bool exact_key_match = (prefix_kv.key().size() == field_name.size());
                        if(!exact_key_match) {
                            updated_search_schema.emplace(prefix_kv.key(), prefix_kv.value());
                            check_and_add_nested_field(updated_nested_fields, prefix_kv.value());

                            if(prefix_kv.value().embed.count(fields::from) != 0) {
                                embedding_fields.emplace(prefix_kv.key(), prefix_kv.value());
                            }

                            if(is_reindex) {
                                reindex_fields.push_back(prefix_kv.value());
                            } else {
                                addition_fields.push_back(prefix_kv.value());
                            }
                        }
                    }
                }
            } else if (found_field && field_it->embed.count(fields::from) != 0) {
                //embedded field, only api key updation is supported
                if(!kv.value().contains(fields::embed) || !kv.value()[fields::embed].is_object()) {
                    return Option<bool>(400,
                                        "Missing or bad `embed` param.");
                }

                if (!kv.value()[fields::embed].contains(fields::model_config) || !kv.value()[fields::embed][fields::model_config].is_object()) {
                    return Option<bool>(400,
                                        "`model_config` should be an object containing `model_name` and `api_key`.");
                }

                const auto &model_config = kv.value()[fields::embed][fields::model_config];
                if (!model_config.contains(fields::model_name) || !model_config.contains(fields::api_key) ||
                    !model_config[fields::model_name].is_string() || !model_config[fields::api_key].is_string()) {
                    return Option<bool>(400,
                                        "`model_config` should be an object containing `model_name` and `api_key` as string values.");
                }

                field f(field_name, field_it->type, field_it->facet);
                f.embed = kv.value()[fields::embed];
                update_fields.push_back(f);
            } else {
                // partial update is not supported for now
                return Option<bool>(400, "Field `" + field_name + "` is already part of the schema: To "
                                         "change this field, drop it first before adding it back to the schema.");
            }
        }
    }

    if(num_auto_detect_fields > 1) {
        return Option<bool>(400, "There can be only one field named `.*`.");
    }

    // data validations: here we ensure that already stored data is compatible with requested schema changes
    const std::string seq_id_prefix = get_seq_id_collection_prefix();
    std::string upper_bound_key = get_seq_id_collection_prefix() + "`";  // cannot inline this
    rocksdb::Slice upper_bound(upper_bound_key);

    rocksdb::Iterator* iter = store->scan(seq_id_prefix, &upper_bound);
    std::unique_ptr<rocksdb::Iterator> iter_guard(iter);

    validated_docs = 0;
    auto begin = std::chrono::high_resolution_clock::now();

    while(iter->Valid() && iter->key().starts_with(seq_id_prefix)) {
        validated_docs++;
        const uint32_t seq_id = Collection::get_seq_id_from_key(iter->key().ToString());
        nlohmann::json document;

        try {
            document = nlohmann::json::parse(iter->value().ToString());
        } catch(const std::exception& e) {
            return Option<bool>(400, "Bad JSON in document: " + document.dump(-1, ' ', false,
                                                                                nlohmann::detail::error_handler_t::ignore));
        }

        if(!fallback_field_type.empty() || !new_dynamic_fields.empty() || !updated_nested_fields.empty()) {
            std::vector<field> new_fields;
            Option<bool> new_fields_op = detect_new_fields(document, DIRTY_VALUES::DROP,
                                                           updated_search_schema, new_dynamic_fields,
                                                           updated_nested_fields,
                                                           fallback_field_type, false,
                                                           new_fields,
                                                           enable_nested_fields,
                                                           reference_fields, object_reference_helper_fields);
            if(!new_fields_op.ok()) {
                return new_fields_op;
            }

            for(auto& new_field: new_fields) {
                if(updated_search_schema.find(new_field.name) == updated_search_schema.end()) {
                    if(new_field.nested) {
                        auto del_field_it = std::find_if(del_fields.begin(), del_fields.end(), [&new_field](const field& f) {
                            return f.name == new_field.name;
                        });

                        auto re_field_it = std::find_if(reindex_fields.begin(),
                                                        reindex_fields.end(), [&new_field](const field& f) {
                            return f.name == new_field.name;
                        });

                        if(del_field_it != del_fields.end() && re_field_it == reindex_fields.end()) {
                            // If the discovered field is already being deleted and is not part of reindex fields,
                            // we should ignore. This can happen when we are trying to drop a nested object's child.
                            continue;
                        }
                    }

                    reindex_fields.push_back(new_field);
                    updated_search_schema[new_field.name] = new_field;
                }
            }
        }

        // validate existing data on disk for compatibility via updated_search_schema
        auto validate_op = validator_t::validate_index_in_memory(document, seq_id, default_sorting_field,
                                                           updated_search_schema,
                                                           updated_embedding_fields,
                                                           index_operation_t::CREATE,
                                                           false,
                                                           fallback_field_type,
                                                           DIRTY_VALUES::COERCE_OR_REJECT);
        if(!validate_op.ok()) {
            std::string err_message = validate_op.error();

            // we've to message the error message to suite the schema alter context
            if(err_message.find("but is not found in the document.") != std::string::npos) {
                // missing field
                err_message.pop_back(); // delete trailing dot
                err_message += "s already present in the collection. If you still want to add this field, "
                               "set it as `optional: true`.";
                return Option<bool>(validate_op.code(), err_message);
            }

            else if(err_message.find("must be") != std::string::npos) {
                // type of an already stored document conflicts with new schema
                std::string type_error = "Schema change is incompatible with the type of documents already stored "
                                         "in this collection.";
                std::vector<std::string> err_parts;
                StringUtils::split(err_message, err_parts, "must be");
                if(err_parts.size() == 2) {
                    err_parts[0][0] = std::tolower(err_parts[0][0]);
                    type_error += " Existing data for " + err_parts[0] + " cannot be coerced into " + err_parts[1];
                }

                return Option<bool>(validate_op.code(), type_error);
            }

            else {
                std::string schema_err = "Schema change is incompatible with the type of documents already stored "
                                         "in this collection. error: " + validate_op.error();
                return Option<bool>(validate_op.code(), schema_err);
            }
        }

        if(validated_docs % ((1 << 14)) == 0) {
            // having a cheaper higher layer check to prevent checking clock too often
            auto time_elapsed = std::chrono::duration_cast<std::chrono::seconds>(
                    std::chrono::high_resolution_clock::now() - begin).count();

            if(time_elapsed > 30) {
                begin = std::chrono::high_resolution_clock::now();
                LOG(INFO) << "Verified " << validated_docs << " so far.";
            }
        }

        iter->Next();
    }

    return Option<bool>(true);
}

Option<bool> Collection::resolve_field_type(field& new_field,
                                            nlohmann::detail::iter_impl<nlohmann::basic_json<>>& kv,
                                            nlohmann::json& document,
                                            const DIRTY_VALUES& dirty_values,
                                            const bool found_dynamic_field,
                                            const std::string& fallback_field_type,
                                            const bool enable_nested_fields,
                                            std::vector<field>& new_fields) {
    if(!new_field.index) {
        return Option<bool>(true);
    }

    // Type detection scenarios:
    // a) Not a dynamic field + fallback type is explicit: use fallback type
    // b) Dynamic field + type is explicit: use explicit type
    // c) Not a dynamic field + fallback type is auto: detect and assign type
    // d) Dynamic field + type is auto: detect and assign type
    // e) Not a dynamic field + fallback type is string*: map to string/string[]
    // f) Dynamic field + type is string*: map to string/string[]

    const std::string& test_field_type = found_dynamic_field ? new_field.type : fallback_field_type;

    if(test_field_type == field_types::AUTO || field_types::is_string_or_array(test_field_type)) {
        if(kv.key() == ".*") {
            return Option<bool>(true);
        }

        std::string field_type;
        bool parseable = field::get_type(kv.value(), field_type);
        if(!parseable) {

            if(kv.value().is_null() && new_field.optional) {
                // null values are allowed only if field is optional
                kv = document.erase(kv);
                return Option<bool>(false);
            }

            if(kv.value().is_object()) {
                return Option<bool>(true);
            }

            if(kv.value().is_array() && kv.value().empty()) {
                return Option<bool>(true);
            }

            if(dirty_values == DIRTY_VALUES::REJECT || dirty_values == DIRTY_VALUES::COERCE_OR_REJECT) {
                return Option<bool>(400, "Type of field `" + kv.key() + "` is invalid.");
            } else {
                // DROP or COERCE_OR_DROP
                kv = document.erase(kv);
                return Option<bool>(false);
            }
        }

        if(test_field_type == field_types::AUTO) {
            new_field.type = field_type;
            if(new_field.is_object()) {
                new_field.nested = true;
            }
        } else {
            if (kv.value().is_array()) {
                new_field.type = field_types::STRING_ARRAY;
            } else {
                new_field.type = field_types::STRING;
            }
        }
    }

    else {
        new_field.type = test_field_type;
    }

    if (new_field.is_num_sort_field()) {
        // only numerical fields are added to sort index in dynamic type detection
        new_field.sort = true;
    }

    if(enable_nested_fields || !new_field.nested) {
        // only detect nested field if it is enabled explicitly
        new_fields.emplace_back(new_field);
    }

    return Option<bool>(true);
}

Option<bool> Collection::detect_new_fields(nlohmann::json& document,
                                           const DIRTY_VALUES& dirty_values,
                                           const tsl::htrie_map<char, field>& schema,
                                           const std::unordered_map<std::string, field>& dyn_fields,
                                           tsl::htrie_map<char, field>& nested_fields,
                                           const std::string& fallback_field_type,
                                           bool is_update,
                                           std::vector<field>& new_fields,
                                           const bool enable_nested_fields,
                                           const spp::sparse_hash_map<std::string, reference_info_t>& reference_fields,
                                           tsl::htrie_set<char>& object_reference_helper_fields) {

    auto kv = document.begin();
    while(kv != document.end()) {
        // we will not index the special "id" key
        if (schema.count(kv.key()) == 0 && kv.key() != "id") {
            const std::string &fname = kv.key();
            field new_field(fname, field_types::STRING, false, true);
            bool found_dynamic_field = false;
            bool skip_field = false;

            // check against dynamic field definitions
            for(auto dyn_field_it = dyn_fields.begin(); dyn_field_it != dyn_fields.end(); dyn_field_it++) {
                auto& dynamic_field = dyn_field_it->second;

                if(std::regex_match (kv.key(), std::regex(dynamic_field.name))) {
                    // to prevent confusion we also disallow dynamic field names that contain ".*"
                    if((kv.key() != ".*" && kv.key().find(".*") != std::string::npos)) {
                        skip_field = true;
                        break;
                    }

                    new_field = dynamic_field;
                    new_field.name = fname;
                    found_dynamic_field = true;

                    if(kv->is_object() && dynamic_field.name.find(".*") == kv.key().size()) {
                        // e.g. { name => price.*, type: float } to match price.USD, price.UK etc.
                        // top-level price field should be treated as type `object` and NOT `float`.
                        new_field.nested = true;
                        new_field.type = field_types::OBJECT;
                        new_field.sort = false;
                    }

                    break;
                }
            }

            if(skip_field) {
                kv++;
                continue;
            }

            if(!found_dynamic_field && fallback_field_type.empty()) {
                // we will not auto detect schema for non-dynamic fields if auto detection is not enabled
                kv++;
                continue;
            }

            auto add_op = resolve_field_type(new_field, kv, document, dirty_values, found_dynamic_field,
                                             fallback_field_type, enable_nested_fields, new_fields);
            if(!add_op.ok()) {
                return add_op;
            }

            bool increment_iter = add_op.get();
            if(!increment_iter) {
                continue;
            }
        }

        kv++;
    }

    if(enable_nested_fields) {
        for(auto& new_field: new_fields) {
            if(new_field.nested) {
                check_and_add_nested_field(nested_fields, new_field);
            }
        }

        std::vector<field> flattened_fields;
        auto flatten_op = field::flatten_doc(document, nested_fields, dyn_fields, is_update, flattened_fields);
        if(!flatten_op.ok()) {
            return flatten_op;
        }

        for(const auto& flattened_field: flattened_fields) {
            if(schema.find(flattened_field.name) == schema.end()) {
                new_fields.push_back(flattened_field);
                check_and_add_nested_field(nested_fields, flattened_field);
            }
        }
    }

    auto add_reference_helper_fields_op = Join::add_reference_helper_fields(document, schema, reference_fields,
                                                                            object_reference_helper_fields, is_update);
    if (!add_reference_helper_fields_op.ok()) {
        return add_reference_helper_fields_op;
    }

    return Option<bool>(true);
}

Index* Collection::init_index() {
    for(const field& field: fields) {
        if(field.is_dynamic()) {
            // regexp fields and fields with auto type are treated as dynamic fields
            dynamic_fields.emplace(field.name, field);
            continue;
        }

        if(field.name == ".*") {
            continue;
        }

        search_schema.emplace(field.name, field);

        if(field.nested) {
            check_and_add_nested_field(nested_fields, field);
        }

        if(field.embed.count(fields::from) != 0) {
            embedding_fields.emplace(field.name, field);
        }

        if(!field.reference.empty()) {
            auto dot_index = field.reference.find('.');
            auto ref_coll_name = field.reference.substr(0, dot_index);
            auto ref_field_name = field.reference.substr(dot_index + 1);

            auto& collectionManager = CollectionManager::get_instance();
            auto ref_coll = collectionManager.get_collection(ref_coll_name);
            if (ref_coll != nullptr) {
                // `CollectionManager::get_collection` accounts for collection alias being used and provides pointer to
                // the original collection.
                ref_coll_name = ref_coll->name;

                ref_coll->add_referenced_in(name, field.name, field.is_async_reference, ref_field_name);
            } else {
                // Reference collection has not been created yet.
                collectionManager.add_referenced_in_backlog(ref_coll_name,
                                                            reference_info_t{name, field.name, field.is_async_reference,
                                                                             ref_field_name});
            }

            reference_fields.emplace(field.name, reference_info_t(ref_coll_name, ref_field_name, field.is_async_reference));
            if (field.nested) {
                object_reference_helper_fields.insert(field.name);
            }
        }
    }

    synonym_index = new SynonymIndex(store);

    return new Index(name+std::to_string(0),
                     collection_id,
                     store,
                     synonym_index,
                     CollectionManager::get_instance().get_thread_pool(),
                     search_schema,
                     symbols_to_index, token_separators);
}

DIRTY_VALUES Collection::parse_dirty_values_option(std::string& dirty_values) const {
    std::shared_lock lock(mutex);

    StringUtils::toupper(dirty_values);
    auto dirty_values_op = magic_enum::enum_cast<DIRTY_VALUES>(dirty_values);
    DIRTY_VALUES dirty_values_action;

    if(dirty_values_op.has_value()) {
        dirty_values_action = dirty_values_op.value();
    } else {
        dirty_values_action = (fallback_field_type.empty() && dynamic_fields.empty()) ?
                              DIRTY_VALUES::REJECT : DIRTY_VALUES::COERCE_OR_REJECT;
    }

    return dirty_values_action;
}

std::vector<char> Collection::to_char_array(const std::vector<std::string>& strings) {
    std::vector<char> vec;
    for(const auto& s: strings) {
        if(s.length() == 1) {
            vec.push_back(s[0]);
        }
    }

    return vec;
}

std::vector<char> Collection::get_symbols_to_index() {
    return symbols_to_index;
}

std::vector<char> Collection::get_token_separators() {
    return token_separators;
}

std::string Collection::get_fallback_field_type() {
    return fallback_field_type;
}

bool Collection::get_enable_nested_fields() {
    return enable_nested_fields;
}

Option<bool> Collection::parse_facet(const std::string& facet_field, std::vector<facet>& facets) const {
    const std::string _alpha = "_alpha";
    bool top_k = false;
    std::string facet_field_name, param_str;
    bool paran_open = false; //for (
    bool brace_open = false; //for [
    std::string order = "";
    bool sort_alpha = false;
    std::string sort_field = "";
    bool colon_found = false;
    bool top_k_found = false;
    bool sort_found = false;
    unsigned facet_param_count = 0;
    unsigned commaCount = 0;
    bool is_wildcard = false;

    std::vector<std::tuple<int64_t, int64_t, std::string>> tupVec;

    for(int i = 0; i < facet_field.size(); ) {
        if(facet_field[i] == '(') {
            //facet field name complete, check validity
            if(search_schema.count(facet_field_name) == 0 || !search_schema.at(facet_field_name).facet) {
                std::string error = "Could not find a facet field named `" + facet_field_name + "` in the schema.";
                return Option<bool>(404, error);
            }

            paran_open = true;
            i++;
            continue;
        } else if(facet_field[i] == '*') {
            if(i == facet_field.size() - 1) {
                auto prefix = facet_field.substr(0, facet_field.size() - 1);
                auto pair = search_schema.equal_prefix_range(prefix);

                if(pair.first == pair.second) {
                    // not found
                    std::string error = "Could not find a facet field for `" + facet_field + "` in the schema.";
                    return Option<bool>(404, error);
                }

                // Collect the fields that match the prefix and are marked as facet.
                for(auto field = pair.first; field != pair.second; field++) {
                    if(field->facet) {
                        facets.emplace_back(facet(field->name, facets.size()));
                        facets.back().is_wildcard_match = true;
                    }
                }
                i++;
                is_wildcard = true;
                continue;
            } else {
                return Option<bool>(404, "Only prefix matching with a wildcard is allowed.");
            }
        } else if(facet_field[i] == ')') {
            if(paran_open == true && (facet_param_count == commaCount + 1)) {
                if(!colon_found && !top_k_found) {
                    return Option<bool>(400, "Invalid facet param `" + param_str + "`.");
                }

                paran_open = false;
                commaCount = facet_param_count;
                break;
            } else {
                return Option<bool>(400, "Invalid facet format.");
            }
        } else if(facet_field[i] == ':') {
            if(paran_open == false || facet_param_count != commaCount) {
                return Option<bool>(400, "Invalid facet format.");
            }
            colon_found = true;
            StringUtils::trim(param_str);

            if(param_str == "sort_by") { //sort_by params
                sort_found = true;
                for(i; facet_field.size(); i++) {
                    if(facet_field[i] == ',' || facet_field[i] == ')') {
                        break;
                    } else {
                        param_str+=facet_field[i];
                    }
                }

                std::vector<std::string> tokens;
                StringUtils::split(param_str, tokens, ":");

                if(tokens.size() != 3) {
                    std::string error = "Invalid sort format.";
                    return Option<bool>(400, error);
                }

                if(tokens[1] == _alpha) {
                    const field& a_field = search_schema.at(facet_field_name);
                    if(!a_field.is_string()) {
                        std::string error = "Facet field should be string type to apply alpha sort.";
                        return Option<bool>(400, error);
                    }
                    sort_alpha = true;
                } else { //sort_field based sort
                    sort_field = tokens[1];

                    if(search_schema.count(sort_field) == 0 || !search_schema.at(sort_field).facet) {
                        std::string error = "Could not find a facet field named `" + sort_field + "` in the schema.";
                        return Option<bool>(404, error);
                    }

                    const field& a_field = search_schema.at(sort_field);
                    if(a_field.is_string()) {
                        std::string error = "Sort field should be non string type to apply sort.";
                        return Option<bool>(400, error);
                    }
                }

                if(tokens[2] == "asc") {
                    order = "asc";
                } else if(tokens[2] == "desc") {
                    order = "desc";
                } else {
                    std::string error = "Invalid sort param.";
                    return Option<bool>(400, error);
                }
                facet_param_count++;
            } else if(param_str == "top_k") { //top_k param
                top_k_found = true;
                param_str.clear();
                i++; //skip :
                for(i; i < facet_field.size(); i++) {
                    if(facet_field[i] == ',' || facet_field[i] == ')') {
                        break;
                    }
                    param_str+=facet_field[i];
                }

                if(param_str.empty() || (param_str != "true" && param_str != "false")) {
                    return Option<bool>(400, "top_k string format is invalid.");
                }

                if(param_str == "true") {
                    top_k = true;
                }
                facet_param_count++;
            } else if((i + 1) < facet_field.size() && facet_field[i+1] == '[') { //range params
                const field& a_field = search_schema.at(facet_field_name);
                if(tupVec.empty()) {
                    if(!a_field.is_integer() && !a_field.is_float()) {
                        std::string error = "Range facet is restricted to only integer and float fields.";
                        return Option<bool>(400, error);
                    }

                    if(!a_field.sort) {
                        return Option<bool>(400, "Range facets require sort enabled for the field.");
                    }
                }
                auto range_val = param_str;
                StringUtils::trim(range_val);
                if(range_val.empty()) {
                    return Option<bool>(400, "Facet range value is not valid.");
                }

                std::string lower, upper;
                int64_t lower_range, upper_range;

                brace_open = true;
                auto commaFound = 0;
                i+=2; //skip : and [
                param_str.clear();
                while(i < facet_field.size()) {
                    if(facet_field[i]== ',') {
                        if(commaFound == 1) {
                            return Option<bool>(400, "Error splitting the facet range values.");
                        }

                        lower = param_str;
                        StringUtils::trim(lower);
                        param_str.clear();
                        commaFound++;
                    } else if(facet_field[i] == ']') {
                        brace_open = false;
                        upper = param_str;
                        StringUtils::trim(upper);
                        i++; //skip ] and break loop
                        break;
                    } else if(facet_field[i] == ')') {
                        return Option<bool>(400, "Error splitting the facet range values.");
                    } else {
                        param_str += facet_field[i];
                    }
                    i++;
                }

                if(lower.empty()) {
                    lower_range = INT64_MIN;
                } else if(a_field.is_integer() && StringUtils::is_int64_t(lower)) {
                    lower_range = std::stoll(lower);
                } else if(a_field.is_float() && StringUtils::is_float(lower)) {
                    float val = std::stof(lower);
                    lower_range = Index::float_to_int64_t(val);
                } else {
                    return Option<bool>(400, "Facet range value is not valid.");
                }

                if(upper.empty()) {
                    upper_range = INT64_MAX;
                } else if(a_field.is_integer() && StringUtils::is_int64_t(upper)) {
                    upper_range = std::stoll(upper);
                } else if(a_field.is_float() && StringUtils::is_float(upper)) {
                    float val = std::stof(upper);
                    upper_range = Index::float_to_int64_t(val);
                } else {
                    return Option<bool>(400, "Facet range value is not valid.");
                }

                tupVec.emplace_back(lower_range, upper_range, range_val);
                facet_param_count++;
            } else {
                return Option<bool>(400, "Invalid facet param `" + param_str + "`.");
            }

            continue;
        } else if(facet_field[i] == ',') {
            param_str.clear();
            commaCount++;
            i++;
            continue;
        }

        if(!paran_open) {
            facet_field_name+=facet_field[i];
        } else {
            param_str+=facet_field[i];
        }
        i++;
    }

    if(paran_open || brace_open || facet_param_count != commaCount) {
        return Option<bool>(400, "Invalid facet format.");
    }

    if(facet_param_count == 0 && !is_wildcard) {
        //facets with params will be validated while parsing
        // for normal facets need to perform check
        if(search_schema.count(facet_field_name) == 0 || !search_schema.at(facet_field_name).facet) {
            std::string error = "Could not find a facet field named `" + facet_field_name + "` in the schema.";
            return Option<bool>(404, error);
        }
    }

    if(!tupVec.empty()) { //add range facets
        sort(tupVec.begin(), tupVec.end());

        facet a_facet(facet_field_name, facets.size());
        auto& range_map = a_facet.facet_range_map;

        for(const auto& tup: tupVec) {
            const auto& lower_range = std::get<0>(tup);
            const auto& upper_range = std::get<1>(tup);
            const std::string& range_val = std::get<2>(tup);

            //check if ranges are continous or not
            if((!range_map.empty()) && (range_map.find(lower_range) == range_map.end())) {
                std::string error = "Ranges in range facet syntax should be continous.";
                return Option<bool>(400, error);
            }

            range_map[upper_range] = range_specs_t{range_val, lower_range};
        }
        a_facet.is_range_query = true;
        a_facet.is_top_k = top_k;

        facets.emplace_back(std::move(a_facet));
    } else if(!is_wildcard) { //add other facet types, wildcard facets are already added while parsing
        facets.emplace_back(facet(facet_field_name, facets.size(), top_k, {}, false, sort_alpha,
                                  order, sort_field));
    }

    return Option<bool>(true);
}

Option<bool> Collection::populate_include_exclude_fields(const spp::sparse_hash_set<std::string>& include_fields,
                                                         const spp::sparse_hash_set<std::string>& exclude_fields,
                                                         tsl::htrie_set<char>& include_fields_full,
                                                         tsl::htrie_set<char>& exclude_fields_full) const {

    std::vector<std::string> include_fields_vec;
    std::vector<std::string> exclude_fields_vec;

    for(auto& f_name: include_fields) {
        auto field_op = extract_field_name(f_name, search_schema, include_fields_vec, false, enable_nested_fields, true, true);
        if(!field_op.ok()) {
            if(field_op.code() == 404) {
                // field need not be part of schema to be included (could be a stored value in the doc)
                include_fields_vec.push_back(f_name);
                continue;
            }
            return Option<bool>(field_op.code(), field_op.error());
        }
    }

    for(auto& f_name: exclude_fields) {
        if(f_name == "out_of") {
            // `out_of` is strictly a meta-field, but we handle it since it's useful
            continue;
        }

        if(f_name == "conversation_history") {
            continue;
        }

        auto field_op = extract_field_name(f_name, search_schema, exclude_fields_vec, false, enable_nested_fields, true, true);
        if(!field_op.ok()) {
            if(field_op.code() == 404) {
                // field need not be part of schema to be excluded (could be a stored value in the doc)
                exclude_fields_vec.push_back(f_name);
                continue;
            }
            return Option<bool>(field_op.code(), field_op.error());
        }
    }

    for(auto& f_name: include_fields_vec) {
        include_fields_full.insert(f_name);
    }

    for(auto& f_name: exclude_fields_vec) {
        exclude_fields_full.insert(f_name);
    }

    return Option<bool>(true);
}

Option<bool> Collection::populate_include_exclude_fields_lk(const spp::sparse_hash_set<std::string>& include_fields,
                                                            const spp::sparse_hash_set<std::string>& exclude_fields,
                                                            tsl::htrie_set<char>& include_fields_full,
                                                            tsl::htrie_set<char>& exclude_fields_full) const {
    std::shared_lock lock(mutex);
    return populate_include_exclude_fields(include_fields, exclude_fields, include_fields_full, exclude_fields_full);
}

// Removes the dropped field from embed_from of all embedding fields.
void Collection::process_remove_field_for_embedding_fields(const field& del_field,
                                                           std::vector<field>& garbage_embed_fields) {
    for(auto& field : fields) {
        if(field.embed.count(fields::from) == 0) {
            continue;
        }

        bool found_field = false;
        nlohmann::json& embed_from_names = field.embed[fields::from];
        for(auto it = embed_from_names.begin(); it != embed_from_names.end();) {
            if(it.value() == del_field.name) {
                it = embed_from_names.erase(it);
                found_field = true;
            } else {
                it++;
            }
        }

        if(found_field) {
            // mark this embedding field as "garbage" if it has no more embed_from fields
            if(embed_from_names.empty()) {
                garbage_embed_fields.push_back(field);
            } else {
                // the dropped field was present in `embed_from`, so we have to update the field objects
                field.embed[fields::from] = embed_from_names;
                embedding_fields[field.name].embed[fields::from] = embed_from_names;
            }
        }
    }

    for(auto& garbage_field: garbage_embed_fields) {
        remove_embedding_field(garbage_field.name);
        search_schema.erase(garbage_field.name);
        fields.erase(std::remove_if(fields.begin(), fields.end(), [&garbage_field](const auto &f) {
            return f.name == garbage_field.name;
        }), fields.end());
    }
}

void Collection::hide_credential(nlohmann::json& json, const std::string& credential_name) {
    if(json.count(credential_name) != 0) {
        // hide api key with * except first 5 chars
        std::string credential_name_str = json[credential_name];
        if(credential_name_str.size() > 5) {
            size_t num_chars_to_replace = credential_name_str.size() - 5;
            json[credential_name] = credential_name_str.replace(5, num_chars_to_replace, num_chars_to_replace, '*');
        } else {
            json[credential_name] = "***********";
        }
    }
}

Option<bool> Collection::truncate_after_top_k(const string &field_name, size_t k) {
    std::shared_lock slock(mutex);

    std::vector<uint32_t> seq_ids;
    auto op = index->seq_ids_outside_top_k(field_name, k, seq_ids);

    slock.unlock();

    if(!op.ok()) {
        return op;
    }

    for(auto seq_id: seq_ids) {
        auto remove_op = remove_if_found(seq_id);
        if(!remove_op.ok()) {
            LOG(ERROR) << "Error while truncating top k: " << remove_op.error();
        }
    }

    return Option<bool>(true);
}

Option<bool> Collection::reference_populate_sort_mapping(int *sort_order, std::vector<size_t> &geopoint_indices,
                                                         std::vector<sort_by> &sort_fields_std,
                                                         std::array<spp::sparse_hash_map<uint32_t, int64_t, Hasher32> *, 3> &field_values,
                                                         const bool& validate_field_names)
                                                         const {
    std::shared_lock lock(mutex);
    return index->populate_sort_mapping_with_lock(sort_order, geopoint_indices, sort_fields_std, field_values,
                                                  validate_field_names);
}

int64_t Collection::reference_string_sort_score(const string &field_name,  const uint32_t& seq_id) const {
    std::shared_lock lock(mutex);
    return index->reference_string_sort_score(field_name, seq_id);
}

bool Collection::is_referenced_in(const std::string& collection_name) const {
    std::shared_lock lock(mutex);
    return referenced_in.count(collection_name) > 0;
}

void Collection::add_referenced_ins(const std::set<reference_info_t>& ref_infos) {
    std::shared_lock lock(mutex);
    for (const auto &ref_info: ref_infos) {
        auto const& referenced_field_name = ref_info.referenced_field_name;

        auto it = search_schema.find(referenced_field_name);
        if (referenced_field_name != "id" && it == search_schema.end()) {
            LOG(ERROR) << "Field `" << referenced_field_name << "` not found in the collection `" << name <<
                        "` which is referenced in `" << ref_info.collection << "." << ref_info.field + "`.";
            continue;
        }

        referenced_in.emplace(ref_info.collection, ref_info.field);
        if (ref_info.is_async) {
            async_referenced_ins[referenced_field_name].emplace(ref_info.collection, ref_info.field);
        }
    }
}

void Collection::add_referenced_in(const std::string& collection_name, const std::string& field_name,
                                           const bool& is_async, const std::string& referenced_field_name) {
    std::shared_lock lock(mutex);

    auto it = search_schema.find(referenced_field_name);
    if (referenced_field_name != "id" && it == search_schema.end()) {
        LOG(ERROR) << "Field `" << referenced_field_name << "` not found in the collection `" << name <<
                   "` which is referenced in `" << collection_name << "." << field_name + "`.";
        return;
    }

    referenced_in.emplace(collection_name, field_name);
    if (is_async) {
        async_referenced_ins[referenced_field_name].emplace(collection_name, field_name);
    }
}

void Collection::remove_referenced_in(const std::string& collection_name, const std::string& field_name,
                                      const bool& is_async, const std::string& referenced_field_name) {
    std::shared_lock lock(mutex);

    auto it = search_schema.find(referenced_field_name);
    if (referenced_field_name != "id" && it == search_schema.end()) {
        LOG(ERROR) << "Field `" << referenced_field_name << "` not found in the collection `" << name <<
                   "` which is referenced in `" << collection_name << "." << field_name + "`.";
        return;
    }

    referenced_in.erase(collection_name);
    if (is_async) {
        async_referenced_ins[referenced_field_name].erase(reference_pair_t(collection_name, field_name));
    }
}

Option<std::string> Collection::get_referenced_in_field_with_lock(const std::string& collection_name) const {
    std::shared_lock lock(mutex);
    return get_referenced_in_field(collection_name);
}

Option<std::string> Collection::get_referenced_in_field(const std::string& collection_name) const {
    if (referenced_in.count(collection_name) == 0) {
        return Option<std::string>(400, "Could not find any field in `" + name + "` referencing the collection `"
                                        + collection_name + "`.");
    }

    return Option<std::string>(referenced_in.at(collection_name));
}

Option<bool> Collection::get_related_ids_with_lock(const std::string& field_name, const uint32_t& seq_id,
                                                   std::vector<uint32_t>& result) const {
    std::shared_lock lock(mutex);
    return index->get_related_ids(field_name, seq_id, result);
}

Option<uint32_t> Collection::get_sort_index_value_with_lock(const std::string& field_name,
                                                            const uint32_t& seq_id) const {
    std::shared_lock lock(mutex);
    return index->get_sort_index_value_with_lock(field_name, seq_id);
}

std::shared_mutex& Collection::get_lifecycle_mutex() {
    return lifecycle_mutex;
}

void Collection::remove_embedding_field(const std::string& field_name) {
    if(embedding_fields.find(field_name) == embedding_fields.end()) {
        return;
    }

    const auto& del_field = embedding_fields[field_name];
    bool is_personalization_field = del_field.embed[fields::model_config].count(fields::personalization_type) != 0;
    const auto& model_name = del_field.embed[fields::model_config][fields::model_name].get<std::string>();
    embedding_fields.erase(field_name);
    if (!is_personalization_field) {
        CollectionManager::get_instance().process_embedding_field_delete(model_name);
    }
}

tsl::htrie_map<char, field> Collection::get_embedding_fields_unsafe() {
    return embedding_fields;
}

void Collection::do_housekeeping() {
    index->repair_hnsw_index();
}

Option<bool> Collection::parse_and_validate_vector_query(const std::string& vector_query_str,
                                                         vector_query_t& vector_query,
                                                         const bool is_wildcard_query,
                                                         const size_t remote_embedding_timeout_ms, 
                                                         const size_t remote_embedding_num_tries,
                                                         size_t& per_page) const {

    auto parse_vector_op = VectorQueryOps::parse_vector_query_str(vector_query_str, vector_query,
                                                                    is_wildcard_query, this, false);
    if(!parse_vector_op.ok()) {
        return Option<bool>(400, parse_vector_op.error());
    }

    auto vector_field_it = search_schema.find(vector_query.field_name);
    if(vector_field_it == search_schema.end() || vector_field_it.value().num_dim == 0) {
        return Option<bool>(400, "Field `" + vector_query.field_name + "` does not have a vector query index.");
    }

    if(!vector_field_it.value().index) {
        return Option<bool>(400, "Field `" + vector_query.field_name + "` is marked as a non-indexed field in the schema.");
    }

    if(!vector_query.queries.empty()) {
        if(embedding_fields.find(vector_query.field_name) == embedding_fields.end()) {
            return Option<bool>(400, "`queries` parameter is only supported for auto-embedding fields.");
        }

        std::vector<std::vector<float>> embeddings;
        for(const auto& q: vector_query.queries) {
            EmbedderManager& embedder_manager = EmbedderManager::get_instance();
            auto embedder_op = embedder_manager.get_text_embedder(vector_field_it.value().embed[fields::model_config]);
            if(!embedder_op.ok()) {
                return Option<bool>(400, embedder_op.error());
            }

            auto remote_embedding_timeout_us = remote_embedding_timeout_ms * 1000;
            if((std::chrono::duration_cast<std::chrono::microseconds>(
                std::chrono::system_clock::now().time_since_epoch()).count() - search_begin_us) > remote_embedding_timeout_us) {
                std::string error = "Request timed out.";
                return Option<bool>(500, error);
            }

            auto embedder = embedder_op.get();

            if(embedder->is_remote()) {
                if(remote_embedding_num_tries == 0) {
                    std::string error = "`remote_embedding_num_tries` must be greater than 0.";
                    return Option<bool>(400, error);
                }
            }

            std::string embed_query = embedder_manager.get_query_prefix(vector_field_it.value().embed[fields::model_config]) + q;
            auto embedding_op = embedder->Embed(embed_query, remote_embedding_timeout_ms, remote_embedding_num_tries);

            if(!embedding_op.success) {
                if(embedding_op.error.contains("error")) {
                    return Option<bool>(400, embedding_op.error["error"].get<std::string>());
                } else {
                    return Option<bool>(400, embedding_op.error.dump());
                }
            }

            embeddings.emplace_back(embedding_op.embedding);
        }
        
        if(vector_query.query_weights.empty()) {
            // get average of all embeddings
            std::vector<float> avg_embedding(vector_field_it.value().num_dim, 0);
            for(const auto& embedding: embeddings) {
                for(size_t i = 0; i < embedding.size(); i++) {
                    avg_embedding[i] += embedding[i];
                }
            }
            for(size_t i = 0; i < avg_embedding.size(); i++) {
                avg_embedding[i] /= embeddings.size();
            }

            vector_query.values = avg_embedding;
        } else {
            std::vector<float> embeddings_with_weights(vector_field_it.value().num_dim, 0);
            for(size_t i = 0; i < embeddings.size(); i++) {
                for(size_t j = 0; j < embeddings[i].size(); j++) {
                    embeddings_with_weights[j] += embeddings[i][j] * vector_query.query_weights[i];
                }
            }

            vector_query.values = embeddings_with_weights;
        }
    }

    if(is_wildcard_query) {
        if(vector_query.values.empty() && !vector_query.query_doc_given) {
            // for usability we will treat this as non-vector query
            vector_query.field_name.clear();
            if(vector_query.k != 0) {
                per_page = std::min(per_page, vector_query.k);
            }
        }

        else if(vector_field_it.value().num_dim != vector_query.values.size()) {
            return Option<bool>(400, "Query field `" + vector_query.field_name + "` must have " +
                                                std::to_string(vector_field_it.value().num_dim) + " dimensions.");
        }
    }

    return Option<bool>(true);
}

Option<bool> Collection::parse_and_validate_personalization_query(const std::string& personalization_user_id,
                                                                  const std::string& personalization_model_id,
                                                                  const std::string& personalization_type,
                                                                  const std::string& personalization_user_field,
                                                                  const std::string& personalization_item_field,
                                                                  const size_t& personalization_n_events,
                                                                  const std::string& personalization_event_name,
                                                                  vector_query_t& vector_query,
                                                                  std::string& filter_query,
                                                                  bool& is_wildcard_query) const {
    if(!is_wildcard_query) {
        return Option<bool>(400, "Personalization is not allowed when query is used. It should be only `*` or empty.");
    }

    if(personalization_model_id.empty()) {
        return Option<bool>(400, "Personalization model ID is required when recommendation is done.");
    }

    if(personalization_type.empty()) {
        return Option<bool>(400, "Personalization type is required when recommendation is done.");
    }

    if(personalization_user_field.empty()) {
        return Option<bool>(400, "Personalization user field is required when recommendation is done.");
    }

    if(personalization_item_field.empty()) {
        return Option<bool>(400, "Personalization item field is required when recommendation is done.");
    }

    if(personalization_n_events == 0) {
        return Option<bool>(400, "Personalization n_events must be greater than 0 when recommendation is done.");
    }

    if(personalization_type != "recommendation") {
        return Option<bool>(400, "Personalization type must be only `recommendation`.");
    }

    if (personalization_event_name.empty()) {
        return Option<bool>(400, "Personalization event name is required when recommendation is done.");
    }

    auto personalization_model_op = PersonalizationModelManager::get_model(personalization_model_id);
    if(!personalization_model_op.ok()) {
        return Option<bool>(400, personalization_model_op.error());
    }
    auto personalization_model = personalization_model_op.get();

    std::vector<std::string> user_events;
    auto check_event_op = AnalyticsManager::get_instance().is_event_exists(personalization_event_name);
    if (!check_event_op.ok()) {
        return Option<bool>(400, "Analytics event not found");
    }
    AnalyticsManager::get_instance().get_last_N_events(
        personalization_user_id, 
        get_name(),
        personalization_event_name, 
        personalization_n_events, 
        user_events
    );
    if(user_events.empty()) {
        return Option<bool>(400, "No events found for the user.");
    }

    std::vector<std::string> doc_ids;
    for (const auto& event : user_events) {
        nlohmann::json event_json;
        try {
            event_json = nlohmann::json::parse(event);
        } catch (const std::exception& e) {
            return Option<bool>(400, "Invalid event format: " + std::string(e.what()));
        }

        if (event_json.count("doc_ids") > 0) {
            return Option<bool>(400, "Try using an event only with doc_id instead of doc_ids");
        }

        doc_ids.push_back(event_json["doc_id"]);
    }

    std::vector<std::vector<float>> user_embeddings;
    for (const auto& doc_id : doc_ids) {
        std::vector<float> embedding;
        Option id_op = doc_id_to_seq_id(doc_id);
        if(!id_op.ok()) {
            continue;
        }

        nlohmann::json document;
        auto doc_op  = get_document_from_store(id_op.get(), document);
        if(!doc_op.ok()) {
            return Option<bool>(400, "Document id referenced in event is not found.");
        }

        if(!document.contains(personalization_user_field) || !document[personalization_user_field].is_array()) {
            return Option<bool>(400, "Document referenced in event does not contain a valid "
                                    "vector field.");
        }

        for(auto& fvalue: document[personalization_user_field]) {
            if(!fvalue.is_number()) {
                return Option<bool>(400, "Document referenced in event does not contain a valid "
                                        "vector field.");
            }
            embedding.push_back(fvalue.get<float>());
        }
        user_embeddings.push_back(embedding);
    }
    auto num_dims = personalization_model["num_dims"].get<size_t>();
    std::vector<int64_t> user_mask(user_embeddings.size(), 1);
    if(user_embeddings.size() < personalization_n_events) {
        for (size_t i = user_embeddings.size(); i < personalization_n_events; i++) {
            user_embeddings.push_back(std::vector<float>(num_dims, 0));
            user_mask.push_back(0);
        }
    }


    auto embedder = PersonalizationModelManager::get_model_embedder(personalization_model_id);
    if (embedder == nullptr) {
        return Option<bool>(400, "Not able to load personalization model.");
    }

    auto embedding_op = embedder->embed_recommendations(user_embeddings, user_mask);
    if(!embedding_op.success) {
        return Option<bool>(400, embedding_op.error.dump());
    }

    auto mean_embedding = embedding_op.embedding;

    vector_query.values = mean_embedding;
    vector_query.field_name = personalization_item_field;
    if (filter_query.empty()) {
        filter_query = "id:!=[";
    } else {
        filter_query += " && id:!=[";
    }
    for (size_t i = 0; i < doc_ids.size(); i++) {
        filter_query += doc_ids[i];
        if (i < doc_ids.size() - 1) {
            filter_query += ",";
        }
    }
    filter_query += "]";                                      
    return Option<bool>(true);
}


Option<nlohmann::json> Collection::get_alter_schema_status() const {
    if (!alter_in_progress) {
        //alter operation is not active
        return Option<nlohmann::json>(400, "No active alter operation running.");
    }

    nlohmann::json status_json;
    status_json["collection"] = name;
    status_json["validated_docs"] = validated_docs.load();
    status_json["altered_docs"] = altered_docs.load();

    status_json["alter_history"] = nlohmann::json::array();

    for(auto it = alter_history.rbegin(); it != alter_history.rend(); ++it) {
        status_json["alter_history"].push_back(*it);
    }

    return Option<nlohmann::json>(status_json);
}

Option<size_t> Collection::remove_all_docs() {
    size_t num_docs_removed = 0;

    const std::string delete_key_prefix = get_seq_id_collection_prefix();
    std::string delete_end_prefix = get_seq_id_collection_prefix() + "`";
    rocksdb::Slice upper_bound(delete_end_prefix);

    auto iter = std::unique_ptr<rocksdb::Iterator>(store->scan(delete_key_prefix, &upper_bound));
    nlohmann::json document;

    auto begin = std::chrono::high_resolution_clock::now();
    while(iter->Valid() && iter->key().starts_with(delete_key_prefix)) {
        const uint32_t seq_id = Collection::get_seq_id_from_key(iter->key().ToString());
        const std::string& doc_string = iter->value().ToString();

        try {
            document = nlohmann::json::parse(doc_string);
        } catch(const std::exception& e) {
            LOG(ERROR) << "JSON error: " << e.what();
            return Option<size_t>(400, "Bad JSON.");
        }

        remove_document(document, seq_id, true);
        num_docs_removed++;

        if(num_docs_removed % ((1 << 14)) == 0) {
            // having a cheaper higher layer check to prevent checking clock too often
            auto time_elapsed = std::chrono::duration_cast<std::chrono::seconds>(
                    std::chrono::high_resolution_clock::now() - begin).count();

            if(time_elapsed > 30) {
                begin = std::chrono::high_resolution_clock::now();
                LOG(INFO) << "Removed " << num_docs_removed << " so far.";
            }
        }

        iter->Next();
    }

    if(num_docs_removed) {
        store->flush();
        store->compact_range(delete_key_prefix, delete_end_prefix);
    }

    return Option<size_t>(num_docs_removed);
}

bool Collection::check_store_alter_status_msg(bool success, const std::string& msg) {
    auto curr_size = alter_history.size();

    if(curr_size == ALTER_STATUS_MSG_COUNT) {
        alter_history.pop_front();
    }

    nlohmann::json resp;
    resp["timestamp"] = std::to_string(std::chrono::high_resolution_clock::now().time_since_epoch().count());
    resp["success"] = success;

    if(!success) {
        resp["message"] = msg;
    }

    alter_history.push_back(resp);

    return true;
}

std::shared_ptr<VQModel> Collection::get_vq_model() {
    return vq_model;
}

Option<bool> add_unsigned_int_param(const std::string& param_name, const std::string& str_val, size_t* int_val) {
    if(!StringUtils::is_uint32_t(str_val)) {
        return Option<bool>(400, "Parameter `" + std::string(param_name) + "` must be an unsigned integer.");
    }

    *int_val = std::stoul(str_val);
    return Option<bool>(true);
}

Option<bool> add_unsigned_int_list_param(const std::string& param_name, const std::string& str_val,
                                         std::vector<uint32_t>* int_vals) {
    std::vector<std::string> str_vals;
    StringUtils::split(str_val, str_vals, ",");
    int_vals->clear();

    for(auto& str : str_vals) {
        if(StringUtils::is_uint32_t(str)) {
            int_vals->push_back((uint32_t)std::stoul(str));
        } else {
            return Option<bool>(400, "Parameter `" + param_name + "` is malformed.");
        }
    }

    return Option<bool>(true);
}

Option<bool> collection_search_args_t::init(std::map<std::string, std::string>& req_params,
                                            const uint32_t& coll_num_documents,
                                            const std::string& stopwords_set,
                                            const uint64_t& start_ts,
                                            collection_search_args_t& args,
                                            std::shared_ptr<http_req> req,
                                            std::shared_ptr<http_res> res) {
    args.req = req;
    args.res = res;
    // check presence of mandatory params here

    if(req_params.count(QUERY) == 0 && req_params.count(VOICE_QUERY) == 0) {
        return Option<bool>(400, std::string("Parameter `") + QUERY + "` is required.");
    }

    // end check for mandatory params

    const std::string& raw_query = req_params[QUERY];
    std::vector<uint32_t> num_typos = {2};
    size_t min_len_1typo = 4;
    size_t min_len_2typo = 7;
    std::vector<bool> prefixes = {true};
    size_t drop_tokens_threshold = Index::DROP_TOKENS_THRESHOLD;
    size_t typo_tokens_threshold = Index::TYPO_TOKENS_THRESHOLD;

    std::vector<std::string> search_fields;
    std::string filter_query;
    std::vector<std::string> facet_fields;
    std::vector<sort_by> sort_fields;
    size_t per_page = 10;
    size_t page = 0;
    size_t offset = 0;
    token_ordering token_order = NOT_SET;
    std::string analytics_tags;

    std::vector<std::string> facet_return_parent;

    std::string vector_query;

    std::vector<std::string> include_fields_vec;
    std::vector<std::string> exclude_fields_vec;
    std::vector<ref_include_exclude_fields> ref_include_exclude_fields_vec;
    spp::sparse_hash_set<std::string> include_fields;
    spp::sparse_hash_set<std::string> exclude_fields;

    size_t max_facet_values = 10;
    std::string simple_facet_query;
    size_t facet_query_num_typos = 2;
    size_t snippet_threshold = 30;
    size_t highlight_affix_num_tokens = 4;
    std::string highlight_full_fields;
    std::string pinned_hits_str;
    std::string hidden_hits_str;
    std::vector<std::string> group_by_fields;
    size_t group_limit = 3;
    bool group_missing_values = true;
    std::string highlight_start_tag = "<mark>";
    std::string highlight_end_tag = "</mark>";
    std::vector<uint32_t> query_by_weights;
    size_t limit_hits = 1000000;
    bool prioritize_exact_match = true;
    bool prioritize_token_position = false;
    bool pre_segmented_query = false;
    bool enable_overrides = true;
    bool enable_synonyms = true;
    bool synonym_prefix = false;
    size_t synonym_num_typos = 0;

    bool filter_curated_hits_option = false;
    std::string highlight_fields;
    bool exhaustive_search = false;
    size_t search_cutoff_ms = 30 * 1000;
    enable_t split_join_tokens = fallback;
    size_t max_candidates = 0;
    std::vector<enable_t> infixes;
    size_t max_extra_prefix = INT16_MAX;
    size_t max_extra_suffix = INT16_MAX;
    bool enable_highlight_v1 = true;
    text_match_type_t match_type = max_score;
    bool enable_typos_for_numerical_tokens = true;
    bool enable_typos_for_alpha_numerical_tokens = true;
    bool enable_lazy_filter = Config::get_instance().get_enable_lazy_filter();
    size_t max_filter_by_candidates = DEFAULT_FILTER_BY_CANDIDATES;

    std::string facet_strategy = "automatic";

    size_t remote_embedding_timeout_ms = 5000;
    size_t remote_embedding_num_tries = 2;

    size_t facet_sample_percent = 100;
    size_t facet_sample_threshold = 0;

    bool conversation = false;
    std::string conversation_id;
    std::string conversation_model_id;
    bool conversation_stream = false;

    std::string drop_tokens_mode_str = "right_to_left";
    bool prioritize_num_matching_fields = true;
    std::string override_tags;

    std::string voice_query;
    bool enable_analytics = true;
    bool rerank_hybrid_matches = false;
    bool validate_field_names = true;

    // personalization params
    std::string personalization_user_id;
    std::string personalization_model_id;
    std::string personalization_type;
    std::string personalization_user_field;
    std::string personalization_item_field;
    std::string personalization_event_name;
    size_t personalization_n_events = 0;

    std::unordered_map<std::string, size_t*> unsigned_int_values = {
            {MIN_LEN_1TYPO, &min_len_1typo},
            {MIN_LEN_2TYPO, &min_len_2typo},
            {DROP_TOKENS_THRESHOLD, &drop_tokens_threshold},
            {TYPO_TOKENS_THRESHOLD, &typo_tokens_threshold},
            {MAX_FACET_VALUES, &max_facet_values},
            {LIMIT_HITS, &limit_hits},
            {SNIPPET_THRESHOLD, &snippet_threshold},
            {HIGHLIGHT_AFFIX_NUM_TOKENS, &highlight_affix_num_tokens},
            {PAGE, &page},
            {OFFSET, &offset},
            {PER_PAGE, &per_page},
            {LIMIT, &per_page},
            {GROUP_LIMIT, &group_limit},
            {SEARCH_CUTOFF_MS, &search_cutoff_ms},
            {MAX_EXTRA_PREFIX, &max_extra_prefix},
            {MAX_EXTRA_SUFFIX, &max_extra_suffix},
            {MAX_CANDIDATES, &max_candidates},
            {FACET_QUERY_NUM_TYPOS, &facet_query_num_typos},
            {FACET_SAMPLE_PERCENT, &facet_sample_percent},
            {FACET_SAMPLE_THRESHOLD, &facet_sample_threshold},
            {REMOTE_EMBEDDING_TIMEOUT_MS, &remote_embedding_timeout_ms},
            {REMOTE_EMBEDDING_NUM_TRIES, &remote_embedding_num_tries},
            {SYNONYM_NUM_TYPOS, &synonym_num_typos},
            {MAX_FILTER_BY_CANDIDATES, &max_filter_by_candidates},
            {PERSONALIZATION_N_EVENTS, &personalization_n_events}
    };

    std::unordered_map<std::string, std::string*> str_values = {
            {FILTER, &filter_query},
            {VECTOR_QUERY, &vector_query},
            {FACET_QUERY, &simple_facet_query},
            {HIGHLIGHT_FIELDS, &highlight_fields},
            {HIGHLIGHT_FULL_FIELDS, &highlight_full_fields},
            {HIGHLIGHT_START_TAG, &highlight_start_tag},
            {HIGHLIGHT_END_TAG, &highlight_end_tag},
            {PINNED_HITS, &pinned_hits_str},
            {HIDDEN_HITS, &hidden_hits_str},
            {CONVERSATION_ID, &conversation_id},
            {DROP_TOKENS_MODE, &drop_tokens_mode_str},
            {OVERRIDE_TAGS, &override_tags},
            {CONVERSATION_MODEL_ID, &conversation_model_id},
            {VOICE_QUERY, &voice_query},
            {FACET_STRATEGY, &facet_strategy},
            {TAGS, &analytics_tags},
            {PERSONALIZATION_USER_ID, &personalization_user_id},
            {PERSONALIZATION_MODEL_ID, &personalization_model_id},
            {PERSONALIZATION_TYPE, &personalization_type},
            {PERSONALIZATION_USER_FIELD, &personalization_user_field},
            {PERSONALIZATION_ITEM_FIELD, &personalization_item_field},
            {PERSONALIZATION_EVENT_NAME, &personalization_event_name}
    };

    std::unordered_map<std::string, bool*> bool_values = {
            {PRIORITIZE_EXACT_MATCH, &prioritize_exact_match},
            {PRIORITIZE_TOKEN_POSITION, &prioritize_token_position},
            {PRE_SEGMENTED_QUERY, &pre_segmented_query},
            {EXHAUSTIVE_SEARCH, &exhaustive_search},
            {ENABLE_OVERRIDES, &enable_overrides},
            {ENABLE_HIGHLIGHT_V1, &enable_highlight_v1},
            {CONVERSATION, &conversation},
            {CONVERSATION_STREAM, &conversation_stream},
            {PRIORITIZE_NUM_MATCHING_FIELDS, &prioritize_num_matching_fields},
            {GROUP_MISSING_VALUES, &group_missing_values},
            {ENABLE_TYPOS_FOR_NUMERICAL_TOKENS, &enable_typos_for_numerical_tokens},
            {ENABLE_SYNONYMS, &enable_synonyms},
            {SYNONYM_PREFIX, &synonym_prefix},
            {ENABLE_LAZY_FILTER, &enable_lazy_filter},
            {ENABLE_TYPOS_FOR_ALPHA_NUMERICAL_TOKENS, &enable_typos_for_alpha_numerical_tokens},
            {FILTER_CURATED_HITS, &filter_curated_hits_option},
            {ENABLE_ANALYTICS, &enable_analytics},
            {RERANK_HYBRID_MATCHES, &rerank_hybrid_matches},
            {VALIDATE_FIELD_NAMES, &validate_field_names}
    };

    std::unordered_map<std::string, std::vector<std::string>*> str_list_values = {
            {QUERY_BY, &search_fields},
            {FACET_BY, &facet_fields},
            {GROUP_BY, &group_by_fields},
            {INCLUDE_FIELDS, &include_fields_vec},
            {EXCLUDE_FIELDS, &exclude_fields_vec},
            {FACET_RETURN_PARENT, &facet_return_parent},
    };

    std::unordered_map<std::string, std::vector<uint32_t>*> int_list_values = {
            {QUERY_BY_WEIGHTS, &query_by_weights},
            {NUM_TYPOS, &num_typos},
    };

    for(const auto& kv: req_params) {
        const std::string& key = kv.first;
        const std::string& val = kv.second;

        if(key == PREFIX) {
            if(val == "true" || val == "false") {
                prefixes = {(val == "true")};
            } else {
                prefixes.clear();
                std::vector<std::string> prefix_str;
                StringUtils::split(val, prefix_str, ",");
                for(auto& prefix_s : prefix_str) {
                    prefixes.push_back(prefix_s == "true");
                }
            }
        }

        else if(key == SPLIT_JOIN_TOKENS) {
            if(val == "false") {
                split_join_tokens = off;
            } else if(val == "true") {
                split_join_tokens = fallback;
            } else {
                auto enable_op = magic_enum::enum_cast<enable_t>(val);
                if(enable_op.has_value()) {
                    split_join_tokens = enable_op.value();
                }
            }
        }

        else if(key == TEXT_MATCH_TYPE) {
            auto match_op = magic_enum::enum_cast<text_match_type_t>(val);
            if(match_op.has_value()) {
                match_type = match_op.value();
            }
        }

        else {
            auto find_int_it = unsigned_int_values.find(key);
            if(find_int_it != unsigned_int_values.end()) {
                const auto& op = add_unsigned_int_param(key, val, find_int_it->second);
                if(!op.ok()) {
                    return op;
                }

                continue;
            }

            auto find_str_it = str_values.find(key);
            if(find_str_it != str_values.end()) {
                *find_str_it->second = val;
                continue;
            }

            auto find_bool_it = bool_values.find(key);
            if(find_bool_it != bool_values.end()) {
                *find_bool_it->second = (val == "true");
                continue;
            }

            auto find_str_list_it = str_list_values.find(key);
            if(find_str_list_it != str_list_values.end()) {

                if(key == FACET_BY){
                    StringUtils::split_facet(val, *find_str_list_it->second);
                }
                else if(key == INCLUDE_FIELDS || key == EXCLUDE_FIELDS){
                    auto op = StringUtils::split_include_exclude_fields(val, *find_str_list_it->second);
                    if (!op.ok()) {
                        return op;
                    }
                }
                else{
                    StringUtils::split(val, *find_str_list_it->second, ",");
                }
                continue;
            }

            auto find_int_list_it = int_list_values.find(key);
            if(find_int_list_it != int_list_values.end()) {
                add_unsigned_int_list_param(key, val, find_int_list_it->second);
                continue;
            }
        }
    }

    // special defaults
    if(!req_params[FACET_QUERY].empty() && req_params.count(PER_PAGE) == 0) {
        // for facet query we will set per_page to zero if it is not explicitly overridden
        per_page = 0;
    }

    auto initialize_op = Join::initialize_ref_include_exclude_fields_vec(filter_query, include_fields_vec, exclude_fields_vec,
                                                                         ref_include_exclude_fields_vec);
    if (!initialize_op.ok()) {
        return initialize_op;
    }

    include_fields.insert(include_fields_vec.begin(), include_fields_vec.end());
    exclude_fields.insert(exclude_fields_vec.begin(), exclude_fields_vec.end());

    bool parsed_sort_by = CollectionManager::parse_sort_by_str(req_params[SORT_BY], sort_fields);

    if(!parsed_sort_by) {
        return Option<bool>(400, std::string("Parameter `") + SORT_BY + "` is malformed.");
    }

    if(sort_fields.size() > 3) {
        return Option<bool>(400, "Only upto 3 sort fields are allowed.");
    }

    if(req_params.count(INFIX) != 0) {
        std::vector<std::string> infix_strs;
        StringUtils::split(req_params[INFIX], infix_strs, ",");

        for(auto& infix_str: infix_strs) {
            auto infix_op = magic_enum::enum_cast<enable_t>(infix_str);
            if(infix_op.has_value()) {
                infixes.push_back(infix_op.value());
            }
        }
    } else {
        infixes.push_back(off);
    }

    if(req_params.count(RANK_TOKENS_BY) != 0) {
        StringUtils::toupper(req_params[RANK_TOKENS_BY]);
        if (req_params[RANK_TOKENS_BY] == "DEFAULT_SORTING_FIELD") {
            token_order = MAX_SCORE;
        } else if(req_params[RANK_TOKENS_BY] == "FREQUENCY") {
            token_order = FREQUENCY;
        }
    }

    if(!max_candidates) {
        max_candidates = exhaustive_search ? Index::COMBINATION_MAX_LIMIT :
                         (coll_num_documents < 500000 ? Index::NUM_CANDIDATES_DEFAULT_MAX :
                          Index::NUM_CANDIDATES_DEFAULT_MIN);
    }

    args = collection_search_args_t(raw_query, search_fields, filter_query,
                                    facet_fields, sort_fields,
                                    num_typos, per_page, page, token_order,
                                    prefixes, drop_tokens_threshold,
                                    include_fields, exclude_fields,
                                    max_facet_values, simple_facet_query, snippet_threshold,
                                    highlight_affix_num_tokens, highlight_full_fields,
                                    typo_tokens_threshold, pinned_hits_str, hidden_hits_str,
                                    group_by_fields, group_limit,
                                    highlight_start_tag, highlight_end_tag,
                                    query_by_weights, limit_hits, prioritize_exact_match,
                                    pre_segmented_query, enable_overrides, highlight_fields,
                                    exhaustive_search, search_cutoff_ms, min_len_1typo, min_len_2typo,
                                    split_join_tokens, max_candidates, infixes,
                                    max_extra_prefix, max_extra_suffix, facet_query_num_typos,
                                    filter_curated_hits_option, prioritize_token_position, vector_query,
                                    enable_highlight_v1, start_ts, match_type,
                                    facet_sample_percent, facet_sample_threshold, offset,
                                    facet_strategy, remote_embedding_timeout_ms, remote_embedding_num_tries,
                                    stopwords_set, facet_return_parent,
                                    ref_include_exclude_fields_vec,
                                    drop_tokens_mode_str, prioritize_num_matching_fields, group_missing_values,
                                    conversation, conversation_model_id, conversation_id, conversation_stream,
                                    override_tags, voice_query, enable_typos_for_numerical_tokens,
                                    enable_synonyms, synonym_prefix, synonym_num_typos, enable_lazy_filter,
                                    enable_typos_for_alpha_numerical_tokens, max_filter_by_candidates,
<<<<<<< HEAD
                                    rerank_hybrid_matches, enable_analytics, validate_field_names, analytics_tags, req, res);
=======
                                    rerank_hybrid_matches, enable_analytics, validate_field_names, analytics_tags,
                                    personalization_user_id, personalization_model_id, personalization_type,
                                    personalization_user_field, personalization_item_field, personalization_event_name, personalization_n_events);
>>>>>>> 4ce4ad69
    return Option<bool>(true);
}

void Collection::reset_alter_status_counters() {
    alter_in_progress = false;
    validated_docs = 0;
    altered_docs = 0;
}

union_global_params_t::union_global_params_t(const std::map<std::string, std::string> &req_params) {
    for (const auto& pair: param_pairs) {
        const auto& param = pair.first;
        const auto& value = pair.second;

        auto it = req_params.find(param);
        if (it != req_params.end()) {
            init_op = add_unsigned_int_param(param, it->second, value);
            if (!init_op.ok()) {
                return;
            }
        }
    }

    if (page != 0 || offset == 0) {
        // if both are set or none set, use page value (default is 1)
        size_t actual_page = (page == 0) ? 1 : page;
        offset = (per_page * (actual_page - 1));
    }

    fetch_size = std::min<size_t>(offset + per_page, limit_hits);
}<|MERGE_RESOLUTION|>--- conflicted
+++ resolved
@@ -2648,11 +2648,6 @@
                                           bool validate_field_names,
                                           bool enable_analytics,
                                           std::string analytics_tags,
-<<<<<<< HEAD
-                                          std::shared_ptr<http_req> req,
-                                          std::shared_ptr<http_res> res,
-                                          bool conversation_stream) const {
-=======
                                           std::string personalization_user_id,
                                           std::string personalization_model_id,
                                           std::string personalization_type,
@@ -2660,7 +2655,6 @@
                                           std::string personalization_item_field,
                                           std::string personalization_event_name,
                                           size_t personalization_n_events) const {
->>>>>>> 4ce4ad69
     std::shared_lock lock(mutex);
 
     auto args = collection_search_args_t(query, search_fields, filter_query,
@@ -2689,14 +2683,10 @@
                                          override_tags_str, voice_query, enable_typos_for_numerical_tokens,
                                          enable_synonyms, synonym_prefix, synonym_num_typos, enable_lazy_filter,
                                          enable_typos_for_alpha_numerical_tokens, max_filter_by_candidates,
-<<<<<<< HEAD
-                                         rerank_hybrid_matches, enable_analytics, validate_field_names, analytics_tags, req, res);
-=======
                                          rerank_hybrid_matches, enable_analytics, validate_field_names, analytics_tags,
                                          personalization_user_id, personalization_model_id, personalization_type,
                                          personalization_user_field, personalization_item_field, personalization_event_name,
                                          personalization_n_events);
->>>>>>> 4ce4ad69
     return search(args);
 }
 
@@ -8180,13 +8170,9 @@
                                     override_tags, voice_query, enable_typos_for_numerical_tokens,
                                     enable_synonyms, synonym_prefix, synonym_num_typos, enable_lazy_filter,
                                     enable_typos_for_alpha_numerical_tokens, max_filter_by_candidates,
-<<<<<<< HEAD
-                                    rerank_hybrid_matches, enable_analytics, validate_field_names, analytics_tags, req, res);
-=======
                                     rerank_hybrid_matches, enable_analytics, validate_field_names, analytics_tags,
                                     personalization_user_id, personalization_model_id, personalization_type,
                                     personalization_user_field, personalization_item_field, personalization_event_name, personalization_n_events);
->>>>>>> 4ce4ad69
     return Option<bool>(true);
 }
 
