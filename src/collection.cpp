--- conflicted
+++ resolved
@@ -4037,11 +4037,6 @@
         }
     }
 
-<<<<<<< HEAD
-
-
-=======
->>>>>>> 32a85a47
     return Option<bool>(true);
 }
 
