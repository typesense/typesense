#include "collection.h"

#include <numeric>
#include <chrono>
#include <match_score.h>
#include <string_utils.h>
#include <art.h>
#include <rocksdb/write_batch.h>
#include <system_metrics.h>
#include <tokenizer.h>
#include <collection_manager.h>
#include <regex>
#include <list>
#include <posting.h>
#include "validator.h"
#include "topster.h"
#include "logger.h"
#include "thread_local_vars.h"
#include "vector_query_ops.h"
#include "text_embedder_manager.h"
#include "stopwords_manager.h"

const std::string override_t::MATCH_EXACT = "exact";
const std::string override_t::MATCH_CONTAINS = "contains";

struct sort_fields_guard_t {
    std::vector<sort_by> sort_fields_std;

    ~sort_fields_guard_t() {
        for(auto& sort_by_clause: sort_fields_std) {
            delete sort_by_clause.eval.filter_tree_root;
            if(sort_by_clause.eval.ids) {
                delete [] sort_by_clause.eval.ids;
                sort_by_clause.eval.ids = nullptr;
                sort_by_clause.eval.size = 0;
            }
        }
    }
};

Collection::Collection(const std::string& name, const uint32_t collection_id, const uint64_t created_at,
                       const uint32_t next_seq_id, Store *store, const std::vector<field> &fields,
                       const std::string& default_sorting_field,
                       const float max_memory_ratio, const std::string& fallback_field_type,
                       const std::vector<std::string>& symbols_to_index,
                       const std::vector<std::string>& token_separators,
                       const bool enable_nested_fields):
        name(name), collection_id(collection_id), created_at(created_at),
        next_seq_id(next_seq_id), store(store),
        fields(fields), default_sorting_field(default_sorting_field), enable_nested_fields(enable_nested_fields),
        max_memory_ratio(max_memory_ratio),
        fallback_field_type(fallback_field_type), dynamic_fields({}),
        symbols_to_index(to_char_array(symbols_to_index)), token_separators(to_char_array(token_separators)),
        index(init_index()) {

    for (auto const& field: fields) {
        if (field.embed.count(fields::from) != 0) {
            embedding_fields.emplace(field.name, field);
        }
    }

    this->num_documents = 0;
}

Collection::~Collection() {
    std::unique_lock lock(mutex);
    delete index;
    delete synonym_index;
}

uint32_t Collection::get_next_seq_id() {
    std::shared_lock lock(mutex);
    store->increment(get_next_seq_id_key(name), 1);
    return next_seq_id++;
}

Option<doc_seq_id_t> Collection::to_doc(const std::string & json_str, nlohmann::json& document,
                                        const index_operation_t& operation,
                                        const DIRTY_VALUES dirty_values,
                                        const std::string& id) {
    try {
        document = nlohmann::json::parse(json_str);
    } catch(const std::exception& e) {
        LOG(ERROR) << "JSON error: " << e.what();
        return Option<doc_seq_id_t>(400, std::string("Bad JSON: ") + e.what());
    }

    if(!document.is_object()) {
        return Option<doc_seq_id_t>(400, "Bad JSON: not a properly formed document.");
    }

    if(document.count("id") != 0 && id != "" && document["id"] != id) {
        return Option<doc_seq_id_t>(400, "The `id` of the resource does not match the `id` in the JSON body.");
    }

    if(document.count("id") == 0 && !id.empty()) {
        // use the explicit ID (usually from a PUT request) if document body does not have it
        document["id"] = id;
    }

    if(document.count("id") != 0 && document["id"] == "") {
        return Option<doc_seq_id_t>(400, "The `id` should not be empty.");
    }

    if(document.count("id") == 0) {
        if(operation == UPDATE) {
            return Option<doc_seq_id_t>(400, "For update, the `id` key must be provided.");
        }
        // for UPSERT, EMPLACE or CREATE, if a document does not have an ID, we will treat it as a new doc
        uint32_t seq_id = get_next_seq_id();
        document["id"] = std::to_string(seq_id);


        // Add reference helper fields in the document.
        for (auto const& pair: reference_fields) {
            auto field_name = pair.first;
            auto optional = get_schema().at(field_name).optional;
            if (!optional && document.count(field_name) != 1) {
                return Option<doc_seq_id_t>(400, "Missing the required reference field `" + field_name
                                                                + "` in the document.");
            } else if (document.count(field_name) != 1) {
                continue;
            }

            auto reference_pair = pair.second;
            auto reference_collection_name = reference_pair.collection;
            auto reference_field_name = reference_pair.field;
            auto& cm = CollectionManager::get_instance();
            auto collection = cm.get_collection(reference_collection_name);
            if (collection == nullptr) {
                return Option<doc_seq_id_t>(400, "Referenced collection `" + reference_collection_name
                                                                + "` not found.");
            }

            if (collection->get_schema().count(reference_field_name) == 0) {
                return Option<doc_seq_id_t>(400, "Referenced field `" + reference_field_name +
                                                    "` not found in the collection `" + reference_collection_name + "`.");
            }

            if (!collection->get_schema().at(reference_field_name).index) {
                return Option<doc_seq_id_t>(400, "Referenced field `" + reference_field_name +
                                                    "` in the collection `" + reference_collection_name + "` must be indexed.");
            }

            // Get the doc id of the referenced document.
            auto value = document[field_name].get<std::string>();
            filter_result_t filter_result;
            collection->get_filter_ids(reference_field_name + ":=" + value, filter_result);

            if (filter_result.count != 1) {
                auto match = " `" + reference_field_name + ": " + value + "` ";

                // Constraints similar to foreign key apply here. The reference match must be unique and not null.
                return  Option<doc_seq_id_t>(400, filter_result.count < 1 ?
                                                  "Referenced document having" + match + "not found in the collection `"
                                                  + reference_collection_name + "`." :
                                                  "Multiple documents having" + match + "found in the collection `" +
                                                  reference_collection_name + "`.");
            }

            document[field_name + REFERENCE_HELPER_FIELD_SUFFIX] = filter_result.docs[0];
        }

        return Option<doc_seq_id_t>(doc_seq_id_t{seq_id, true});
    } else {
        if(!document["id"].is_string()) {
            return Option<doc_seq_id_t>(400, "Document's `id` field should be a string.");
        }

        const std::string& doc_id = document["id"];

        // try to get the corresponding sequence id from disk if present
        std::string seq_id_str;
        StoreStatus seq_id_status = store->get(get_doc_id_key(doc_id), seq_id_str);

        if(seq_id_status == StoreStatus::ERROR) {
            return Option<doc_seq_id_t>(500, "Error fetching the sequence key for document with id: " + doc_id);
        }

        if(seq_id_status == StoreStatus::FOUND) {
            if(operation == CREATE) {
                return Option<doc_seq_id_t>(409, std::string("A document with id ") + doc_id + " already exists.");
            }
            


            // UPSERT, EMPLACE or UPDATE
            uint32_t seq_id = (uint32_t) std::stoul(seq_id_str);

            return Option<doc_seq_id_t>(doc_seq_id_t{seq_id, false});

        } else {
            if(operation == UPDATE) {
                // for UPDATE, a document with given ID must be found
                return Option<doc_seq_id_t>(404, "Could not find a document with id: " + doc_id);
            } else {
                // for UPSERT, EMPLACE or CREATE, if a document with given ID is not found, we will treat it as a new doc
                uint32_t seq_id = get_next_seq_id();

                return Option<doc_seq_id_t>(doc_seq_id_t{seq_id, true});
            }
        }
    }
}

nlohmann::json Collection::get_summary_json() const {
    std::shared_lock lock(mutex);

    nlohmann::json json_response;

    json_response["name"] = name;
    json_response["num_documents"] = num_documents.load();
    json_response["created_at"] = created_at.load();
    json_response["enable_nested_fields"] = enable_nested_fields;
    json_response["token_separators"] = nlohmann::json::array();
    json_response["symbols_to_index"] = nlohmann::json::array();

    for(auto c: symbols_to_index) {
        json_response["symbols_to_index"].push_back(std::string(1, c));
    }

    for(auto c: token_separators) {
        json_response["token_separators"].push_back(std::string(1, c));
    }

    nlohmann::json fields_arr;
    const std::regex sequence_id_pattern(".*_sequence_id$");

    for(const field & coll_field: fields) {
        if (std::regex_match(coll_field.name, sequence_id_pattern)) {
            // Don't add foo_sequence_id field.
            continue;
        }

        nlohmann::json field_json;
        field_json[fields::name] = coll_field.name;
        field_json[fields::type] = coll_field.type;
        field_json[fields::facet] = coll_field.facet;
        field_json[fields::optional] = coll_field.optional;
        field_json[fields::index] = coll_field.index;
        field_json[fields::sort] = coll_field.sort;
        field_json[fields::infix] = coll_field.infix;
        field_json[fields::locale] = coll_field.locale;
        if(coll_field.embed.count(fields::from) != 0) {
            field_json[fields::embed] = coll_field.embed;

            if(field_json[fields::embed].count(fields::model_config) != 0) {
                hide_credential(field_json[fields::embed][fields::model_config], "api_key");
                hide_credential(field_json[fields::embed][fields::model_config], "access_token");
                hide_credential(field_json[fields::embed][fields::model_config], "refresh_token");
                hide_credential(field_json[fields::embed][fields::model_config], "client_id");
                hide_credential(field_json[fields::embed][fields::model_config], "client_secret");
                hide_credential(field_json[fields::embed][fields::model_config], "project_id");
            }
        }

        if(coll_field.num_dim > 0) {
            field_json[fields::num_dim] = coll_field.num_dim;
        }

        if (!coll_field.reference.empty()) {
            field_json[fields::reference] = coll_field.reference;
        }

        fields_arr.push_back(field_json);
    }

    json_response["fields"] = fields_arr;
    json_response["default_sorting_field"] = default_sorting_field;
    return json_response;
}

Option<nlohmann::json> Collection::add(const std::string & json_str,
                                       const index_operation_t& operation, const std::string& id,
                                       const DIRTY_VALUES& dirty_values) {
    nlohmann::json document;
    std::vector<std::string> json_lines = {json_str};
    const nlohmann::json& res = add_many(json_lines, document, operation, id, dirty_values, false, false);

    if(!res["success"].get<bool>()) {
        nlohmann::json res_doc;

        try {
            res_doc = nlohmann::json::parse(json_lines[0]);
        } catch(const std::exception& e) {
            LOG(ERROR) << "JSON error: " << e.what();
            return Option<nlohmann::json>(400, std::string("Bad JSON: ") + e.what());
        }

        return Option<nlohmann::json>(res_doc["code"].get<size_t>(), res_doc["error"].get<std::string>());
    }

    return Option<nlohmann::json>(document);
}

nlohmann::json Collection::add_many(std::vector<std::string>& json_lines, nlohmann::json& document,
                                    const index_operation_t& operation, const std::string& id,
                                    const DIRTY_VALUES& dirty_values, const bool& return_doc, const bool& return_id,
                                    const size_t remote_embedding_batch_size) {
    //LOG(INFO) << "Memory ratio. Max = " << max_memory_ratio << ", Used = " << SystemMetrics::used_memory_ratio();
    std::vector<index_record> index_records;

    const size_t index_batch_size = 1000;
    size_t num_indexed = 0;
    //bool exceeds_memory_limit = false;

    // ensures that document IDs are not repeated within the same batch
    std::set<std::string> batch_doc_ids;

    for(size_t i=0; i < json_lines.size(); i++) {
        const std::string & json_line = json_lines[i];
        Option<doc_seq_id_t> doc_seq_id_op = to_doc(json_line, document, operation, dirty_values, id);

        const uint32_t seq_id = doc_seq_id_op.ok() ? doc_seq_id_op.get().seq_id : 0;
        index_record record(i, seq_id, document, operation, dirty_values);

        // NOTE: we overwrite the input json_lines with result to avoid memory pressure

        record.is_update = false;
        bool repeated_doc = false;

        if(!doc_seq_id_op.ok()) {
            record.index_failure(doc_seq_id_op.code(), doc_seq_id_op.error());
        } else {
            const std::string& doc_id = record.doc["id"].get<std::string>();
            repeated_doc = (batch_doc_ids.find(doc_id) != batch_doc_ids.end());

            if(repeated_doc) {
                // when a document repeats, we send the batch until this document so that we can deal with conflicts
                i--;
                goto do_batched_index;
            }

            record.is_update = !doc_seq_id_op.get().is_new;

            if(record.is_update) {
                get_document_from_store(get_seq_id_key(seq_id), record.old_doc);
            }

            batch_doc_ids.insert(doc_id);

            // if `fallback_field_type` or `dynamic_fields` is enabled, update schema first before indexing
            if(!fallback_field_type.empty() || !dynamic_fields.empty() || !nested_fields.empty()) {
                std::vector<field> new_fields;
                std::unique_lock lock(mutex);

                Option<bool> new_fields_op = detect_new_fields(record.doc, dirty_values,
                                                               search_schema, dynamic_fields,
                                                               nested_fields,
                                                               fallback_field_type,
                                                               record.is_update,
                                                               new_fields,
                                                               enable_nested_fields);
                if(!new_fields_op.ok()) {
                    record.index_failure(new_fields_op.code(), new_fields_op.error());
                }

                else if(!new_fields.empty()) {
                    bool found_new_field = false;
                    for(auto& new_field: new_fields) {
                        if(search_schema.find(new_field.name) == search_schema.end()) {
                            found_new_field = true;
                            search_schema.emplace(new_field.name, new_field);
                            fields.emplace_back(new_field);
                            if(new_field.nested) {
                                nested_fields.emplace(new_field.name, new_field);
                            }
                        }
                    }

                    if(found_new_field) {
                        auto persist_op = persist_collection_meta();
                        if(!persist_op.ok()) {
                            record.index_failure(persist_op.code(), persist_op.error());
                        } else {
                            index->refresh_schemas(new_fields, {});
                        }
                    }
                }
            }
        }

        index_records.emplace_back(std::move(record));

        do_batched_index:


        if((i+1) % index_batch_size == 0 || i == json_lines.size()-1 || repeated_doc) {
            batch_index(index_records, json_lines, num_indexed, return_doc, return_id, remote_embedding_batch_size);

            // to return the document for the single doc add cases
            if(index_records.size() == 1) {
                const auto& rec = index_records[0];
                document = rec.is_update ? rec.new_doc : rec.doc;
                remove_flat_fields(document);
            }
            index_records.clear();
            batch_doc_ids.clear();
        }
    }

    nlohmann::json resp_summary;
    resp_summary["num_imported"] = num_indexed;
    resp_summary["success"] = (num_indexed == json_lines.size());

    return resp_summary;
}

Option<nlohmann::json> Collection::update_matching_filter(const std::string& filter_query,
                                                          const std::string & json_str,
                                                          std::string& req_dirty_values,
                                                          const int batch_size) {
    auto _filter_query = filter_query;
    StringUtils::trim(_filter_query);

    if (_filter_query.empty()) {
        nlohmann::json resp_summary;
        resp_summary["num_updated"] = 0;
        return Option(resp_summary);
    }

    const auto& dirty_values = parse_dirty_values_option(req_dirty_values);
    size_t docs_updated_count = 0;
    nlohmann::json update_document, dummy;

    try {
        update_document = nlohmann::json::parse(json_str);
    } catch(const std::exception& e) {
        LOG(ERROR) << "JSON error: " << e.what();
        return Option<nlohmann::json>(400, std::string("Bad JSON: ") + e.what());
    }

    std::vector<std::string> buffer;
    buffer.reserve(batch_size);

    if (_filter_query == "*") {
        // Get an iterator from rocksdb and iterate over all the documents present in the collection.
        std::string iter_upper_bound_key = get_seq_id_collection_prefix() + "`";
        auto iter_upper_bound = new rocksdb::Slice(iter_upper_bound_key);
        CollectionManager & collectionManager = CollectionManager::get_instance();
        const std::string seq_id_prefix = get_seq_id_collection_prefix();
        rocksdb::Iterator* it = collectionManager.get_store()->scan(seq_id_prefix, iter_upper_bound);

        while(it->Valid()) {
            // Generate a batch of documents to be ingested by add_many.
            for (int buffer_counter = 0; buffer_counter < batch_size && it->Valid();) {
                auto json_doc_str = it->value().ToString();
                it->Next();
                nlohmann::json existing_document;
                try {
                    existing_document = nlohmann::json::parse(json_doc_str);
                } catch(...) {
                    continue; // Don't add into buffer.
                }

                update_document["id"] = existing_document["id"].get<std::string>();
                buffer.push_back(update_document.dump());
                buffer_counter++;
            }

            auto res = add_many(buffer, dummy, index_operation_t::UPDATE, "", dirty_values);
            docs_updated_count += res["num_imported"].get<size_t>();
            buffer.clear();
        }

        delete iter_upper_bound;
        delete it;
    } else {
        filter_result_t filter_result;
        auto filter_ids_op = get_filter_ids(_filter_query, filter_result);
        if(!filter_ids_op.ok()) {
            return Option<nlohmann::json>(filter_ids_op.code(), filter_ids_op.error());
        }

        for (size_t i = 0; i < filter_result.count;) {
            for (int buffer_counter = 0; buffer_counter < batch_size && i < filter_result.count;) {
                uint32_t seq_id = filter_result.docs[i++];
                nlohmann::json existing_document;

                auto get_doc_op = get_document_from_store(get_seq_id_key(seq_id), existing_document);
                if (!get_doc_op.ok()) {
                    continue;
                }

                update_document["id"] = existing_document["id"].get<std::string>();
                buffer.push_back(update_document.dump());
                buffer_counter++;
            }

            auto res = add_many(buffer, dummy, index_operation_t::UPDATE, "", dirty_values);
            docs_updated_count += res["num_imported"].get<size_t>();
            buffer.clear();
        }
    }

    nlohmann::json resp_summary;
    resp_summary["num_updated"] = docs_updated_count;
    return Option(resp_summary);
}

bool Collection::is_exceeding_memory_threshold() const {
    return SystemMetrics::used_memory_ratio() > max_memory_ratio;
}

void Collection::batch_index(std::vector<index_record>& index_records, std::vector<std::string>& json_out,
                             size_t &num_indexed, const bool& return_doc, const bool& return_id, const size_t remote_embedding_batch_size) {

    batch_index_in_memory(index_records, remote_embedding_batch_size, true);

    // store only documents that were indexed in-memory successfully
    for(auto& index_record: index_records) {
        nlohmann::json res;

        if(index_record.indexed.ok()) {
            if(index_record.is_update) {
                remove_flat_fields(index_record.new_doc);
                const std::string& serialized_json = index_record.new_doc.dump(-1, ' ', false, nlohmann::detail::error_handler_t::ignore);
                bool write_ok = store->insert(get_seq_id_key(index_record.seq_id), serialized_json);

                if(!write_ok) {
                    // we will attempt to reindex the old doc on a best-effort basis
                    LOG(ERROR) << "Update to disk failed. Will restore old document";
                    remove_document(index_record.new_doc, index_record.seq_id, false);
                    index_in_memory(index_record.old_doc, index_record.seq_id, index_record.operation, index_record.dirty_values);
                    index_record.index_failure(500, "Could not write to on-disk storage.");
                } else {
                    num_indexed++;
                    index_record.index_success();
                }

            } else {
                // remove flattened field values before storing on disk
                remove_flat_fields(index_record.doc);

                const std::string& seq_id_str = std::to_string(index_record.seq_id);
                const std::string& serialized_json = index_record.doc.dump(-1, ' ', false,
                                                                           nlohmann::detail::error_handler_t::ignore);

                rocksdb::WriteBatch batch;
                batch.Put(get_doc_id_key(index_record.doc["id"]), seq_id_str);
                batch.Put(get_seq_id_key(index_record.seq_id), serialized_json);
                bool write_ok = store->batch_write(batch);

                if(!write_ok) {
                    // remove from in-memory store to keep the state synced
                    LOG(ERROR) << "Write to disk failed. Will restore old document";
                    remove_document(index_record.doc, index_record.seq_id, false);
                    index_record.index_failure(500, "Could not write to on-disk storage.");
                } else {
                    num_indexed++;
                    index_record.index_success();
                }
            }
            res["success"] = index_record.indexed.ok();

            if (return_doc & index_record.indexed.ok()) {
                res["document"] = index_record.is_update ? index_record.new_doc : index_record.doc;
            }
            if (return_id & index_record.indexed.ok()) {
                res["id"] = index_record.is_update ? index_record.new_doc["id"] : index_record.doc["id"];
            }
            if(!index_record.indexed.ok()) {
                res["document"] = json_out[index_record.position];
                res["error"] = index_record.indexed.error();
                if (!index_record.embedding_res.empty()) {
                    res["embedding_error"] = nlohmann::json::object();
                    res["embedding_error"] = index_record.embedding_res;
                    res["error"] = index_record.embedding_res["error"];
                }
                res["code"] = index_record.indexed.code();
            }
        } else {
            res["success"] = false;
            res["document"] = json_out[index_record.position];
            res["error"] = index_record.indexed.error();
            if (!index_record.embedding_res.empty()) {
                res["embedding_error"] = nlohmann::json::object();
                res["error"] = index_record.embedding_res["error"];
                res["embedding_error"] = index_record.embedding_res;
            }
            res["code"] = index_record.indexed.code();
        }

        json_out[index_record.position] = res.dump(-1, ' ', false,
                                                   nlohmann::detail::error_handler_t::ignore);
    }
}

Option<uint32_t> Collection::index_in_memory(nlohmann::json &document, uint32_t seq_id,
                                             const index_operation_t op, const DIRTY_VALUES& dirty_values) {
    std::unique_lock lock(mutex);

    Option<uint32_t> validation_op = validator_t::validate_index_in_memory(document, seq_id, default_sorting_field,
                                                                     search_schema, embedding_fields, op, false,
                                                                     fallback_field_type, dirty_values);

    if(!validation_op.ok()) {
        return validation_op;
    }

    index_record rec(0, seq_id, document, op, dirty_values);

    std::vector<index_record> index_batch;
    index_batch.emplace_back(std::move(rec));
    Index::batch_memory_index(index, index_batch, default_sorting_field, search_schema, embedding_fields,
                              fallback_field_type, token_separators, symbols_to_index, true);

    num_documents += 1;
    return Option<>(200);
}

size_t Collection::batch_index_in_memory(std::vector<index_record>& index_records, const size_t remote_embedding_batch_size, const bool generate_embeddings) {
    std::unique_lock lock(mutex);
    size_t num_indexed = Index::batch_memory_index(index, index_records, default_sorting_field,
                                                   search_schema, embedding_fields, fallback_field_type,
                                                   token_separators, symbols_to_index, true, remote_embedding_batch_size, generate_embeddings);
    num_documents += num_indexed;
    return num_indexed;
}

void Collection::curate_results(string& actual_query, const string& filter_query,
                                bool enable_overrides, bool already_segmented,
                                const std::map<size_t, std::vector<std::string>>& pinned_hits,
                                const std::vector<std::string>& hidden_hits,
                                std::vector<std::pair<uint32_t, uint32_t>>& included_ids,
                                std::vector<uint32_t>& excluded_ids,
                                std::vector<const override_t*>& filter_overrides,
                                bool& filter_curated_hits,
                                std::string& curated_sort_by) const {

    std::set<uint32_t> excluded_set;

    // If pinned or hidden hits are provided, they take precedence over overrides

    // have to ensure that hidden hits take precedence over included hits
    if(!hidden_hits.empty()) {
        for(const auto & hit: hidden_hits) {
            Option<uint32_t> seq_id_op = doc_id_to_seq_id(hit);
            if(seq_id_op.ok()) {
                excluded_ids.push_back(seq_id_op.get());
                excluded_set.insert(seq_id_op.get());
            }
        }
    }


    if(enable_overrides && !overrides.empty()) {
        std::string query;

        if(actual_query == "*") {
            query = "*";
        } else {
            std::vector<std::string> tokens;
            Tokenizer tokenizer(actual_query, true, false, "", symbols_to_index, token_separators);
            tokenizer.tokenize(tokens);
            query = StringUtils::join(tokens, " ");
        }

        for(const auto& override_kv: overrides) {
            const auto& override = override_kv.second;

            auto now_epoch = int64_t(std::time(0));
            if(override.effective_from_ts != -1 && now_epoch < override.effective_from_ts) {
                continue;
            }

            if(override.effective_to_ts != -1 && now_epoch > override.effective_to_ts) {
                continue;
            }

            // ID-based overrides are applied first as they take precedence over filter-based overrides
            if(!override.filter_by.empty()) {
                filter_overrides.push_back(&override);
            }

            bool filter_by_match = (override.rule.query.empty() && override.rule.match.empty() &&
                                   !override.rule.filter_by.empty() && override.rule.filter_by == filter_query);

            bool query_match = (override.rule.match == override_t::MATCH_EXACT && override.rule.normalized_query == query) ||
                   (override.rule.match == override_t::MATCH_CONTAINS &&
                    StringUtils::contains_word(query, override.rule.normalized_query));

            if (filter_by_match || query_match) {
                if(!override.rule.filter_by.empty() && override.rule.filter_by != filter_query) {
                    continue;
                }

                // have to ensure that dropped hits take precedence over added hits
                for(const auto & hit: override.drop_hits) {
                    Option<uint32_t> seq_id_op = doc_id_to_seq_id(hit.doc_id);
                    if(seq_id_op.ok()) {
                        excluded_ids.push_back(seq_id_op.get());
                        excluded_set.insert(seq_id_op.get());
                    }
                }

                for(const auto & hit: override.add_hits) {
                    Option<uint32_t> seq_id_op = doc_id_to_seq_id(hit.doc_id);
                    if(!seq_id_op.ok()) {
                        continue;
                    }
                    uint32_t seq_id = seq_id_op.get();
                    bool excluded = (excluded_set.count(seq_id) != 0);
                    if(!excluded) {
                        included_ids.emplace_back(seq_id, hit.position);
                    }
                }

                if(!override.replace_query.empty()) {
                    actual_query = override.replace_query;
                } else if(override.remove_matched_tokens && override.filter_by.empty()) {
                    // don't prematurely remove tokens from query because dynamic filtering will require them
                    StringUtils::replace_all(query, override.rule.normalized_query, "");
                    StringUtils::trim(query);
                    if(query.empty()) {
                        query = "*";
                    }

                    actual_query = query;
                }

                filter_curated_hits = override.filter_curated_hits;
                curated_sort_by = override.sort_by;

                if(override.stop_processing) {
                    break;
                }
            }
        }
    }

    if(!pinned_hits.empty()) {
        for(const auto& pos_ids: pinned_hits) {
            size_t pos = pos_ids.first;
            for(const std::string& id: pos_ids.second) {
                Option<uint32_t> seq_id_op = doc_id_to_seq_id(id);
                if(!seq_id_op.ok()) {
                    continue;
                }
                uint32_t seq_id = seq_id_op.get();
                bool excluded = (excluded_set.count(seq_id) != 0);
                if(!excluded) {
                    included_ids.emplace_back(seq_id, pos);
                }
            }
        }
    }
}

Option<bool> Collection::validate_and_standardize_sort_fields(const std::vector<sort_by> & sort_fields,
                                                              std::vector<sort_by>& sort_fields_std,
                                                              const bool is_wildcard_query,
                                                              const bool is_vector_query,
                                                              const bool is_group_by_query) const {

    size_t num_sort_expressions = 0;

    for(size_t i = 0; i < sort_fields.size(); i++) {
        const sort_by& _sort_field = sort_fields[i];
        sort_by sort_field_std(_sort_field.name, _sort_field.order);

        if(sort_field_std.name.back() == ')') {
            // check if this is a geo field or text match field
            size_t paran_start = 0;
            while(paran_start < sort_field_std.name.size() && sort_field_std.name[paran_start] != '(') {
                paran_start++;
            }

            const std::string& actual_field_name = sort_field_std.name.substr(0, paran_start);
            const auto field_it = search_schema.find(actual_field_name);

            if(actual_field_name == sort_field_const::text_match) {
                std::vector<std::string> match_parts;
                const std::string& match_config = sort_field_std.name.substr(paran_start+1, sort_field_std.name.size() - paran_start - 2);
                StringUtils::split(match_config, match_parts, ":");
                if(match_parts.size() != 2 || match_parts[0] != "buckets") {
                    return Option<bool>(400, "Invalid sorting parameter passed for _text_match.");
                }

                if(!StringUtils::is_uint32_t(match_parts[1])) {
                    return Option<bool>(400, "Invalid value passed for _text_match `buckets` configuration.");
                }

                sort_field_std.name = actual_field_name;
                sort_field_std.text_match_buckets = std::stoll(match_parts[1]);

            } else if(actual_field_name == sort_field_const::eval) {
                const std::string& filter_exp = sort_field_std.name.substr(paran_start + 1,
                                                                           sort_field_std.name.size() - paran_start -
                                                                           2);
                if(filter_exp.empty()) {
                    return Option<bool>(400, "The eval expression in sort_by is empty.");
                }

                Option<bool> parse_filter_op = filter::parse_filter_query(filter_exp, search_schema,
                                                                          store, "", sort_field_std.eval.filter_tree_root);
                if(!parse_filter_op.ok()) {
                    return Option<bool>(parse_filter_op.code(), "Error parsing eval expression in sort_by clause.");
                }

                sort_field_std.name = actual_field_name;
                num_sort_expressions++;

            } else {
                if(field_it == search_schema.end()) {
                    std::string error = "Could not find a field named `" + actual_field_name + "` in the schema for sorting.";
                    return Option<bool>(404, error);
                }

                std::string error = "Bad syntax for sorting field `" + actual_field_name + "`";

                if(!field_it.value().is_geopoint()) {
                    // check for null value order
                    const std::string& sort_params_str = sort_field_std.name.substr(paran_start + 1,
                                                                                    sort_field_std.name.size() -
                                                                                    paran_start - 2);

                    std::vector<std::string> param_parts;
                    StringUtils::split(sort_params_str, param_parts, ":");

                    if(param_parts.size() != 2) {
                        return Option<bool>(400, error);
                    }

                    if(param_parts[0] != sort_field_const::missing_values) {
                        return Option<bool>(400, error);
                    }

                    auto missing_values_op = magic_enum::enum_cast<sort_by::missing_values_t>(param_parts[1]);
                    if(missing_values_op.has_value()) {
                        sort_field_std.missing_values = missing_values_op.value();
                    } else {
                        return Option<bool>(400, error);
                    }
                }

                else {
                    const std::string& geo_coordstr = sort_field_std.name.substr(paran_start+1, sort_field_std.name.size() - paran_start - 2);

                    // e.g. geopoint_field(lat1, lng1, exclude_radius: 10 miles)

                    std::vector<std::string> geo_parts;
                    StringUtils::split(geo_coordstr, geo_parts, ",");

                    if(geo_parts.size() != 2 && geo_parts.size() != 3) {
                        return Option<bool>(400, error);
                    }

                    if(!StringUtils::is_float(geo_parts[0]) || !StringUtils::is_float(geo_parts[1])) {
                        return Option<bool>(400, error);
                    }

                    if(geo_parts.size() == 3) {
                        // try to parse the exclude radius option
                        bool is_exclude_option = false;

                        if(StringUtils::begins_with(geo_parts[2], sort_field_const::exclude_radius)) {
                            is_exclude_option = true;
                        } else if(StringUtils::begins_with(geo_parts[2], sort_field_const::precision)) {
                            is_exclude_option = false;
                        } else {
                            return Option<bool>(400, error);
                        }

                        std::vector<std::string> param_parts;
                        StringUtils::split(geo_parts[2], param_parts, ":");

                        if(param_parts.size() != 2) {
                            return Option<bool>(400, error);
                        }

                        // param_parts[1] is the value, in either "20km" or "20 km" format

                        if(param_parts[1].size() < 2) {
                            return Option<bool>(400, error);
                        }

                        std::string unit = param_parts[1].substr(param_parts[1].size()-2, 2);

                        if(unit != "km" && unit != "mi") {
                            return Option<bool>(400, "Sort field's parameter unit must be either `km` or `mi`.");
                        }

                        std::vector<std::string> dist_values;
                        StringUtils::split(param_parts[1], dist_values, unit);

                        if(dist_values.size() != 1) {
                            return Option<bool>(400, error);
                        }

                        if(!StringUtils::is_float(dist_values[0])) {
                            return Option<bool>(400, error);
                        }

                        int32_t value_meters;

                        if(unit == "km") {
                            value_meters = std::stof(dist_values[0]) * 1000;
                        } else if(unit == "mi") {
                            value_meters = std::stof(dist_values[0]) * 1609.34;
                        } else {
                            return Option<bool>(400, "Sort field's parameter "
                                                     "unit must be either `km` or `mi`.");
                        }

                        if(value_meters <= 0) {
                            return Option<bool>(400, "Sort field's parameter must be a positive number.");
                        }

                        if(is_exclude_option) {
                            sort_field_std.exclude_radius = value_meters;
                        } else {
                            sort_field_std.geo_precision = value_meters;
                        }
                    }

                    double lat = std::stod(geo_parts[0]);
                    double lng = std::stod(geo_parts[1]);
                    int64_t lat_lng = GeoPoint::pack_lat_lng(lat, lng);
                    sort_field_std.geopoint = lat_lng;
                }

                sort_field_std.name = actual_field_name;
            }
        }

        if (sort_field_std.name != sort_field_const::text_match && sort_field_std.name != sort_field_const::eval &&
            sort_field_std.name != sort_field_const::seq_id && sort_field_std.name != sort_field_const::group_found && sort_field_std.name != sort_field_const::vector_distance) {

            const auto field_it = search_schema.find(sort_field_std.name);
            if(field_it == search_schema.end() || !field_it.value().sort || !field_it.value().index) {
                std::string error = "Could not find a field named `" + sort_field_std.name +
                                    "` in the schema for sorting.";
                return Option<bool>(404, error);
            }
        }

        if(sort_field_std.name == sort_field_const::group_found && is_group_by_query == false) {
            std::string error = "group_by parameters should not be empty when using sort_by group_found";
            return Option<bool>(404, error);
        }

        if(sort_field_std.name == sort_field_const::vector_distance && !is_vector_query) {
            std::string error = "sort_by vector_distance is only supported for vector queries, semantic search and hybrid search.";
            return Option<bool>(404, error);
        }

        StringUtils::toupper(sort_field_std.order);

        if(sort_field_std.order != sort_field_const::asc && sort_field_std.order != sort_field_const::desc) {
            std::string error = "Order for field` " + sort_field_std.name + "` should be either ASC or DESC.";
            return Option<bool>(400, error);
        }

        sort_fields_std.emplace_back(sort_field_std);
    }

    /*
      1. Empty: [match_score, dsf] upstream
      2. ONE  : [usf, match_score]
      3. TWO  : [usf1, usf2, match_score]
      4. THREE: do nothing
    */
    if(sort_fields_std.empty()) {
        if(!is_wildcard_query) {
            sort_fields_std.emplace_back(sort_field_const::text_match, sort_field_const::desc);
        }

        if(is_vector_query) {
            sort_fields_std.emplace_back(sort_field_const::vector_distance, sort_field_const::asc);
        }

        if(!default_sorting_field.empty()) {
            sort_fields_std.emplace_back(default_sorting_field, sort_field_const::desc);
        } else {
            sort_fields_std.emplace_back(sort_field_const::seq_id, sort_field_const::desc);
        }
    }

    bool found_match_score = false;
    bool found_vector_distance = false;
    for(const auto & sort_field : sort_fields_std) {
        if(sort_field.name == sort_field_const::text_match) {
            found_match_score = true;
        }
        if(sort_field.name == sort_field_const::vector_distance) {
            found_vector_distance = true;
        }
        if(found_match_score && found_vector_distance) {
            break;
        }
    }

    if(!found_match_score && !is_wildcard_query && sort_fields.size() < 3) {
        sort_fields_std.emplace_back(sort_field_const::text_match, sort_field_const::desc);
    }

    if(!found_vector_distance && is_vector_query && sort_fields.size() < 3) {
        sort_fields_std.emplace_back(sort_field_const::vector_distance, sort_field_const::asc);
    }

    if(sort_fields_std.size() > 3) {
        std::string message = "Only upto 3 sort_by fields can be specified.";
        return Option<bool>(422, message);
    }

    if(num_sort_expressions > 1) {
        std::string message = "Only one sorting eval expression is allowed.";
        return Option<bool>(422, message);
    }

    return Option<bool>(true);
}

Option<bool> Collection::extract_field_name(const std::string& field_name,
                                            const tsl::htrie_map<char, field>& search_schema,
                                            std::vector<std::string>& processed_search_fields,
                                            const bool extract_only_string_fields,
                                            const bool enable_nested_fields,
                                            const bool handle_wildcard) {
    // Reference to other collection
    if (field_name[0] == '$') {
        processed_search_fields.push_back(field_name);
        return Option<bool>(true);
    }

    if(field_name == "id") {
        processed_search_fields.push_back(field_name);
        return Option<bool>(true);
    }

    bool is_wildcard = field_name.find('*') != std::string::npos;
    if (is_wildcard && !handle_wildcard) {
        return Option<bool>(400, "Pattern `" + field_name + "` is not allowed.");
    }
    // If wildcard, remove *
    auto prefix_it = search_schema.equal_prefix_range(field_name.substr(0, field_name.size() - is_wildcard));
    bool field_found = false;

    for(auto kv = prefix_it.first; kv != prefix_it.second; ++kv) {
        bool exact_key_match = (kv.key().size() == field_name.size());
        bool exact_primitive_match = exact_key_match && !kv.value().is_object();
        bool text_embedding = kv.value().type == field_types::FLOAT_ARRAY && kv.value().num_dim > 0;

        if(extract_only_string_fields && !kv.value().is_string() && !text_embedding) {
            if(exact_primitive_match && !is_wildcard) {
                // upstream needs to be returned an error
                return Option<bool>(400, "Field `" + field_name + "` should be a string or a string array.");
            }

            continue;
        }

        if (exact_primitive_match || is_wildcard || text_embedding ||
            // field_name prefix must be followed by a "." to indicate an object search
            (enable_nested_fields && kv.key().size() > field_name.size() && kv.key()[field_name.size()] == '.')) {
            processed_search_fields.push_back(kv.key());
            field_found = true;
        }
    }

    if (is_wildcard && extract_only_string_fields && !field_found) {
        std::string error = "No string or string array field found matching the pattern `" + field_name + "` in the schema.";
        return Option<bool>(404, error);
    } else if (!field_found) {
        std::string error = is_wildcard ? "No field found matching the pattern `" : "Could not find a field named `" + field_name + "` in the schema.";
        return Option<bool>(404, error);
    }

    return Option<bool>(true);
}

Option<nlohmann::json> Collection::search(std::string raw_query,
                                  const std::vector<std::string>& raw_search_fields,
                                  const std::string & filter_query, const std::vector<std::string>& facet_fields,
                                  const std::vector<sort_by> & sort_fields, const std::vector<uint32_t>& num_typos,
                                  const size_t per_page, const size_t page,
                                  token_ordering token_order, const std::vector<bool>& prefixes,
                                  const size_t drop_tokens_threshold,
                                  const spp::sparse_hash_set<std::string> & include_fields,
                                  const spp::sparse_hash_set<std::string> & exclude_fields,
                                  const size_t max_facet_values,
                                  const std::string & simple_facet_query,
                                  const size_t snippet_threshold,
                                  const size_t highlight_affix_num_tokens,
                                  const std::string& highlight_full_fields,
                                  size_t typo_tokens_threshold,
                                  const std::string& pinned_hits_str,
                                  const std::string& hidden_hits_str,
                                  const std::vector<std::string>& raw_group_by_fields,
                                  size_t group_limit,
                                  const std::string& highlight_start_tag,
                                  const std::string& highlight_end_tag,
                                  std::vector<uint32_t> raw_query_by_weights,
                                  size_t limit_hits,
                                  bool prioritize_exact_match,
                                  bool pre_segmented_query,
                                  bool enable_overrides,
                                  const std::string& highlight_fields,
                                  const bool exhaustive_search,
                                  const size_t search_stop_millis,
                                  const size_t min_len_1typo,
                                  const size_t min_len_2typo,
                                  enable_t split_join_tokens,
                                  const size_t max_candidates,
                                  const std::vector<enable_t>& infixes,
                                  const size_t max_extra_prefix,
                                  const size_t max_extra_suffix,
                                  const size_t facet_query_num_typos,
                                  const size_t filter_curated_hits_option,
                                  const bool prioritize_token_position,
                                  const std::string& vector_query_str,
                                  const bool enable_highlight_v1,
                                  const uint64_t search_time_start_us,
                                  const text_match_type_t match_type,
                                  const size_t facet_sample_percent,
                                  const size_t facet_sample_threshold,
                                  const size_t page_offset,
                                  facet_index_type_t facet_index_type,
                                  const size_t remote_embedding_timeout_ms,
                                  const size_t remote_embedding_num_tries,
                                  const std::string& stopwords_set,
                                  const std::vector<std::string>& facet_return_parent) const
                                  {

    std::shared_lock lock(mutex);

    // setup thread local vars
    search_stop_us = search_stop_millis * 1000;
    search_begin_us = (search_time_start_us != 0) ? search_time_start_us :
                      std::chrono::duration_cast<std::chrono::microseconds>(
                           std::chrono::system_clock::now().time_since_epoch()).count();
    search_cutoff = false;

    if(raw_query != "*" && raw_search_fields.empty()) {
        return Option<nlohmann::json>(400, "No search fields specified for the query.");
    }

    if(!raw_search_fields.empty() && !raw_query_by_weights.empty() &&
        raw_search_fields.size() != raw_query_by_weights.size()) {
        return Option<nlohmann::json>(400, "Number of weights in `query_by_weights` does not match "
                                           "number of `query_by` fields.");
    }

    if(!raw_group_by_fields.empty() && (group_limit == 0 || group_limit > GROUP_LIMIT_MAX)) {
        return Option<nlohmann::json>(400, "Value of `group_limit` must be between 1 and " +
                                      std::to_string(GROUP_LIMIT_MAX) + ".");
    }

    if(!raw_search_fields.empty() && raw_search_fields.size() != num_typos.size()) {
        if(num_typos.size() != 1) {
            return Option<nlohmann::json>(400, "Number of values in `num_typos` does not match "
                                               "number of `query_by` fields.");
        }
    }

    if(!raw_search_fields.empty() && raw_search_fields.size() != prefixes.size()) {
        if(prefixes.size() != 1) {
            return Option<nlohmann::json>(400, "Number of prefix values in `prefix` does not match "
                                               "number of `query_by` fields.");
        }
    }

    if(!raw_search_fields.empty() && raw_search_fields.size() != infixes.size()) {
        if(infixes.size() != 1) {
            return Option<nlohmann::json>(400, "Number of infix values in `infix` does not match "
                                               "number of `query_by` fields.");
        }
    }

    if(facet_sample_percent > 100) {
        return Option<nlohmann::json>(400, "Value of `facet_sample_percent` must be less than 100.");
    }

    if(raw_group_by_fields.empty()) {
        group_limit = 0;
    }


    vector_query_t vector_query;
    if(!vector_query_str.empty()) {
        bool is_wildcard_query = (raw_query == "*" || raw_query.empty());

        auto parse_vector_op = VectorQueryOps::parse_vector_query_str(vector_query_str, vector_query,
                                                                      is_wildcard_query, this);
        if(!parse_vector_op.ok()) {
            return Option<nlohmann::json>(400, parse_vector_op.error());
        }

        auto vector_field_it = search_schema.find(vector_query.field_name);
        if(vector_field_it == search_schema.end() || vector_field_it.value().num_dim == 0) {
            return Option<nlohmann::json>(400, "Field `" + vector_query.field_name + "` does not have a vector query index.");
        }

        if(is_wildcard_query && vector_field_it.value().num_dim != vector_query.values.size()) {
            return Option<nlohmann::json>(400, "Query field `" + vector_query.field_name + "` must have " +
                                               std::to_string(vector_field_it.value().num_dim) + " dimensions.");
        }
    }

    // validate search fields
    std::vector<std::string> processed_search_fields;
    std::vector<uint32_t> query_by_weights;
    size_t num_embed_fields = 0;
    std::string query = raw_query;

    for(size_t i = 0; i < raw_search_fields.size(); i++) {
        const std::string& field_name = raw_search_fields[i];
        if(field_name == "id") {
            // `id` field needs to be handled separately, we will not handle for now
            std::string error = "Cannot use `id` as a query by field.";
            return Option<nlohmann::json>(400, error);
        }

        std::vector<std::string> expanded_search_fields;
        auto field_op = extract_field_name(field_name, search_schema, expanded_search_fields, true, enable_nested_fields);
        if(!field_op.ok()) {
            return Option<nlohmann::json>(field_op.code(), field_op.error());
        }

        for(const auto& expanded_search_field: expanded_search_fields) {
            auto search_field = search_schema.at(expanded_search_field);

            if(search_field.num_dim > 0) {
                num_embed_fields++;

                if(num_embed_fields > 1 ||
                    (!vector_query.field_name.empty() && search_field.name != vector_query.field_name)) {
                    std::string error = "Only one embedding field is allowed in the query.";
                    return Option<nlohmann::json>(400, error);
                }

                // if(TextEmbedderManager::model_dir.empty()) {
                //     std::string error = "Text embedding is not enabled. Please set `model-dir` at startup.";
                //     return Option<nlohmann::json>(400, error);
                // }

                if(raw_query == "*") {
                    // ignore embedding field if query is a wildcard
                    continue;
                }

                TextEmbedderManager& embedder_manager = TextEmbedderManager::get_instance();
                auto embedder_op = embedder_manager.get_text_embedder(search_field.embed[fields::model_config]);
                if(!embedder_op.ok()) {
                    return Option<nlohmann::json>(400, embedder_op.error());
                }

                auto remote_embedding_timeout_us = remote_embedding_timeout_ms * 1000;
                if((std::chrono::duration_cast<std::chrono::microseconds>(
                    std::chrono::system_clock::now().time_since_epoch()).count() - search_begin_us) > remote_embedding_timeout_us) {
                    std::string error = "Request timed out.";
                    return Option<nlohmann::json>(500, error);
                }

                auto embedder = embedder_op.get();

                if(embedder->is_remote()) {
                    // return error if prefix search is used with openai embedder
                    if((prefixes.size() == 1 && prefixes[0] == true) || (prefixes.size() > 1 &&  prefixes[i] == true)) {
                        std::string error = "Prefix search is not supported for remote embedders. Please set `prefix=false` as an additional search parameter to disable prefix searching.";
                        return Option<nlohmann::json>(400, error);
                    }

                    if(remote_embedding_num_tries == 0) {
                        std::string error = "`remote_embedding_num_tries` must be greater than 0.";
                        return Option<nlohmann::json>(400, error);
                    }
                }

                std::string embed_query = embedder_manager.get_query_prefix(search_field.embed[fields::model_config]) + raw_query;
                auto embedding_op = embedder->Embed(embed_query, remote_embedding_timeout_ms, remote_embedding_num_tries);
                if(!embedding_op.success) {
                    if(!embedding_op.error["error"].get<std::string>().empty()) {
                        return Option<nlohmann::json>(400, embedding_op.error["error"].get<std::string>());
                    } else {
                        return Option<nlohmann::json>(400, embedding_op.error.dump());
                    }
                }
                std::vector<float> embedding = embedding_op.embedding;
                // params could have been set for an embed field, so we take a backup and restore
                vector_query.values = embedding;
                vector_query.field_name = field_name;
                continue;
            }

            processed_search_fields.push_back(expanded_search_field);
            if(!raw_query_by_weights.empty()) {
                query_by_weights.push_back(raw_query_by_weights[i]);
            }
        }
    }

    // Set query to * if it is semantic search
    if(!vector_query.field_name.empty() && processed_search_fields.empty()) {
        query = "*";
    }

    if(!vector_query.field_name.empty() && vector_query.values.empty() && num_embed_fields == 0) {
        std::string error = "Vector query could not find any embedded fields.";
        return Option<nlohmann::json>(400, error);
    }

    if(!query_by_weights.empty() && processed_search_fields.size() != query_by_weights.size()) {
        std::string error = "Error, query_by_weights.size != query_by.size.";
        return Option<nlohmann::json>(400, error);
    }


    for(const std::string & field_name: processed_search_fields) {
        field search_field = search_schema.at(field_name);
        if(!search_field.index) {
            std::string error = "Field `" + field_name + "` is marked as a non-indexed field in the schema.";
            return Option<nlohmann::json>(400, error);
        }

        if(search_field.type != field_types::STRING && search_field.type != field_types::STRING_ARRAY) {
            std::string error = "Field `" + field_name + "` should be a string or a string array.";
            return Option<nlohmann::json>(400, error);
        }
    }

    // validate group by fields
    std::vector<std::string> group_by_fields;

    for(const std::string& field_name: raw_group_by_fields) {
        auto field_op = extract_field_name(field_name, search_schema, group_by_fields, false, enable_nested_fields, false);
        if(!field_op.ok()) {
            return Option<nlohmann::json>(404, field_op.error());
        }
    }

    for(const std::string& field_name: group_by_fields) {
        if(field_name == "id") {
            std::string error = "Cannot use `id` as a group by field.";
            return Option<nlohmann::json>(400, error);
        }

        field search_field = search_schema.at(field_name);

        // must be a facet field
        if(!search_field.is_facet()) {
            std::string error = "Group by field `" + field_name + "` should be a facet field.";
            return Option<nlohmann::json>(400, error);
        }
    }

    tsl::htrie_set<char> include_fields_full;
    tsl::htrie_set<char> exclude_fields_full;

    auto include_exclude_op = populate_include_exclude_fields(include_fields, exclude_fields,
                                                              include_fields_full, exclude_fields_full);

    if(!include_exclude_op.ok()) {
        return Option<nlohmann::json>(include_exclude_op.code(), include_exclude_op.error());
    }

    // process weights for search fields
    std::vector<std::string> reordered_search_fields;
    std::vector<search_field_t> weighted_search_fields;
    process_search_field_weights(processed_search_fields, query_by_weights, weighted_search_fields, reordered_search_fields);

    const std::vector<std::string>& search_fields = reordered_search_fields.empty() ? processed_search_fields
                                                                                    : reordered_search_fields;

    const std::string doc_id_prefix = std::to_string(collection_id) + "_" + DOC_ID_PREFIX + "_";
    filter_node_t* filter_tree_root = nullptr;
    Option<bool> parse_filter_op = filter::parse_filter_query(filter_query, search_schema,
                                                              store, doc_id_prefix, filter_tree_root);
    std::unique_ptr<filter_node_t> filter_tree_root_guard(filter_tree_root);

    if(!parse_filter_op.ok()) {
        return Option<nlohmann::json>(parse_filter_op.code(), parse_filter_op.error());
    }

    std::vector<facet> facets;
    // validate facet fields
    for(const std::string & facet_field: facet_fields) {
        
        const auto& res = parse_facet(facet_field, facets);
        if(!res.ok()){
            return Option<nlohmann::json>(res.code(), res.error());
        }
    }

    // parse facet query
    facet_query_t facet_query = {"", ""};

    if(!simple_facet_query.empty()) {
        size_t found_colon_index = simple_facet_query.find(':');

        if(found_colon_index == std::string::npos) {
            std::string error = "Facet query must be in the `facet_field: value` format.";
            return Option<nlohmann::json>(400, error);
        }

        if(facet_fields.empty()) {
            std::string error = "The `facet_query` parameter is supplied without a `facet_by` parameter.";
            return Option<nlohmann::json>(400, error);
        }

        std::string&& facet_query_fname = simple_facet_query.substr(0, found_colon_index);
        StringUtils::trim(facet_query_fname);

        std::string&& facet_query_value = simple_facet_query.substr(found_colon_index+1, std::string::npos);
        StringUtils::trim(facet_query_value);

        if(facet_query_value.empty()) {
            // empty facet value, we will treat it as no facet query
            facet_query = {"", ""};
        } else {
            // facet query field must be part of facet fields requested
            facet_query = { StringUtils::trim(facet_query_fname), facet_query_value };
            if(std::find(facet_fields.begin(), facet_fields.end(), facet_query.field_name) == facet_fields.end()) {
                std::string error = "Facet query refers to a facet field `" + facet_query.field_name + "` " +
                                    "that is not part of `facet_by` parameter.";
                return Option<nlohmann::json>(400, error);
            }

            if(search_schema.count(facet_query.field_name) == 0 || !search_schema.at(facet_query.field_name).facet) {
                std::string error = "Could not find a facet field named `" + facet_query.field_name + "` in the schema.";
                return Option<nlohmann::json>(404, error);
            }
        }
    }

    if(per_page > PER_PAGE_MAX) {
        std::string message = "Only upto " + std::to_string(PER_PAGE_MAX) + " hits can be fetched per page.";
        return Option<nlohmann::json>(422, message);
    }

    size_t offset = 0;

    if(page == 0 && page_offset != 0) {
        // if only offset is set, use that
        offset = page_offset;
    } else {
        // if both are set or none set, use page value (default is 1)
        size_t actual_page = (page == 0) ? 1 : page;
        offset = (per_page * (actual_page - 1));
    }

    size_t fetch_size = offset + per_page;

    if(fetch_size > limit_hits) {
        std::string message = "Only upto " + std::to_string(limit_hits) + " hits can be fetched. " +
                "Ensure that `page` and `per_page` parameters are within this range.";
        return Option<nlohmann::json>(422, message);
    }

    size_t max_hits = DEFAULT_TOPSTER_SIZE;

    // ensure that `max_hits` never exceeds number of documents in collection
    if(search_fields.size() <= 1 || query == "*") {
        max_hits = std::min(std::max(fetch_size, max_hits), get_num_documents());
    } else {
        max_hits = std::min(std::max(fetch_size, max_hits), get_num_documents());
    }

    if(token_order == NOT_SET) {
        if(default_sorting_field.empty()) {
            token_order = FREQUENCY;
        } else {
            token_order = MAX_SCORE;
        }
    }

    std::vector<std::vector<KV*>> raw_result_kvs;
    std::vector<std::vector<KV*>> override_result_kvs;

    size_t total = 0;

    std::vector<uint32_t> excluded_ids;
    std::vector<std::pair<uint32_t, uint32_t>> included_ids; // ID -> position
    std::map<size_t, std::vector<std::string>> pinned_hits;

    Option<bool> pinned_hits_op = parse_pinned_hits(pinned_hits_str, pinned_hits);

    if(!pinned_hits_op.ok()) {
        return Option<nlohmann::json>(400, pinned_hits_op.error());
    }

    std::vector<std::string> hidden_hits;
    StringUtils::split(hidden_hits_str, hidden_hits, ",");

    std::vector<const override_t*> filter_overrides;
    bool filter_curated_hits = false;
    std::string curated_sort_by;
    curate_results(query, filter_query, enable_overrides, pre_segmented_query, pinned_hits, hidden_hits,
                   included_ids, excluded_ids, filter_overrides, filter_curated_hits, curated_sort_by);

    if(filter_curated_hits_option == 0 || filter_curated_hits_option == 1) {
        // When query param has explicit value set, override level configuration takes lower precedence.
        filter_curated_hits = bool(filter_curated_hits_option);
    }

    /*for(auto& kv: included_ids) {
        LOG(INFO) << "key: " << kv.first;
        for(auto val: kv.second) {
            LOG(INFO) << val;
        }
    }

    LOG(INFO) << "Excludes:";

    for(auto id: excluded_ids) {
        LOG(INFO) << id;
    }

    LOG(INFO) << "included_ids size: " << included_ids.size();
    for(auto& group: included_ids) {
        for(uint32_t& seq_id: group.second) {
            LOG(INFO) << "seq_id: " << seq_id;
        }

        LOG(INFO) << "----";
    }
    */

    // validate sort fields and standardize

    sort_fields_guard_t sort_fields_guard;
    std::vector<sort_by>& sort_fields_std = sort_fields_guard.sort_fields_std;

    bool is_wildcard_query = (query == "*");
    bool is_group_by_query = group_by_fields.size() > 0;
    bool is_vector_query = !vector_query.field_name.empty();

    if(curated_sort_by.empty()) {
        auto sort_validation_op = validate_and_standardize_sort_fields(sort_fields, 
                                    sort_fields_std, is_wildcard_query, is_vector_query, is_group_by_query);
        if(!sort_validation_op.ok()) {
            return Option<nlohmann::json>(sort_validation_op.code(), sort_validation_op.error());
        }
    } else {
        std::vector<sort_by> curated_sort_fields;
        bool parsed_sort_by = CollectionManager::parse_sort_by_str(curated_sort_by, curated_sort_fields);
        if(!parsed_sort_by) {
            return Option<nlohmann::json>(400, "Parameter `sort_by` is malformed.");
        }

        auto sort_validation_op = validate_and_standardize_sort_fields(curated_sort_fields, 
                                    sort_fields_std, is_wildcard_query, is_vector_query, is_group_by_query);
        if(!sort_validation_op.ok()) {
            return Option<nlohmann::json>(sort_validation_op.code(), sort_validation_op.error());
        }
    }

    // apply bucketing on text match score
    int match_score_index = -1;
    for(size_t i = 0; i < sort_fields_std.size(); i++) {
        if(sort_fields_std[i].name == sort_field_const::text_match && sort_fields_std[i].text_match_buckets != 0) {
            match_score_index = i;
            break;
        }
    }

    //LOG(INFO) << "Num indices used for querying: " << indices.size();
    std::vector<query_tokens_t> field_query_tokens;
    std::vector<std::string> q_tokens;  // used for auxillary highlighting
    std::vector<std::string> q_include_tokens;

    if(search_fields.size() == 0) {
        // has to be a wildcard query
        field_query_tokens.emplace_back(query_tokens_t{});
        parse_search_query(query, q_include_tokens,
                           field_query_tokens[0].q_exclude_tokens, field_query_tokens[0].q_phrases, "",
                           false, stopwords_set);
        for(size_t i = 0; i < q_include_tokens.size(); i++) {
            auto& q_include_token = q_include_tokens[i];
            field_query_tokens[0].q_include_tokens.emplace_back(i, q_include_token, (i == q_include_tokens.size() - 1),
                                                                q_include_token.size(), 0);
        }
    } else {
        field_query_tokens.emplace_back(query_tokens_t{});
        const std::string & field_locale = search_schema.at(weighted_search_fields[0].name).locale;
        parse_search_query(query, q_include_tokens,
                           field_query_tokens[0].q_exclude_tokens,
                           field_query_tokens[0].q_phrases,
                           field_locale, pre_segmented_query, stopwords_set);

        // process filter overrides first, before synonyms (order is important)

        // included_ids, excluded_ids
        process_filter_overrides(filter_overrides, q_include_tokens, token_order, filter_tree_root,
                                 included_ids, excluded_ids);

        for(size_t i = 0; i < q_include_tokens.size(); i++) {
            auto& q_include_token = q_include_tokens[i];
            q_tokens.push_back(q_include_token);
            field_query_tokens[0].q_include_tokens.emplace_back(i, q_include_token, (i == q_include_tokens.size() - 1),
                                                                q_include_token.size(), 0);
        }

        for(auto& phrase: field_query_tokens[0].q_phrases) {
            for(auto& token: phrase) {
                q_tokens.push_back(token);
            }
        }

        for(size_t i = 1; i < search_fields.size(); i++) {
            field_query_tokens.emplace_back(query_tokens_t{});
            field_query_tokens[i] = field_query_tokens[0];
        }
    }

    // search all indices

    size_t index_id = 0;
    search_args* search_params = new search_args(field_query_tokens, weighted_search_fields,
                                                 match_type,
                                                 filter_tree_root, facets, included_ids, excluded_ids,
                                                 sort_fields_std, facet_query, num_typos, max_facet_values, max_hits,
                                                 per_page, offset, token_order, prefixes,
                                                 drop_tokens_threshold, typo_tokens_threshold,
                                                 group_by_fields, group_limit, default_sorting_field,
                                                 prioritize_exact_match, prioritize_token_position,
                                                 exhaustive_search, 4,
                                                 search_stop_millis,
                                                 min_len_1typo, min_len_2typo, max_candidates, infixes,
                                                 max_extra_prefix, max_extra_suffix, facet_query_num_typos,
                                                 filter_curated_hits, split_join_tokens, vector_query,
                                                 facet_sample_percent, facet_sample_threshold);

    std::unique_ptr<search_args> search_params_guard(search_params);

    auto search_op = index->run_search(search_params, name, facet_index_type);

    // filter_tree_root might be updated in Index::static_filter_query_eval.
    filter_tree_root_guard.release();
    filter_tree_root_guard.reset(filter_tree_root);


    if (!search_op.ok()) {
        return Option<nlohmann::json>(search_op.code(), search_op.error());
    }

    // for grouping we have to re-aggregate
    Topster& topster = *search_params->topster;
    Topster& curated_topster = *search_params->curated_topster;

    topster.sort();
    curated_topster.sort();

    populate_result_kvs(&topster, raw_result_kvs, search_params->groups_processed, sort_fields_std);
    populate_result_kvs(&curated_topster, override_result_kvs, search_params->groups_processed, sort_fields_std);

    // for grouping we have to aggregate group set sizes to a count value
    if(group_limit) {
        total = search_params->groups_processed.size() + override_result_kvs.size();
    } else {
        total = search_params->all_result_ids_len;
    }
    

    if(search_cutoff && total == 0) {
        // this can happen if other requests stopped this request from being processed
        // we should return an error so that request can be retried by client
        return Option<nlohmann::json>(408, "Request Timeout");
    }

    if(match_score_index >= 0 && sort_fields_std[match_score_index].text_match_buckets > 0) {
        size_t num_buckets = sort_fields_std[match_score_index].text_match_buckets;
        const size_t max_kvs_bucketed = std::min<size_t>(DEFAULT_TOPSTER_SIZE, raw_result_kvs.size());

        if(max_kvs_bucketed >= num_buckets) {
            spp::sparse_hash_map<uint64_t, int64_t> result_scores;

            // only first `max_kvs_bucketed` elements are bucketed to prevent pagination issues past 250 records
            size_t block_len = (max_kvs_bucketed / num_buckets);
            size_t i = 0;
            while(i < max_kvs_bucketed) {
                int64_t anchor_score = raw_result_kvs[i][0]->scores[raw_result_kvs[i][0]->match_score_index];
                size_t j = 0;
                while(j < block_len && i+j < max_kvs_bucketed) {
                    result_scores[raw_result_kvs[i+j][0]->key] = raw_result_kvs[i+j][0]->scores[raw_result_kvs[i+j][0]->match_score_index];
                    raw_result_kvs[i+j][0]->scores[raw_result_kvs[i+j][0]->match_score_index] = anchor_score;
                    j++;
                }

                i += j;
            }

            // sort again based on bucketed match score
            std::partial_sort(raw_result_kvs.begin(), raw_result_kvs.begin() + max_kvs_bucketed, raw_result_kvs.end(),
                              Topster::is_greater_kv_group);

            // restore original scores
            for(i = 0; i < max_kvs_bucketed; i++) {
                raw_result_kvs[i][0]->scores[raw_result_kvs[i][0]->match_score_index] =
                        result_scores[raw_result_kvs[i][0]->key];
            }
        }
    }

    // Sort based on position in overridden list
    std::sort(
      override_result_kvs.begin(), override_result_kvs.end(),
      [](const std::vector<KV*>& a, std::vector<KV*>& b) -> bool {
          return a[0]->distinct_key < b[0]->distinct_key;
      }
    );

    std::vector<std::vector<KV*>> result_group_kvs;
    size_t override_kv_index = 0;
    size_t raw_results_index = 0;

    // merge raw results and override results
    while(raw_results_index < raw_result_kvs.size()) {
        if(override_kv_index < override_result_kvs.size()) {
            size_t result_position = result_group_kvs.size() + 1;
            uint64_t override_position = override_result_kvs[override_kv_index][0]->distinct_key;
            if(result_position == override_position) {
                override_result_kvs[override_kv_index][0]->match_score_index = CURATED_RECORD_IDENTIFIER;
                result_group_kvs.push_back(override_result_kvs[override_kv_index]);
                override_kv_index++;
                continue;
            }
        }

        result_group_kvs.push_back(raw_result_kvs[raw_results_index]);
        raw_results_index++;
    }

    while(override_kv_index < override_result_kvs.size()) {
        override_result_kvs[override_kv_index][0]->match_score_index = CURATED_RECORD_IDENTIFIER;
        result_group_kvs.push_back({override_result_kvs[override_kv_index]});
        override_kv_index++;
    }

    std::string facet_query_last_token;
    size_t facet_query_num_tokens = 0;       // used to identify drop token scenario

    if(!facet_query.query.empty()) {
        // identify facet hash tokens

        auto fq_field = search_schema.at(facet_query.field_name);
        bool is_cyrillic = Tokenizer::is_cyrillic(fq_field.locale);
        bool normalise = is_cyrillic ? false : true;

        std::vector<std::string> facet_query_tokens;
        Tokenizer(facet_query.query, normalise, !fq_field.is_string(), fq_field.locale,
                  symbols_to_index, token_separators).tokenize(facet_query_tokens);

        facet_query_num_tokens = facet_query_tokens.size();
        facet_query_last_token = facet_query_tokens.empty() ? "" : facet_query_tokens.back();
    }

    const long start_result_index = offset;

    // `end_result_index` could be -1 when max_hits is 0
    const long end_result_index = std::min(fetch_size, std::min(max_hits, result_group_kvs.size())) - 1;

    // handle which fields have to be highlighted

    std::vector<highlight_field_t> highlight_items;
    std::vector<std::string> highlight_field_names;
    StringUtils::split(highlight_fields, highlight_field_names, ",");

    std::vector<std::string> highlight_full_field_names;
    StringUtils::split(highlight_full_fields, highlight_full_field_names, ",");

    if(query != "*") {
        process_highlight_fields(weighted_search_fields, raw_search_fields, include_fields_full, exclude_fields_full,
                                 highlight_field_names, highlight_full_field_names, infixes, q_tokens,
                                 search_params->qtoken_set, highlight_items);
    }

    nlohmann::json result = nlohmann::json::object();
    result["found"] = total;
    if(group_limit != 0) {
        result["found_docs"] = search_params->all_result_ids_len;
    }

    if(exclude_fields.count("out_of") == 0) {
        result["out_of"] = num_documents.load();
    }

    std::string hits_key = group_limit ? "grouped_hits" : "hits";
    result[hits_key] = nlohmann::json::array();

    uint8_t index_symbols[256] = {};
    for(char c: symbols_to_index) {
        index_symbols[uint8_t(c)] = 1;
    }

    // construct results array
    for(long result_kvs_index = start_result_index; result_kvs_index <= end_result_index; result_kvs_index++) {
        const std::vector<KV*> & kv_group = result_group_kvs[result_kvs_index];

        nlohmann::json group_hits;
        if(group_limit) {
            group_hits["hits"] = nlohmann::json::array();
        }

        nlohmann::json& hits_array = group_limit ? group_hits["hits"] : result["hits"];
        nlohmann::json group_key = nlohmann::json::array();

        for(const KV* field_order_kv: kv_group) {
            const std::string& seq_id_key = get_seq_id_key((uint32_t) field_order_kv->key);

            nlohmann::json document;
            const Option<bool> & document_op = get_document_from_store(seq_id_key, document);

            if(!document_op.ok()) {
                LOG(ERROR) << "Document fetch error. " << document_op.error();
                continue;
            }

            nlohmann::json highlight_res = nlohmann::json::object();

            if(!highlight_items.empty()) {
                copy_highlight_doc(highlight_items, enable_nested_fields, document, highlight_res);
                remove_flat_fields(highlight_res);
                highlight_res.erase("id");
            }

            nlohmann::json wrapper_doc;

            if(enable_highlight_v1) {
                wrapper_doc["highlights"] = nlohmann::json::array();
            }

            std::vector<highlight_t> highlights;
            StringUtils string_utils;

            tsl::htrie_set<char> hfield_names;
            tsl::htrie_set<char> h_full_field_names;

            for(size_t i = 0; i < highlight_items.size(); i++) {
                auto& highlight_item = highlight_items[i];
                const std::string& field_name = highlight_item.name;
                if(search_schema.count(field_name) == 0) {
                    continue;
                }

                field search_field = search_schema.at(field_name);

                if(query != "*") {
                    highlight_t highlight;
                    highlight.field = search_field.name;

                    bool found_highlight = false;
                    bool found_full_highlight = false;

                    highlight_result(raw_query, search_field, i, highlight_item.qtoken_leaves, field_order_kv,
                                     document, highlight_res,
                                     string_utils, snippet_threshold,
                                     highlight_affix_num_tokens, highlight_item.fully_highlighted, highlight_item.infix,
                                     highlight_start_tag, highlight_end_tag, index_symbols, highlight,
                                     found_highlight, found_full_highlight);
                    if(!highlight.snippets.empty()) {
                        highlights.push_back(highlight);
                    }

                    if(found_highlight) {
                        hfield_names.insert(search_field.name);
                        if(found_full_highlight) {
                            h_full_field_names.insert(search_field.name);
                        }
                    }
                }
            }

            // explicit highlight fields could be parent of searched fields, so we will take a pass at that
            for(auto& hfield_name: highlight_full_field_names) {
                auto it = h_full_field_names.equal_prefix_range(hfield_name);
                if(it.first != it.second) {
                    h_full_field_names.insert(hfield_name);
                }
            }

            if(highlight_field_names.empty()) {
                for(auto& raw_search_field: raw_search_fields) {
                    auto it = hfield_names.equal_prefix_range(raw_search_field);
                    if(it.first != it.second) {
                        hfield_names.insert(raw_search_field);
                    }
                }
            } else {
                for(auto& hfield_name: highlight_field_names) {
                    auto it = hfield_names.equal_prefix_range(hfield_name);
                    if(it.first != it.second) {
                        hfield_names.insert(hfield_name);
                    }
                }
            }

            // remove fields from highlight doc that were not highlighted
            if(!hfield_names.empty()) {
                prune_doc(highlight_res, hfield_names, tsl::htrie_set<char>(), "");
            } else {
                highlight_res.clear();
            }

            if(enable_highlight_v1) {
                std::sort(highlights.begin(), highlights.end());

                for(const auto & highlight: highlights) {
                    auto field_it = search_schema.find(highlight.field);
                    if(field_it == search_schema.end() || field_it->nested) {
                        // nested field highlighting will be available only in the new highlight structure.
                        continue;
                    }

                    nlohmann::json h_json = nlohmann::json::object();
                    h_json["field"] = highlight.field;

                    if(!highlight.indices.empty()) {
                        h_json["matched_tokens"] = highlight.matched_tokens;
                        h_json["indices"] = highlight.indices;
                        h_json["snippets"] = highlight.snippets;
                        if(!highlight.values.empty()) {
                            h_json["values"] = highlight.values;
                        }
                    } else {
                        h_json["matched_tokens"] = highlight.matched_tokens[0];
                        h_json["snippet"] = highlight.snippets[0];
                        if(!highlight.values.empty() && !highlight.values[0].empty()) {
                            h_json["value"] = highlight.values[0];
                        }
                    }

                    wrapper_doc["highlights"].push_back(h_json);
                }
            }

            //wrapper_doc["seq_id"] = (uint32_t) field_order_kv->key;

            if(group_limit && group_key.empty()) {
                for(const auto& field_name: group_by_fields) {
                    if(document.count(field_name) != 0) {
                        group_key.push_back(document[field_name]);
                    }
                }
            }

            remove_flat_fields(document);
            auto doc_id_op = doc_id_to_seq_id(document["id"].get<std::string>());
            if (!doc_id_op.ok()) {
                return Option<nlohmann::json>(doc_id_op.code(), doc_id_op.error());
            }

            auto prune_op = prune_doc(document,
                                      include_fields_full,
                                      exclude_fields_full,
                                      "",
                                      0,
                                      field_order_kv->reference_filter_results,
                                      const_cast<Collection *>(this), get_seq_id_from_key(seq_id_key));
            if (!prune_op.ok()) {
                return Option<nlohmann::json>(prune_op.code(), prune_op.error());
            }

            wrapper_doc["document"] = document;
            wrapper_doc["highlight"] = highlight_res;

            if(field_order_kv->match_score_index == CURATED_RECORD_IDENTIFIER) {
                wrapper_doc["curated"] = true;
            } else if(field_order_kv->match_score_index >= 0) {
                wrapper_doc["text_match"] = field_order_kv->text_match_score;
                wrapper_doc["text_match_info"] = nlohmann::json::object();
                populate_text_match_info(wrapper_doc["text_match_info"],
                                        field_order_kv->text_match_score, match_type);
                if(!vector_query.field_name.empty()) {
                    wrapper_doc["hybrid_search_info"] = nlohmann::json::object();
                    wrapper_doc["hybrid_search_info"]["rank_fusion_score"] = Index::int64_t_to_float(field_order_kv->scores[field_order_kv->match_score_index]);
                }
            }

            nlohmann::json geo_distances;

            for(size_t sort_field_index = 0; sort_field_index < sort_fields_std.size(); sort_field_index++) {
                const auto& sort_field = sort_fields_std[sort_field_index];
                if(sort_field.geopoint != 0) {
                    geo_distances[sort_field.name] = std::abs(field_order_kv->scores[sort_field_index]);
                }
            }

            if(!geo_distances.empty()) {
                wrapper_doc["geo_distance_meters"] = geo_distances;
            }

            if(!vector_query.field_name.empty()) {
                wrapper_doc["vector_distance"] = field_order_kv->vector_distance;
            }

            hits_array.push_back(wrapper_doc);
        }

        if(group_limit) {
            group_hits["group_key"] = group_key;

            const auto& itr = search_params->groups_processed.find(kv_group[0]->distinct_key);
            
            if(itr != search_params->groups_processed.end()) {
                group_hits["found"] = itr->second;
            }
            result["grouped_hits"].push_back(group_hits);
        }
    }

    result["facet_counts"] = nlohmann::json::array();
    
    // populate facets
    for(facet& a_facet: facets) {
        // Don't return zero counts for a wildcard facet.
        if (a_facet.is_wildcard_match &&
                (((a_facet.is_intersected && a_facet.value_result_map.empty())) ||
                (!a_facet.is_intersected && a_facet.result_map.empty()))) {
            continue;
        }

        // check for search cutoff elapse
        if((std::chrono::duration_cast<std::chrono::microseconds>(std::chrono::system_clock::now().
            time_since_epoch()).count() - search_begin_us) > search_stop_us) {
            search_cutoff = true;
            break;
        }

        nlohmann::json facet_result = nlohmann::json::object();
        facet_result["field_name"] = a_facet.field_name;
        facet_result["sampled"] = a_facet.sampled;
        facet_result["counts"] = nlohmann::json::array();

        std::vector<facet_value_t> facet_values;
        std::vector<facet_count_t> facet_counts;

        for (const auto & kv : a_facet.result_map) {
            facet_count_t v = kv.second;
            v.fhash = kv.first;
            facet_counts.emplace_back(v);
        }

        for (const auto& kv : a_facet.value_result_map) {
            facet_count_t v = kv.second;
            v.fvalue = kv.first;
            v.fhash = StringUtils::hash_wy(kv.first.c_str(), kv.first.size());
            facet_counts.emplace_back(v);
        }
        
        auto max_facets = std::min(max_facet_values, facet_counts.size());
        auto nthElement = max_facets == facet_counts.size() ? max_facets - 1 : max_facets;
        std::nth_element(facet_counts.begin(), facet_counts.begin() + nthElement, facet_counts.end(),
                         Collection::facet_count_compare);

        if(a_facet.is_range_query){
            for(const auto& kv : a_facet.result_map){
                auto facet_range_iter = a_facet.facet_range_map.find(kv.first);
                if(facet_range_iter != a_facet.facet_range_map.end()){
                    auto & facet_count = kv.second;
                    facet_value_t facet_value = {facet_range_iter->second, std::string(), facet_count.count};
                    facet_values.emplace_back(facet_value);
                }
                else{
                    LOG (ERROR) << "range_id not found in result map.";
                }
            }
        } else {
            auto the_field = search_schema.at(a_facet.field_name);
            bool should_return_parent = std::find(facet_return_parent.begin(), facet_return_parent.end(),
                                                  the_field.name) != facet_return_parent.end();

            for(size_t fi = 0; fi < max_facets; fi++) {
                // remap facet value hash with actual string
                auto & facet_count = facet_counts[fi];
                std::string value;

                if(a_facet.is_intersected) {
                    value = facet_count.fvalue;
                    //LOG(INFO) << "used intersection";
                } else {
                    // fetch actual facet value from representative doc id
                    //LOG(INFO) << "used hashes";
                    const std::string& seq_id_key = get_seq_id_key((uint32_t) facet_count.doc_id);
                    nlohmann::json document;
                    const Option<bool> & document_op = get_document_from_store(seq_id_key, document);
                    if(!document_op.ok()) {
                        LOG(ERROR) << "Facet fetch error. " << document_op.error();
                        continue;
                    }

                    bool facet_found = facet_value_to_string(a_facet, facet_count, document, value);
                    if(!facet_found) {
                        continue;
                    }

                    if(the_field.nested && should_return_parent) {
                        value = get_facet_parent(the_field.name, document);
                    }
                }

                std::unordered_map<std::string, size_t> ftoken_pos;
<<<<<<< HEAD
                std::vector<std::string>& ftokens = a_facet.hash_tokens[kv.first];
=======
                std::vector<string>& ftokens = a_facet.is_intersected ? a_facet.fvalue_tokens[facet_count.fvalue] :
                                               a_facet.hash_tokens[facet_count.fhash];
>>>>>>> 181c41ad
                //LOG(INFO) << "working on hash_tokens for hash " << kv.first << " with size " << ftokens.size();
                for(size_t ti = 0; ti < ftokens.size(); ti++) {
                    if(the_field.is_bool()) {
                        if(ftokens[ti] == "1") {
                            ftokens[ti] = "true";
                        } else {
                            ftokens[ti] = "false";
                        }
                    }
                    const std::string& resolved_token = ftokens[ti];
                    ftoken_pos[resolved_token] = ti;
                }
                const std::string& last_full_q_token = ftokens.empty() ? "" : ftokens.back();
                // 2 passes: first identify tokens that need to be highlighted and then construct highlighted text
                bool is_cyrillic = Tokenizer::is_cyrillic(the_field.locale);
                bool normalise = is_cyrillic ? false : true;
                Tokenizer tokenizer(value, normalise, !the_field.is_string(), the_field.locale, symbols_to_index, token_separators);
                // secondary tokenizer used for specific languages that requires transliteration
                // we use 2 tokenizers so that the original text offsets are available for highlighting
                Tokenizer word_tokenizer("", true, false, the_field.locale, symbols_to_index, token_separators);
                std::string raw_token;
                size_t raw_token_index = 0, tok_start = 0, tok_end = 0;
                // need an ordered map here to ensure that it is ordered by the key (start offset)
                std::map<size_t, size_t> token_offsets;
                size_t prefix_token_start_index = 0;
                while(tokenizer.next(raw_token, raw_token_index, tok_start, tok_end)) {
                    if(is_cyrillic) {
                        word_tokenizer.tokenize(raw_token);
                    }
                    auto token_pos_it = ftoken_pos.find(raw_token);
                    if(token_pos_it != ftoken_pos.end()) {
                        token_offsets[tok_start] = tok_end;
                        if(raw_token == last_full_q_token) {
                            prefix_token_start_index = tok_start;
                        }
                    }
                }
                //LOG(INFO) << "token_offsets size " << token_offsets.size();
                auto offset_it = token_offsets.begin();
                size_t i = 0;
                std::stringstream highlightedss;
                // loop until end index, accumulate token and complete highlighting
                while(i < value.size()) {
                    if(offset_it != token_offsets.end()) {
                        if (i == offset_it->first) {
                            highlightedss << highlight_start_tag;
                            // do prefix highlighting for non-dropped last token
                            size_t token_len = (i == prefix_token_start_index && token_offsets.size() == facet_query_num_tokens) ?
                                               facet_query_last_token.size() :
                                               (offset_it->second - i + 1);
                            if(i == prefix_token_start_index && token_offsets.size() == facet_query_num_tokens) {
                                token_len = std::min((offset_it->second - i + 1), facet_query_last_token.size());
                            } else {
                                token_len = (offset_it->second - i + 1);
                            }
                            for(size_t j = 0; j < token_len; j++) {
                                highlightedss << value[i + j];
                            }
                            highlightedss << highlight_end_tag;
                            offset_it++;
                            i += token_len;
                            continue;
                        }
                    }
                    highlightedss << value[i];
                    i++;
                }
                facet_value_t facet_value = {value, highlightedss.str(), facet_count.count};
                facet_values.emplace_back(facet_value);
            }
        }

        if(a_facet.is_sort_by_alpha) {
            bool is_asc = a_facet.sort_order == "asc";
            std::stable_sort(facet_values.begin(), facet_values.end(),
                             [&] (const auto& fv1, const auto& fv2) {
                if(is_asc) {
                    return fv1.value < fv2.value;
                }

                return fv1.value > fv2.value;
            });
        } else {
            std::stable_sort(facet_values.begin(), facet_values.end(), Collection::facet_count_str_compare);
        }

        for(const auto & facet_count: facet_values) {
            nlohmann::json facet_value_count = nlohmann::json::object();
            const std::string & value = facet_count.value;

            facet_value_count["value"] = value;
            facet_value_count["highlighted"] = facet_count.highlighted;
            facet_value_count["count"] = facet_count.count;
            facet_result["counts"].push_back(facet_value_count);
        }

        // add facet value stats
        facet_result["stats"] = nlohmann::json::object();
        if(a_facet.stats.fvcount != 0) {
            facet_result["stats"]["min"] = a_facet.stats.fvmin;
            facet_result["stats"]["max"] = a_facet.stats.fvmax;
            facet_result["stats"]["sum"] = a_facet.stats.fvsum;
            facet_result["stats"]["avg"] = (a_facet.stats.fvsum / a_facet.stats.fvcount);
        }

        facet_result["stats"]["total_values"] = facet_values.size();
        result["facet_counts"].push_back(facet_result);
    }

    result["search_cutoff"] = search_cutoff;

    result["request_params"] = nlohmann::json::object();
    result["request_params"]["collection_name"] = name;
    result["request_params"]["per_page"] = per_page;
    result["request_params"]["q"] = raw_query;

    //long long int timeMillis = std::chrono::duration_cast<std::chrono::microseconds>(std::chrono::high_resolution_clock::now() - begin).count();
    //!LOG(INFO) << "Time taken for result calc: " << timeMillis << "us";
    //!store->print_memory_usage();
    return Option<nlohmann::json>(result);
}

void Collection::copy_highlight_doc(std::vector<highlight_field_t>& hightlight_items,
                                    const bool nested_fields_enabled,
                                    const nlohmann::json& src, nlohmann::json& dst) {
    for(const auto& hightlight_item: hightlight_items) {
        if(!nested_fields_enabled && src.count(hightlight_item.name) != 0) {
            dst[hightlight_item.name] = src[hightlight_item.name];
            continue;
        }

        std::string root_field_name;

        for(size_t i = 0; i < hightlight_item.name.size(); i++) {
            if(hightlight_item.name[i] == '.') {
                break;
            }

            root_field_name += hightlight_item.name[i];
        }

        if(dst.count(root_field_name) != 0) {
            // skip if parent "foo" has already has been copied over in e.g. foo.bar, foo.baz
            continue;
        }

        // root field name might not exist if object has primitive field values with "."s in the name
        if(src.count(root_field_name) != 0) {
            // copy whole sub-object
            dst[root_field_name] = src[root_field_name];
        } else if(src.count(hightlight_item.name) != 0) {
            dst[hightlight_item.name] = src[hightlight_item.name];
        }
    }
}

void Collection::process_search_field_weights(const std::vector<std::string>& raw_search_fields,
                                              std::vector<uint32_t>& query_by_weights,
                                              std::vector<search_field_t>& weighted_search_fields,
                                              std::vector<std::string>& reordered_search_fields) const {
    const bool weights_given = !query_by_weights.empty();

    // weights, if given, must be in desc order
    bool weights_in_desc_order = true;
    bool weights_undex_max = true;

    for(size_t i=0; i < raw_search_fields.size(); i++) {
        if(!weights_given) {
            size_t weight = std::max<int>(0, (int(Index::FIELD_MAX_WEIGHT) - i));
            query_by_weights.push_back(weight);
            weighted_search_fields.push_back({raw_search_fields[i], weight, i});
        } else {
            // check if weights are already sorted
            auto prev_weight = (i == 0) ? query_by_weights[0] : query_by_weights[i-1];
            weights_in_desc_order = weights_in_desc_order && (query_by_weights[i] <= prev_weight);
            weights_undex_max = weights_undex_max && (query_by_weights[i] <= Index::FIELD_MAX_WEIGHT);
        }
    }

    if(weights_given && (!weights_in_desc_order || !weights_undex_max)) {
        // ensure that search fields are sorted on their corresponding weight
        std::vector<std::pair<size_t, size_t>> field_index_and_weights;

        for(size_t i=0; i < raw_search_fields.size(); i++) {
            field_index_and_weights.emplace_back(i, query_by_weights[i]);
        }

        std::sort(field_index_and_weights.begin(), field_index_and_weights.end(), [](const auto& a, const auto& b) {
            return a.second > b.second;
        });

        for(size_t i = 0; i < field_index_and_weights.size(); i++) {
            const auto& index_weight = field_index_and_weights[i];
            reordered_search_fields.push_back(raw_search_fields[index_weight.first]);

            // we have to also normalize weights to 0 to Index::FIELD_MAX_WEIGHT range.
            if(i == 0) {
                query_by_weights[i] = Index::FIELD_MAX_WEIGHT;
            } else {
                auto curr_weight = field_index_and_weights[i].second;
                auto prev_weight = field_index_and_weights[i-1].second;

                if(curr_weight == prev_weight) {
                    query_by_weights[i] = query_by_weights[i-1];
                } else {
                    // bound to be lesser than prev_weight since weights have been sorted desc
                    uint32_t bounded_weight = std::max(0, int(query_by_weights[i-1]) - 1);
                    query_by_weights[i] = bounded_weight;
                }
            }

            const auto& search_field = raw_search_fields[index_weight.first];
            const auto weight = query_by_weights[i];
            const size_t orig_index = index_weight.first;
            weighted_search_fields.push_back({search_field, weight, orig_index});
        }
    }

    if(weighted_search_fields.empty()) {
        for(size_t i=0; i < raw_search_fields.size(); i++) {
            const auto& search_field = raw_search_fields[i];
            const auto weight = query_by_weights[i];
            weighted_search_fields.push_back({search_field, weight, i});
        }
    }
}

// lsb_offset is zero-based and inclusive
uint64_t Collection::extract_bits(uint64_t value, unsigned lsb_offset, unsigned n) {
    const uint64_t max_n = CHAR_BIT * sizeof(uint64_t);
    if (lsb_offset >= max_n) {
        return 0;
    }
    value >>= lsb_offset;
    if (n >= max_n) {
        return value;
    }
    const uint64_t mask = ((uint64_t(1)) << n) - 1; /* n '1's */
    return value & mask;
}

void Collection::populate_text_match_info(nlohmann::json& info, uint64_t match_score,
                                          const text_match_type_t match_type) const {

    // MAX_SCORE
    // [ sign | tokens_matched | max_field_score | max_field_weight | num_matching_fields ]
    // [   1  |        4       |        48       |       8          |         3           ]  (64 bits)

    // MAX_WEIGHT
    // [ sign | tokens_matched | max_field_weight | max_field_score  | num_matching_fields ]
    // [   1  |        4       |        8         |      48          |         3           ]  (64 bits)

    info["score"] = std::to_string(match_score);

    if(match_type == max_score) {
        info["tokens_matched"] = extract_bits(match_score, 59, 4);
        info["best_field_score"] = std::to_string(extract_bits(match_score, 11, 48));
        info["best_field_weight"] = extract_bits(match_score, 3, 8);
        info["fields_matched"] = extract_bits(match_score, 0, 3);
    } else {
        info["tokens_matched"] = extract_bits(match_score, 59, 4);
        info["best_field_weight"] = extract_bits(match_score, 51, 8);
        info["best_field_score"] = std::to_string(extract_bits(match_score, 3, 48));
        info["fields_matched"] = extract_bits(match_score, 0, 3);
    }
}

void Collection::process_highlight_fields(const std::vector<search_field_t>& search_fields,
                                          const std::vector<std::string>& raw_search_fields,
                                          const tsl::htrie_set<char>& include_fields,
                                          const tsl::htrie_set<char>& exclude_fields,
                                          const std::vector<std::string>& highlight_field_names,
                                          const std::vector<std::string>& highlight_full_field_names,
                                          const std::vector<enable_t>& infixes,
                                          std::vector<std::string>& q_tokens,
                                          const tsl::htrie_map<char, token_leaf>& qtoken_set,
                                          std::vector<highlight_field_t>& highlight_items) const {

    // identify full highlight fields
    spp::sparse_hash_set<std::string> fields_highlighted_fully_set;
    std::vector<std::string> fields_highlighted_fully_expanded;
    for(const std::string& highlight_full_field: highlight_full_field_names) {
        extract_field_name(highlight_full_field, search_schema, fields_highlighted_fully_expanded, true, enable_nested_fields);
    }

    for(std::string & highlight_full_field: fields_highlighted_fully_expanded) {
        fields_highlighted_fully_set.insert(highlight_full_field);
    }

    // identify infix enabled fields
    spp::sparse_hash_set<std::string> fields_infixed_set;

    for(size_t i = 0; i < search_fields.size(); i++) {
        const auto& field_name = search_fields[i].name;

        enable_t field_infix = (search_fields[i].orig_index < infixes.size()) ? infixes[search_fields[i].orig_index]
                                                                              : infixes[0];
        if(field_infix != off) {
            fields_infixed_set.insert(field_name);
        }
    }

    if(highlight_field_names.empty()) {
        std::vector<std::string> highlight_field_names_expanded;

        for(size_t i = 0; i < raw_search_fields.size(); i++) {
            extract_field_name(raw_search_fields[i], search_schema, highlight_field_names_expanded, false, enable_nested_fields);
        }

        for(size_t i = 0; i < highlight_field_names_expanded.size(); i++) {
            const auto& field_name = highlight_field_names_expanded[i];
            if(exclude_fields.count(field_name) != 0) {
                // should not pick excluded field for highlighting (only for implicit highlighting)
                continue;
            }

            if(!include_fields.empty() && include_fields.count(field_name) == 0) {
                // if include fields have been specified, use that as allow list
                continue;
            }

            bool fully_highlighted = (fields_highlighted_fully_set.count(field_name) != 0);
            bool infixed = (fields_infixed_set.count(field_name) != 0);
            auto schema_it = search_schema.find(field_name);
            bool is_string = (schema_it != search_schema.end()) && schema_it->is_string();

            highlight_items.emplace_back(field_name, fully_highlighted, infixed, is_string);
        }
    } else {
        std::vector<std::string> highlight_field_names_expanded;
        for(size_t i = 0; i < highlight_field_names.size(); i++) {
            extract_field_name(highlight_field_names[i], search_schema, highlight_field_names_expanded, false, enable_nested_fields);
        }

        for(size_t i = 0; i < highlight_field_names_expanded.size(); i++) {
            const auto& highlight_field_name = highlight_field_names_expanded[i];
            auto schema_it = search_schema.find(highlight_field_name);
            if(schema_it == search_schema.end()) {
                // ignore fields not part of schema
                continue;
            }
            bool fully_highlighted = (fields_highlighted_fully_set.count(highlight_field_name) != 0);
            bool infixed = (fields_infixed_set.count(highlight_field_name) != 0);
            bool is_string = schema_it->is_string();
            highlight_items.emplace_back(highlight_field_name, fully_highlighted, infixed, is_string);
        }
    }

    std::string qtoken;
    for(auto it = qtoken_set.begin(); it != qtoken_set.end(); ++it) {
        it.key(qtoken);

        for(auto& highlight_item: highlight_items) {
            if(!highlight_item.is_string) {
                continue;
            }

            const auto& field_name = highlight_item.name;
            art_leaf* leaf = index->get_token_leaf(field_name, (const unsigned char*) qtoken.c_str(), qtoken.size()+1);
            if(leaf) {
                highlight_item.qtoken_leaves.insert(qtoken,
                    token_leaf(leaf, it.value().root_len, it.value().num_typos, it.value().is_prefix)
                );
            }
        }
    }

    // We will also add tokens from the query if they are not already added.
    // This helps handle highlighting of tokens which were dropped from the query to return results.
    for(auto& q_token: q_tokens) {
        if(qtoken_set.find(q_token) == qtoken_set.end()) {
            for(auto& highlight_item: highlight_items) {
                if(!highlight_item.is_string) {
                    continue;
                }
                const auto& field_name = highlight_item.name;
                art_leaf* leaf = index->get_token_leaf(field_name, (const unsigned char*) q_token.c_str(), q_token.size()+1);
                if(leaf) {
                    highlight_item.qtoken_leaves.insert(q_token, token_leaf(leaf, q_token.size(), 0, false));
                }
            }
        }
    }
}

void Collection::process_filter_overrides(std::vector<const override_t*>& filter_overrides,
                                          std::vector<std::string>& q_include_tokens,
                                          token_ordering token_order,
                                          filter_node_t*& filter_tree_root,
                                          std::vector<std::pair<uint32_t, uint32_t>>& included_ids,
                                          std::vector<uint32_t>& excluded_ids) const {

    std::vector<const override_t*> matched_dynamic_overrides;
    index->process_filter_overrides(filter_overrides, q_include_tokens, token_order,
                                    filter_tree_root, matched_dynamic_overrides);

    // we will check the dynamic overrides to see if they also have include/exclude
    std::set<uint32_t> excluded_set;

    for(auto matched_dynamic_override: matched_dynamic_overrides) {
        for(const auto& hit: matched_dynamic_override->drop_hits) {
            Option<uint32_t> seq_id_op = doc_id_to_seq_id(hit.doc_id);
            if(seq_id_op.ok()) {
                excluded_ids.push_back(seq_id_op.get());
                excluded_set.insert(seq_id_op.get());
            }
        }

        for(const auto& hit: matched_dynamic_override->add_hits) {
            Option<uint32_t> seq_id_op = doc_id_to_seq_id(hit.doc_id);
            if(!seq_id_op.ok()) {
                continue;
            }
            uint32_t seq_id = seq_id_op.get();
            bool excluded = (excluded_set.count(seq_id) != 0);
            if(!excluded) {
                included_ids.emplace_back(seq_id, hit.position);
            }
        }
    }
}

void Collection::parse_search_query(const std::string &query, std::vector<std::string>& q_include_tokens,
                                    std::vector<std::vector<std::string>>& q_exclude_tokens,
                                    std::vector<std::vector<std::string>>& q_phrases,
                                    const std::string& locale, const bool already_segmented, const std::string& stopwords_set) const {
    if(query == "*") {
        q_exclude_tokens = {};
        q_include_tokens = {query};
    } else {
        std::vector<std::string> tokens;
        spp::sparse_hash_set<std::string> stopwords_list;
        if(!stopwords_set.empty()) {
            const auto &stopword_op = StopwordsManager::get_instance().get_stopword(stopwords_set, stopwords_list);
            if (!stopword_op.ok()) {
                LOG(ERROR) << stopword_op.error();
                LOG(ERROR) << "Error fetching stopword_list for stopword " << stopwords_set;
            }
        }

        if(already_segmented) {
            StringUtils::split(query, tokens, " ");
        } else {
            std::vector<char> custom_symbols = symbols_to_index;
            custom_symbols.push_back('-');
            custom_symbols.push_back('"');

            Tokenizer(query, true, false, locale, custom_symbols, token_separators).tokenize(tokens);
        }

        for (const auto val: stopwords_list) {
            tokens.erase(std::remove(tokens.begin(), tokens.end(), val), tokens.end());
        }

        bool exclude_operator_prior = false;
        bool phrase_search_op_prior = false;
        std::vector<std::string> phrase;

        auto symbols_to_index_has_minus =
                std::find(symbols_to_index.begin(), symbols_to_index.end(), '-') != symbols_to_index.end();

        for(auto& token: tokens) {
            bool end_of_phrase = false;

            if(token == "-" && !symbols_to_index_has_minus) {
                continue;
            } else if(token[0] == '-' && !symbols_to_index_has_minus) {
                exclude_operator_prior = true;
                token = token.substr(1);
            }

            if(token[0] == '"' && token.size() > 1) {
                phrase_search_op_prior = true;
                token = token.substr(1);
            }

            if(!token.empty() && (token.back() == '"' || (token[0] == '"' && token.size() == 1))) {
                if(phrase_search_op_prior) {
                    // handles single token phrase and a phrase with padded space, like: "some query "
                    end_of_phrase = true;
                    token = token.substr(0, token.size()-1);
                } else if(token[0] == '"' && token.size() == 1) {
                    // handles front padded phrase query, e.g. " some query"
                    phrase_search_op_prior = true;
                }
            }

            // retokenize using collection config (handles hyphens being part of the query)
            std::vector<std::string> sub_tokens;

            if(already_segmented) {
                StringUtils::split(token, sub_tokens, " ");
            } else {
                Tokenizer(token, true, false, locale, symbols_to_index, token_separators).tokenize(sub_tokens);
            }

            for(auto& sub_token: sub_tokens) {
                if(sub_token.size() > 100) {
                    sub_token.erase(100);
                }

                if(exclude_operator_prior) {
                    if(phrase_search_op_prior) {
                        phrase.push_back(sub_token);
                    } else {
                        q_exclude_tokens.push_back({sub_token});
                        exclude_operator_prior = false;
                    }
                } else if(phrase_search_op_prior) {
                    phrase.push_back(sub_token);
                } else {
                    q_include_tokens.push_back(sub_token);
                }
            }

            if(end_of_phrase && phrase_search_op_prior) {
                if(exclude_operator_prior) {
                    q_exclude_tokens.push_back(phrase);
                } else {
                    q_phrases.push_back(phrase);
                }

                phrase_search_op_prior = false;
                exclude_operator_prior = false;
                phrase.clear();
            }
        }

        if(!phrase.empty()) {
            if(exclude_operator_prior) {
                q_exclude_tokens.push_back(phrase);
            } else {
                q_phrases.push_back(phrase);
            }
        }

        if(q_include_tokens.empty()) {
            if(!stopwords_set.empty()) {
                //this can happen when all tokens in the include are stopwords
                q_include_tokens.emplace_back("##hrhdh##");
            } else {
                // this can happen if the only query token is an exclusion token
                q_include_tokens.emplace_back("*");
            }
        }
    }
}

void Collection::populate_result_kvs(Topster *topster, std::vector<std::vector<KV *>> &result_kvs,
                                const spp::sparse_hash_map<uint64_t, uint32_t>& groups_processed, 
                                const std::vector<sort_by>& sort_by_fields) {
    if(topster->distinct) {
        // we have to pick top-K groups
        Topster gtopster(topster->MAX_SIZE);

        int group_count_index = -1;
        int group_sort_order = 1;

        for(int i = 0; i < sort_by_fields.size(); ++i) {
            if(sort_by_fields[i].name == sort_field_const::group_found) {
                group_count_index = i;
                
                if(sort_by_fields[i].order == sort_field_const::asc) {
                    group_sort_order *= -1;
                } 

                break;
            }
        }

        for(auto& group_topster: topster->group_kv_map) {
            group_topster.second->sort();
            if(group_topster.second->size != 0) {
                KV* kv_head = group_topster.second->getKV(0);
                
                if(group_count_index >= 0) {
                    const auto& itr = groups_processed.find(kv_head->distinct_key);
                    if(itr != groups_processed.end()) {
                        kv_head->scores[group_count_index] = itr->second * group_sort_order;
                    }
                }
                gtopster.add(kv_head);
            }
        }

        gtopster.sort();

        for(size_t i = 0; i < gtopster.size; i++) {
            KV* kv = gtopster.getKV(i);
            const std::vector<KV*> group_kvs(
                topster->group_kv_map[kv->distinct_key]->kvs,
                topster->group_kv_map[kv->distinct_key]->kvs+topster->group_kv_map[kv->distinct_key]->size
            );
            result_kvs.emplace_back(group_kvs);
        }
    } else {
        for(uint32_t t = 0; t < topster->size; t++) {
            KV* kv = topster->getKV(t);
            result_kvs.push_back({kv});
        }
    }
}

Option<bool> Collection::get_filter_ids(const std::string& filter_query, filter_result_t& filter_result) const {
    std::shared_lock lock(mutex);

    const std::string doc_id_prefix = std::to_string(collection_id) + "_" + DOC_ID_PREFIX + "_";
    filter_node_t* filter_tree_root = nullptr;
    Option<bool> filter_op = filter::parse_filter_query(filter_query, search_schema,
                                                        store, doc_id_prefix, filter_tree_root);
    std::unique_ptr<filter_node_t> filter_tree_root_guard(filter_tree_root);

    if(!filter_op.ok()) {
        return filter_op;
    }

    return index->do_filtering_with_lock(filter_tree_root, filter_result, name);
}

Option<uint32_t> Collection::get_reference_doc_id(const std::string& ref_collection_name, const uint32_t& seq_id) const {
    auto get_reference_field_op = get_reference_field(ref_collection_name);
    if (!get_reference_field_op.ok()) {
        return Option<uint32_t>(get_reference_field_op.code(), get_reference_field_op.error());
    }

    auto field_name = get_reference_field_op.get() + REFERENCE_HELPER_FIELD_SUFFIX;
    return index->get_reference_doc_id_with_lock(field_name, seq_id);
}

Option<std::string> Collection::get_reference_field(const std::string& ref_collection_name) const {
    std::string reference_field_name;
    for (auto const& pair: reference_fields) {
        auto reference_pair = pair.second;
        if (reference_pair.collection == ref_collection_name) {
            reference_field_name = pair.first;
            break;
        }
    }

    if (reference_field_name.empty()) {
        return Option<std::string>(400, "Could not find any field in `" + name + "` referencing the collection `"
                                 + ref_collection_name + "`.");
    }

    return Option(reference_field_name);
}

Option<bool> Collection::get_reference_filter_ids(const std::string & filter_query,
                                                  filter_result_t& filter_result,
                                                  const std::string & collection_name) const {
    std::shared_lock lock(mutex);

    auto reference_field_op = get_reference_field(collection_name);
    if (!reference_field_op.ok()) {
        return Option<bool>(reference_field_op.code(), reference_field_op.error());
    }

    const std::string doc_id_prefix = std::to_string(collection_id) + "_" + DOC_ID_PREFIX + "_";
    filter_node_t* filter_tree_root = nullptr;
    Option<bool> parse_op = filter::parse_filter_query(filter_query, search_schema,
                                                       store, doc_id_prefix, filter_tree_root);
    std::unique_ptr<filter_node_t> filter_tree_root_guard(filter_tree_root);

    if(!parse_op.ok()) {
        return parse_op;
    }

    // Reference helper field has the sequence id of other collection's documents.
    auto field_name = reference_field_op.get() + REFERENCE_HELPER_FIELD_SUFFIX;
    return index->do_reference_filtering_with_lock(filter_tree_root, filter_result, name, field_name);
}

bool Collection::facet_value_to_string(const facet &a_facet, const facet_count_t &facet_count,
                                       const nlohmann::json &document, std::string &value) const {

    if(document.count(a_facet.field_name) == 0) {
        // check for field exists
        if(search_schema.at(a_facet.field_name).optional) {
            return false;
        }

        LOG(ERROR) << "Could not find field " << a_facet.field_name << " in document during faceting.";
        LOG(ERROR) << "Facet field type: " << search_schema.at(a_facet.field_name).type;
        LOG(ERROR) << "Actual document: " << document;
        return false;
    }

    if(search_schema.at(a_facet.field_name).is_array()) {
        size_t array_sz = document[a_facet.field_name].size();
        if(facet_count.array_pos >= array_sz) {
            LOG(ERROR) << "Facet field array size " << array_sz << " lesser than array pos " <<  facet_count.array_pos
                       << " for facet field " << a_facet.field_name;
            LOG(ERROR) << "Facet field type: " << search_schema.at(a_facet.field_name).type;
            LOG(ERROR) << "Actual document: " << document;
            return false;
        }
    }

    if(search_schema.at(a_facet.field_name).type == field_types::STRING) {
        value =  document[a_facet.field_name];
    } else if(search_schema.at(a_facet.field_name).type == field_types::STRING_ARRAY) {
        value = document[a_facet.field_name][facet_count.array_pos];
    } else if(search_schema.at(a_facet.field_name).type == field_types::INT32) {
        int32_t raw_val = document[a_facet.field_name].get<int32_t>();
        value = std::to_string(raw_val);
    } else if(search_schema.at(a_facet.field_name).type == field_types::INT32_ARRAY) {
        int32_t raw_val = document[a_facet.field_name][facet_count.array_pos].get<int32_t>();
        value = std::to_string(raw_val);
    } else if(search_schema.at(a_facet.field_name).type == field_types::INT64) {
        int64_t raw_val = document[a_facet.field_name].get<int64_t>();
        value = std::to_string(raw_val);
    } else if(search_schema.at(a_facet.field_name).type == field_types::INT64_ARRAY) {
        int64_t raw_val = document[a_facet.field_name][facet_count.array_pos].get<int64_t>();
        value = std::to_string(raw_val);
    } else if(search_schema.at(a_facet.field_name).type == field_types::FLOAT) {
        float raw_val = document[a_facet.field_name].get<float>();
        value = StringUtils::float_to_str(raw_val);
    } else if(search_schema.at(a_facet.field_name).type == field_types::FLOAT_ARRAY) {
        float raw_val = document[a_facet.field_name][facet_count.array_pos].get<float>();
        value = StringUtils::float_to_str(raw_val);
    } else if(search_schema.at(a_facet.field_name).type == field_types::BOOL) {
        value = std::to_string(document[a_facet.field_name].get<bool>());
        value = (value == "1") ? "true" : "false";
    } else if(search_schema.at(a_facet.field_name).type == field_types::BOOL_ARRAY) {
        value = std::to_string(document[a_facet.field_name][facet_count.array_pos].get<bool>());
        value = (value == "1") ? "true" : "false";
    }

    return true;
}

std::string Collection::get_facet_parent(const std::string& facet_field_name, const nlohmann::json& document) const {
    std::vector<std::string> tokens;
    StringUtils::split(facet_field_name, tokens, ".");
    std::vector<nlohmann::json> level_docs;

    auto doc = document[tokens[0]];
    level_docs.push_back(doc);
    for(auto i = 1; i < tokens.size()-1; ++i) { //just to ignore last token which uis our facet field
        if(doc.contains(tokens[i])) {
            doc = doc[tokens[i]];
            level_docs.push_back(doc);
        } else {
            LOG(ERROR) << tokens[i] << " not found in document";
        }
    }
    bool parent_found = false;
    for(auto i = level_docs.size()-1; i >0; --i) {
        if(level_docs[i].size() > 1) {
            doc = level_docs[i];
            parent_found = true;
            break;
        }
    }

    if(!parent_found) {
        doc = level_docs[0]; //return the top most root
    }
    return doc.dump();
}

bool Collection::is_nested_array(const nlohmann::json& obj, std::vector<std::string> path_parts, size_t part_i) const {
    auto child_it = obj.find(path_parts[part_i]);
    if(child_it == obj.end()) {
        return false;
    }

    if(child_it.value().is_array() && !child_it.value().empty() && child_it.value().at(0).is_object()) {
        return true;
    }

    if(part_i+1 == path_parts.size()) {
        return false;
    }

    return is_nested_array(child_it.value(), path_parts, part_i+1);
}

void Collection::highlight_result(const std::string& raw_query, const field &search_field,
                                  const size_t search_field_index,
                                  const tsl::htrie_map<char, token_leaf>& qtoken_leaves,
                                  const KV* field_order_kv, const nlohmann::json & document,
                                  nlohmann::json& highlight_doc,
                                  StringUtils & string_utils,
                                  const size_t snippet_threshold,
                                  const size_t highlight_affix_num_tokens,
                                  bool highlight_fully,
                                  bool is_infix_search,
                                  const std::string& highlight_start_tag,
                                  const std::string& highlight_end_tag,
                                  const uint8_t* index_symbols,
                                  highlight_t& highlight,
                                  bool& found_highlight,
                                  bool& found_full_highlight) const {

    if(raw_query == "*") {
        return;
    }

    tsl::htrie_set<char> matched_tokens;

    bool use_word_tokenizer = search_field.locale == "th" || search_field.locale == "ja" ||
                                Tokenizer::is_cyrillic(search_field.locale);
    bool normalise = !use_word_tokenizer;

    std::vector<std::string> raw_query_tokens;
    Tokenizer(raw_query, normalise, false, search_field.locale, symbols_to_index, token_separators).tokenize(raw_query_tokens);

    if(raw_query_tokens.empty()) {
        return ;
    }

    bool flat_field = highlight_doc.contains(search_field.name);
    std::vector<std::string> path_parts;
    if(enable_nested_fields && !flat_field) {
        StringUtils::split(search_field.name, path_parts, ".");
    } else {
        path_parts = {search_field.name};
    }

    const std::string& last_raw_q_token = raw_query_tokens.back();
    size_t prefix_token_num_chars = StringUtils::get_num_chars(last_raw_q_token);

    std::set<std::string> last_full_q_tokens;
    std::vector<match_index_t> match_indices;

    if(is_infix_search) {
        // could be an optional field
        if(document.contains(search_field.name)) {
            size_t array_len = 1;
            bool field_is_array = document[search_field.name].is_array();
            if(field_is_array) {
                array_len = document[search_field.name].size();
            }

            const std::vector<token_positions_t> empty_offsets;

            for(size_t i = 0; i < array_len; i++) {
                std::string text = field_is_array ? document[search_field.name][i] : document[search_field.name];
                StringUtils::tolowercase(text);
                if(text.size() < 100 && text.find(raw_query_tokens.front()) != std::string::npos) {
                    const Match & this_match = Match(field_order_kv->key, empty_offsets, false, false);
                    uint64_t this_match_score = this_match.get_match_score(0, 1);
                    match_indices.emplace_back(this_match, this_match_score, i);
                }
            }
        }

    } else {

        /*std::string qtok_buff;
        for(auto it = qtoken_leaves.begin(); it != qtoken_leaves.end(); ++it) {
            it.key(qtok_buff);
            LOG(INFO) << "Token: " << qtok_buff << ", root_len: " << it.value().root_len;
        }*/

        if(!qtoken_leaves.empty()) {
            std::vector<void*> posting_lists;
            for(auto token_leaf: qtoken_leaves) {
                posting_lists.push_back(token_leaf.leaf->values);
            }

            std::map<size_t, std::vector<token_positions_t>> array_token_positions;
            posting_t::get_array_token_positions(field_order_kv->key, posting_lists, array_token_positions);

            for(const auto& kv: array_token_positions) {
                const std::vector<token_positions_t>& token_positions = kv.second;
                size_t array_index = kv.first;

                if(token_positions.empty()) {
                    continue;
                }

                const Match & this_match = Match(field_order_kv->key, token_positions, true, true);
                uint64_t this_match_score = this_match.get_match_score(1, token_positions.size());
                match_indices.emplace_back(this_match, this_match_score, array_index);

                /*LOG(INFO) << "doc_id: " << document["id"] << ", search_field: " << search_field.name
                          << ", words_present: " << size_t(this_match.words_present)
                          << ", match_score: " << this_match_score
                          << ", match.distance: " << size_t(this_match.distance);*/
            }
        }
    }

    const size_t max_array_matches = std::min((size_t)MAX_ARRAY_MATCHES, match_indices.size());
    std::partial_sort(match_indices.begin(), match_indices.begin()+max_array_matches, match_indices.end());

    highlight_nested_field(highlight_doc, highlight_doc, path_parts, 0, false, -1,
                           [&](nlohmann::json& h_obj, bool is_arr_obj_ele, int array_i) {
        if(h_obj.is_object()) {
            return ;
        } else if(!h_obj.is_string()) {
            auto val_back = h_obj;
            h_obj = nlohmann::json::object();
            h_obj["snippet"] = to_string(val_back);
            h_obj["matched_tokens"] = nlohmann::json::array();
            if(highlight_fully) {
                h_obj["value"] = val_back;
            }
            return ;
        }

        int matched_index = -1;

        if(!is_arr_obj_ele) {
            // Since we will iterate on both matching and non-matching array elements for highlighting,
            // we need to check if `array_i`exists within match_indices vec.

            for (size_t match_index = 0; match_index < match_indices.size(); match_index++) {
                if (match_indices[match_index].index == array_i) {
                    matched_index = match_index;
                    break;
                }
            }

            if(matched_index == -1) {
                // If an element does not belong to an array of object field and also does not have a matching index
                // we know that there cannot be any matching tokens for highlighting
                std::string text = h_obj.get<std::string>();
                h_obj = nlohmann::json::object();
                h_obj["snippet"] = text;
                h_obj["matched_tokens"] = nlohmann::json::array();
                if(highlight_fully) {
                    h_obj["value"] = text;
                }
                return ;
            }

            std::sort(match_indices[matched_index].match.offsets.begin(),
                      match_indices[matched_index].match.offsets.end());
        } else {
            // array of object element indices will not match indexed offsets, so we will use dummy match
            // the highlighting logic will ignore this and try to do exhaustive highlighting (look at all tokens)
            match_indices.clear();
            match_indices.push_back(match_index_t(Match(), 0, 0));
            matched_index = 0;
        }

        const auto& match_index = match_indices[matched_index];

        size_t last_valid_offset = 0;
        int last_valid_offset_index = -1;

        for(size_t match_offset_i = 0; match_offset_i < match_index.match.offsets.size(); match_offset_i++) {
            const auto& token_offset = match_index.match.offsets[match_offset_i];
            if(token_offset.offset != MAX_DISPLACEMENT) {
                last_valid_offset = token_offset.offset;
                last_valid_offset_index = match_offset_i;
            } else {
                break;
            }
        }

        highlight_t array_highlight = highlight;
        std::string text = h_obj.get<std::string>();
        h_obj = nlohmann::json::object();

        handle_highlight_text(text, normalise, search_field, symbols_to_index,
                              token_separators, array_highlight, string_utils, use_word_tokenizer,
                              highlight_affix_num_tokens,
                              qtoken_leaves, last_valid_offset_index,
                              prefix_token_num_chars,
                              highlight_fully, snippet_threshold, is_infix_search,
                              raw_query_tokens,
                              last_valid_offset, highlight_start_tag, highlight_end_tag,
                              index_symbols, match_index);


        if(array_highlight.snippets.empty() && array_highlight.values.empty()) {
            h_obj["snippet"] = text;
            h_obj["matched_tokens"] = nlohmann::json::array();
        }

        if(!array_highlight.snippets.empty()) {
            found_highlight = found_highlight || true;

            h_obj["snippet"] = array_highlight.snippets[0];
            h_obj["matched_tokens"] = nlohmann::json::array();

            for(auto& token_vec: array_highlight.matched_tokens) {
                for(auto& token: token_vec) {
                    h_obj["matched_tokens"].push_back(token);
                }
            }
        }

        if(!array_highlight.values.empty()) {
            h_obj["value"] = array_highlight.values[0];;
            found_full_highlight = found_full_highlight || true;
        } else if(highlight_fully) {
            h_obj["value"] = text;
        }
    });

    if(!flat_field) {
        return;
    }

    if(!search_field.is_string()) {
        return ;
    }

    if(!is_infix_search && qtoken_leaves.empty()) {
        // none of the tokens from the query were found on this field
        return ;
    }

    if(match_indices.empty()) {
        return ;
    }

    for(size_t array_i = 0; array_i < max_array_matches; array_i++) {
        std::sort(match_indices[array_i].match.offsets.begin(), match_indices[array_i].match.offsets.end());
        const auto& match_index = match_indices[array_i];
        const Match& match = match_index.match;

        size_t last_valid_offset = 0;
        int last_valid_offset_index = -1;

        for(size_t match_offset_index = 0; match_offset_index < match.offsets.size(); match_offset_index++) {
            const auto& token_offset = match.offsets[match_offset_index];
            if(token_offset.offset != MAX_DISPLACEMENT) {
                last_valid_offset = token_offset.offset;
                last_valid_offset_index = match_offset_index;
            } else {
                break;
            }
        }

        if(!document.contains(search_field.name)) {
            // could be an optional field
            continue;
        }

        /*LOG(INFO) << "field: " << document[search_field.name] << ", id: " << field_order_kv->key
                  << ", index: " << match_index.index;*/

        std::string text;

        if(search_field.type == field_types::STRING) {
            text = document[search_field.name];
        } else {
            // since we try to do manual prefix matching on the first array value, we have to check for an empty array
            if(!document[search_field.name].is_array() ||
                match_index.index >= document[search_field.name].size()) {
                continue;
            }

            text = document[search_field.name][match_index.index];
        }

        handle_highlight_text(text, normalise, search_field, symbols_to_index, token_separators,
                              highlight, string_utils, use_word_tokenizer, highlight_affix_num_tokens,
                              qtoken_leaves, last_valid_offset_index, prefix_token_num_chars,
                              highlight_fully, snippet_threshold, is_infix_search, raw_query_tokens,
                              last_valid_offset, highlight_start_tag, highlight_end_tag,
                              index_symbols, match_index);

        if(!highlight.snippets.empty()) {
            found_highlight = found_highlight || true;
            for(auto& token_vec: highlight.matched_tokens) {
                for(auto& token: token_vec) {
                    matched_tokens.insert(token);
                }
            }
        }

        if(!highlight.values.empty()) {
            found_full_highlight = found_full_highlight || true;
        }
    }

    highlight.field = search_field.name;
    highlight.field_index = search_field_index;

    if(!match_indices.empty()) {
        highlight.match_score = match_indices[0].match_score;
    }
}

bool Collection::handle_highlight_text(std::string& text, bool normalise, const field &search_field,
                           const std::vector<char>& symbols_to_index, const std::vector<char>& token_separators,
                           highlight_t& highlight, StringUtils & string_utils, bool use_word_tokenizer,
                           const size_t highlight_affix_num_tokens,
                           const tsl::htrie_map<char, token_leaf>& qtoken_leaves, int last_valid_offset_index,
                           const size_t prefix_token_num_chars, bool highlight_fully, const size_t snippet_threshold,
                           bool is_infix_search, std::vector<std::string>& raw_query_tokens, size_t last_valid_offset,
                           const std::string& highlight_start_tag, const std::string& highlight_end_tag,
                           const uint8_t* index_symbols, const match_index_t& match_index) const {

    const Match& match = match_index.match;

    Tokenizer tokenizer(text, normalise, false, search_field.locale, symbols_to_index, token_separators);

    // word tokenizer is a secondary tokenizer used for specific languages that requires transliteration
    Tokenizer word_tokenizer("", true, false, search_field.locale, symbols_to_index, token_separators);

    if(search_field.locale == "ko") {
        text = string_utils.unicode_nfkd(text);
    }

    // need an ordered map here to ensure that it is ordered by the key (start offset)
    std::map<size_t, size_t> token_offsets;

    int match_offset_index = 0;
    std::string raw_token;
    std::set<std::string> token_hits;  // used to identify repeating tokens
    size_t raw_token_index = 0, tok_start = 0, tok_end = 0;

    // based on `highlight_affix_num_tokens`
    size_t snippet_start_offset = 0, snippet_end_offset = (text.empty() ? 0 : text.size() - 1);

    // window used to locate the starting offset for snippet on the text
    std::list<size_t> snippet_start_window;

    highlight.matched_tokens.emplace_back();
    std::vector<std::string>& matched_tokens = highlight.matched_tokens.back();
    bool found_first_match = false;

    size_t text_len = Tokenizer::is_ascii_char(text[0]) ? text.size() : StringUtils::get_num_chars(text);

    while(tokenizer.next(raw_token, raw_token_index, tok_start, tok_end)) {
        if(use_word_tokenizer) {
            bool found_token = word_tokenizer.tokenize(raw_token);
            if(!found_token) {
                tokenizer.decr_token_counter();
                continue;
            }
        }

        if(!found_first_match) {
            if(snippet_start_window.size() == highlight_affix_num_tokens + 1) {
                snippet_start_window.pop_front();
            }

            snippet_start_window.push_back(tok_start);
        }

        bool token_already_found = (token_hits.find(raw_token) != token_hits.end());
        auto qtoken_it = qtoken_leaves.find(raw_token);

        // ensures that the `snippet_start_offset` is always from a matched token, and not from query suggestion
        bool match_offset_found = (found_first_match && token_already_found) ||
                                  (match_offset_index <= last_valid_offset_index &&
                                   match.offsets[match_offset_index].offset == raw_token_index);

        // Token might not appear in the best matched window, which is limited to a size of 10.
        // If field is marked to be highlighted fully, or field length exceeds snippet_threshold, we will
        // locate all tokens that appear in the query / query candidates
        bool raw_token_found = !match_offset_found && (highlight_fully || text_len < snippet_threshold * 6) &&
                                qtoken_leaves.find(raw_token) != qtoken_leaves.end();

        if (match_offset_found || raw_token_found) {
            if(qtoken_it != qtoken_leaves.end() && qtoken_it.value().is_prefix &&
               qtoken_it.value().root_len < raw_token.size()) {
                // need to ensure that only the prefix portion is highlighted
                // if length diff is within 2, we still might not want to highlight partially in some cases
                // e.g. "samsng" vs "samsung" -> full highlight is preferred, unless it's a full prefix match

                size_t k = tok_start;
                size_t num_letters = 0, prefix_letters = 0, prefix_end = tok_start;

                // group unicode code points and calculate number of actual characters
                while(k <= tok_end) {
                    k++;

                    if(tokenizer.should_skip_char(text[k])) {
                        // used to handle special characters inside a tokenized word, e.g. `foo-bar`
                        continue;
                    }

                    if ((text[k] & 0xC0) == 0x80) k++;
                    if ((text[k] & 0xC0) == 0x80) k++;
                    if ((text[k] & 0xC0) == 0x80) k++;

                    num_letters++;

                    if(num_letters <= prefix_token_num_chars) {
                        prefix_letters++;
                    }

                    if(num_letters == prefix_token_num_chars) {
                        prefix_end = k - 1;
                    }
                }

                size_t char_diff = num_letters - prefix_letters;
                auto new_tok_end = (char_diff <= 2 && qtoken_it.value().num_typos != 0) ? tok_end : prefix_end;
                token_offsets.emplace(tok_start, new_tok_end);
            } else {
                token_offsets.emplace(tok_start, tok_end);
            }

            token_hits.insert(raw_token);

            if(match_offset_found) {
                // to skip over duplicate tokens in the query
                do {
                    match_offset_index++;
                } while(match_offset_index <= last_valid_offset_index &&
                        match.offsets[match_offset_index - 1].offset == match.offsets[match_offset_index].offset);

                if(!found_first_match) {
                    snippet_start_offset = snippet_start_window.front();
                }

                found_first_match = true;
            }
        } else if(is_infix_search && text.size() < 100 &&
                  raw_token.find(raw_query_tokens.front()) != std::string::npos) {
            token_offsets.emplace(tok_start, tok_end);
            token_hits.insert(raw_token);
        }

        if(raw_token_index >= last_valid_offset + highlight_affix_num_tokens) {
            // register end of highlight snippet
            if(snippet_end_offset == text.size() - 1) {
                snippet_end_offset = tok_end;
            }
        }

        // We can break early only if we have:
        // a) run out of matched indices
        // b) token_index exceeds the suffix tokens boundary
        // c) raw_token_index exceeds snippet threshold
        // d) highlight fully is not requested

        if(raw_token_index >= snippet_threshold &&
           match_offset_index > last_valid_offset_index &&
           raw_token_index >= last_valid_offset + highlight_affix_num_tokens &&
           !highlight_fully) {
            break;
        }
    }

    if(token_offsets.empty()) {
        return false;
    }

    if(raw_token_index <= snippet_threshold-1) {
        // fully highlight field whose token size is less than given snippet threshold
        snippet_start_offset = 0;
        snippet_end_offset = text.size() - 1;
    }

    // `token_offsets` has a list of ranges to target for highlighting
    // tokens from query might occur before actual snippet start offset: we skip that
    auto offset_it = token_offsets.begin();
    while(offset_it != token_offsets.end() && offset_it->first < snippet_start_offset) {
        offset_it++;
    }

    std::stringstream highlighted_text;
    highlight_text(highlight_start_tag, highlight_end_tag, text, token_offsets,
                   snippet_end_offset, matched_tokens, offset_it,
                   highlighted_text, index_symbols, snippet_start_offset);

    highlight.snippets.push_back(highlighted_text.str());
    if(search_field.type == field_types::STRING_ARRAY) {
        highlight.indices.push_back(match_index.index);
    }

    if(highlight_fully) {
        std::stringstream value_stream;
        offset_it = token_offsets.begin();
        std::vector<std::string> full_matched_tokens;
        highlight_text(highlight_start_tag, highlight_end_tag, text, token_offsets,
                       text.size()-1, full_matched_tokens, offset_it,
                       value_stream, index_symbols, 0);
        highlight.values.push_back(value_stream.str());
    }

    return true;
}

void Collection::highlight_text(const string& highlight_start_tag, const string& highlight_end_tag,
                                  const string& text,
                                  const std::map<size_t, size_t>& token_offsets,
                                  size_t snippet_end_offset, std::vector<std::string>& matched_tokens,
                                  std::map<size_t, size_t>::iterator& offset_it,
                                  std::stringstream& highlighted_text,
                                  const uint8_t* index_symbols,
                                  size_t snippet_start_offset) {

    while(snippet_start_offset <= snippet_end_offset) {
        if(offset_it != token_offsets.end()) {
            if (snippet_start_offset == offset_it->first) {
                highlighted_text << highlight_start_tag;

                auto end_offset = offset_it->second;

                // if a token ends with one or more puncutation chars, we should not highlight them
                for(int j = end_offset; j >= 0; j--) {
                    if(end_offset >= text.size()) {
                        // this should not happen unless we mess up unicode normalization
                        break;
                    }

                    if(!std::isalnum(text[j]) && Tokenizer::is_ascii_char(text[j]) &&
                        index_symbols[uint8_t(text[j])] != 1) {
                        end_offset--;
                    } else {
                        break;
                    }
                }

                size_t token_len = end_offset - snippet_start_offset + 1;
                const std::string& text_token = text.substr(snippet_start_offset, token_len);
                matched_tokens.push_back(text_token);

                for(size_t j = 0; j < token_len; j++) {
                    if((snippet_start_offset + j) >= text.size()) {
                        LOG(ERROR) << "??? snippet_start_offset: " << snippet_start_offset
                                  << ", offset_it->first: " << offset_it->first
                                  << ", offset_it->second: " << offset_it->second
                                  << ", end_offset: " << end_offset
                                  << ", j: " << j << ", token_len: " << token_len << ", text: " << text;
                        break;
                    }
                    highlighted_text << text[snippet_start_offset + j];
                }

                highlighted_text << highlight_end_tag;
                offset_it++;
                snippet_start_offset += token_len;
                continue;
            }
        }

        highlighted_text << text[snippet_start_offset];
        snippet_start_offset++;
    }
}

Option<nlohmann::json> Collection::get(const std::string & id) const {
    std::string seq_id_str;
    StoreStatus seq_id_status = store->get(get_doc_id_key(id), seq_id_str);

    if(seq_id_status == StoreStatus::NOT_FOUND) {
        return Option<nlohmann::json>(404, "Could not find a document with id: " + id);
    }

    if(seq_id_status == StoreStatus::ERROR) {
        return Option<nlohmann::json>(500, "Error while fetching the document.");
    }

    uint32_t seq_id = (uint32_t) std::stoul(seq_id_str);

    std::string parsed_document;
    StoreStatus doc_status = store->get(get_seq_id_key(seq_id), parsed_document);

    if(doc_status == StoreStatus::NOT_FOUND) {
        LOG(ERROR) << "Sequence ID exists, but document is missing for id: " << id;
        return Option<nlohmann::json>(404, "Could not find a document with id: " + id);
    }

    if(doc_status == StoreStatus::ERROR) {
        return Option<nlohmann::json>(500, "Error while fetching the document.");
    }

    nlohmann::json document;
    try {
        document = nlohmann::json::parse(parsed_document);
    } catch(...) {
        return Option<nlohmann::json>(500, "Error while parsing stored document.");
    }

    return Option<nlohmann::json>(document);
}

void Collection::remove_document(const nlohmann::json & document, const uint32_t seq_id, bool remove_from_store) {
    const std::string& id = document["id"];

    {
        std::unique_lock lock(mutex);

        index->remove(seq_id, document, {}, false);
        num_documents -= 1;
    }

    if(remove_from_store) {
        store->remove(get_doc_id_key(id));
        store->remove(get_seq_id_key(seq_id));
    }

    if (referenced_in.empty()) {
        return;
    }

    CollectionManager& collectionManager = CollectionManager::get_instance();
    // Cascade delete all the references.
    for (const auto &item: referenced_in) {
        auto ref_coll = collectionManager.get_collection(item.first);
        if (ref_coll != nullptr) {
            filter_result_t filter_result;
            ref_coll->get_filter_ids(item.second + ":=" + id, filter_result);
            for (uint32_t i = 0; i < filter_result.count; i++) {
                ref_coll->remove(std::to_string(filter_result.docs[i]));
            }
        }
    }
}

Option<std::string> Collection::remove(const std::string & id, const bool remove_from_store) {
    std::string seq_id_str;
    StoreStatus seq_id_status = store->get(get_doc_id_key(id), seq_id_str);

    if(seq_id_status == StoreStatus::NOT_FOUND) {
        return Option<std::string>(404, "Could not find a document with id: " + id);
    }

    if(seq_id_status == StoreStatus::ERROR) {
        return Option<std::string>(500, "Error while fetching the document.");
    }

    uint32_t seq_id = (uint32_t) std::stoul(seq_id_str);

    nlohmann::json document;
    auto get_doc_op = get_document_from_store(get_seq_id_key(seq_id), document);

    if(!get_doc_op.ok()) {
        if(get_doc_op.code() == 404) {
            LOG(ERROR) << "Sequence ID exists, but document is missing for id: " << id;
            return Option<std::string>(404, "Could not find a document with id: " + id);
        }

        return Option<std::string>(get_doc_op.code(), get_doc_op.error());
    }

    remove_document(document, seq_id, remove_from_store);
    return Option<std::string>(id);
}

Option<bool> Collection::remove_if_found(uint32_t seq_id, const bool remove_from_store) {
    nlohmann::json document;
    auto get_doc_op = get_document_from_store(get_seq_id_key(seq_id), document);

    if(!get_doc_op.ok()) {
        if(get_doc_op.code() == 404) {
            return Option<bool>(false);
        }

        return Option<bool>(500, "Error while fetching the document with seq id: " +
                                 std::to_string(seq_id));
    }

    remove_document(document, seq_id, remove_from_store);
    return Option<bool>(true);
}

Option<uint32_t> Collection::add_override(const override_t & override, bool write_to_store) {
    if(write_to_store) {
        bool inserted = store->insert(Collection::get_override_key(name, override.id), override.to_json().dump());
        if(!inserted) {
            return Option<uint32_t>(500, "Error while storing the override on disk.");
        }
    }

    std::unique_lock lock(mutex);
    overrides[override.id] = override;
    return Option<uint32_t>(200);
}

Option<uint32_t> Collection::remove_override(const std::string & id) {
    if(overrides.count(id) != 0) {
        bool removed = store->remove(Collection::get_override_key(name, id));
        if(!removed) {
            return Option<uint32_t>(500, "Error while deleting the override from disk.");
        }

        std::unique_lock lock(mutex);
        overrides.erase(id);
        return Option<uint32_t>(200);
    }

    return Option<uint32_t>(404, "Could not find that `id`.");
}

uint32_t Collection::get_seq_id_from_key(const std::string & key) {
    // last 4 bytes of the key would be the serialized version of the sequence id
    std::string serialized_seq_id = key.substr(key.length() - 4);
    return StringUtils::deserialize_uint32_t(serialized_seq_id);
}

std::string Collection::get_next_seq_id_key(const std::string & collection_name) {
    return std::string(COLLECTION_NEXT_SEQ_PREFIX) + "_" + collection_name;
}

std::string Collection::get_seq_id_key(uint32_t seq_id) const {
    // We can't simply do std::to_string() because we want to preserve the byte order.
    // & 0xFF masks all but the lowest eight bits.
    const std::string & serialized_id = StringUtils::serialize_uint32_t(seq_id);
    return get_seq_id_collection_prefix() + "_" + serialized_id;
}

std::string Collection::get_doc_id_key(const std::string & doc_id) const {
    return std::to_string(collection_id) + "_" + DOC_ID_PREFIX + "_" + doc_id;
}

std::string Collection::get_name() const {
    std::shared_lock lock(mutex);
    return name;
}

uint64_t Collection::get_created_at() const {
    return created_at.load();
}

size_t Collection::get_num_documents() const {
    return num_documents.load();
}

uint32_t Collection::get_collection_id() const {
    return collection_id.load();
}

Option<uint32_t> Collection::doc_id_to_seq_id(const std::string & doc_id) const {
    std::string seq_id_str;
    StoreStatus status = store->get(get_doc_id_key(doc_id), seq_id_str);
    if(status == StoreStatus::FOUND) {
        uint32_t seq_id = (uint32_t) std::stoi(seq_id_str);
        return Option<uint32_t>(seq_id);
    }

    if(status == StoreStatus::NOT_FOUND) {
        return Option<uint32_t>(404, "Not found.");
    }

    return Option<uint32_t>(500, "Error while fetching doc_id from store.");
}

std::vector<std::string> Collection::get_facet_fields() {
    std::shared_lock lock(mutex);

    std::vector<std::string> facet_fields_copy;
    for(auto it = search_schema.begin(); it != search_schema.end(); ++it) {
        if(it.value().facet) {
            facet_fields_copy.push_back(it.key());
        }
    }

    return facet_fields_copy;
}

std::vector<field> Collection::get_sort_fields() {
    std::shared_lock lock(mutex);

    std::vector<field> sort_fields_copy;
    for(auto it = search_schema.begin(); it != search_schema.end(); ++it) {
        if(it.value().sort) {
            sort_fields_copy.push_back(it.value());
        }
    }

    return sort_fields_copy;
}

std::vector<field> Collection::get_fields() {
    std::shared_lock lock(mutex);
    return fields;
}

std::unordered_map<std::string, field> Collection::get_dynamic_fields() {
    std::shared_lock lock(mutex);
    return dynamic_fields;
}

tsl::htrie_map<char, field> Collection::get_schema() {
    std::shared_lock lock(mutex);
    return search_schema;
};

tsl::htrie_map<char, field> Collection::get_nested_fields() {
    std::shared_lock lock(mutex);
    return nested_fields;
};

tsl::htrie_map<char, field> Collection::get_embedding_fields() {
    std::shared_lock lock(mutex);
    return embedding_fields;
};

std::string Collection::get_meta_key(const std::string & collection_name) {
    return std::string(COLLECTION_META_PREFIX) + "_" + collection_name;
}

std::string Collection::get_override_key(const std::string & collection_name, const std::string & override_id) {
    return std::string(COLLECTION_OVERRIDE_PREFIX) + "_" + collection_name + "_" + override_id;
}

std::string Collection::get_seq_id_collection_prefix() const {
    return std::to_string(collection_id) + "_" + std::string(SEQ_ID_PREFIX);
}

std::string Collection::get_default_sorting_field() {
    std::shared_lock lock(mutex);
    return default_sorting_field;
}

Option<bool> Collection::get_document_from_store(const uint32_t& seq_id,
                                                 nlohmann::json& document, bool raw_doc) const {
    return get_document_from_store(get_seq_id_key(seq_id), document, raw_doc);
}

Option<bool> Collection::get_document_from_store(const std::string &seq_id_key,
                                                 nlohmann::json& document, bool raw_doc) const {
    std::string json_doc_str;
    StoreStatus json_doc_status = store->get(seq_id_key, json_doc_str);

    if(json_doc_status != StoreStatus::FOUND) {
        const std::string& seq_id = std::to_string(get_seq_id_from_key(seq_id_key));
        if(json_doc_status == StoreStatus::NOT_FOUND) {
            return Option<bool>(404, "Could not locate the JSON document for sequence ID: " + seq_id);
        }

        return Option<bool>(500, "Error while fetching JSON document for sequence ID: " + seq_id);
    }

    try {
        document = nlohmann::json::parse(json_doc_str);
    } catch(...) {
        return Option<bool>(500, "Error while parsing stored document with sequence ID: " + seq_id_key);
    }

    if(!raw_doc && enable_nested_fields) {
        std::vector<field> flattened_fields;
        field::flatten_doc(document, nested_fields, {}, true, flattened_fields);
    }

    return Option<bool>(true);
}

const Index* Collection::_get_index() const {
    return index;
}

Option<bool> Collection::parse_pinned_hits(const std::string& pinned_hits_str,
                                           std::map<size_t, std::vector<std::string>>& pinned_hits) {
    if(!pinned_hits_str.empty()) {
        std::vector<std::string> pinned_hits_strs;
        StringUtils::split(pinned_hits_str, pinned_hits_strs, ",");

        for(const std::string & pinned_hits_part: pinned_hits_strs) {
            std::vector<std::string> expression_parts;
            int64_t index = pinned_hits_part.size() - 1;
            while(index >= 0 && pinned_hits_part[index] != ':') {
                index--;
            }

            if(index == 0) {
                return Option<bool>(400, "Pinned hits are not in expected format.");
            }

            std::string pinned_id = pinned_hits_part.substr(0, index);
            std::string pinned_pos = pinned_hits_part.substr(index+1);

            if(!StringUtils::is_positive_integer(pinned_pos)) {
                return Option<bool>(400, "Pinned hits are not in expected format.");
            }

            int position = std::stoi(pinned_pos);
            if(position == 0) {
                return Option<bool>(400, "Pinned hits must start from position 1.");
            }

            pinned_hits[position].emplace_back(pinned_id);
        }
    }

    return Option<bool>(true);
}

Option<bool> Collection::add_synonym(const nlohmann::json& syn_json, bool write_to_store) {
    std::shared_lock lock(mutex);
    synonym_t synonym;
    Option<bool> syn_op = synonym_t::parse(syn_json, synonym);

    if(!syn_op.ok()) {
        return syn_op;
    }

    return synonym_index->add_synonym(name, synonym, write_to_store);
}

bool Collection::get_synonym(const std::string& id, synonym_t& synonym) {
    std::shared_lock lock(mutex);
    return synonym_index->get_synonym(id, synonym);
}

Option<bool> Collection::remove_synonym(const std::string &id) {
    std::shared_lock lock(mutex);
    return synonym_index->remove_synonym(name, id);
}

void Collection::synonym_reduction(const std::vector<std::string>& tokens,
                                     std::vector<std::vector<std::string>>& results) const {
    std::shared_lock lock(mutex);
    return synonym_index->synonym_reduction(tokens, results);
}

spp::sparse_hash_map<std::string, synonym_t> Collection::get_synonyms() {
    std::shared_lock lock(mutex);
    return synonym_index->get_synonyms();
}

SynonymIndex* Collection::get_synonym_index() {
    return synonym_index;
}

spp::sparse_hash_map<std::string, reference_pair> Collection::get_reference_fields() {
    return reference_fields;
}

Option<bool> Collection::persist_collection_meta() {
    // first compact nested fields (to keep only parents of expanded children)
    field::compact_nested_fields(nested_fields);

    std::string coll_meta_json;
    StoreStatus status = store->get(Collection::get_meta_key(name), coll_meta_json);

    if(status != StoreStatus::FOUND) {
        return Option<bool>(500, "Could not fetch collection meta from store.");
    }

    nlohmann::json collection_meta;

    try {
        collection_meta = nlohmann::json::parse(coll_meta_json);
    } catch(...) {
        return Option<bool>(500, "Unable to parse collection meta.");
    }

    nlohmann::json fields_json = nlohmann::json::array();
    Option<bool> fields_json_op = field::fields_to_json_fields(fields, default_sorting_field, fields_json);

    if(!fields_json_op.ok()) {
        return Option<bool>(fields_json_op.code(), fields_json_op.error());
    }

    collection_meta[COLLECTION_SEARCH_FIELDS_KEY] = fields_json;
    collection_meta[Collection::COLLECTION_DEFAULT_SORTING_FIELD_KEY] = default_sorting_field;
    collection_meta[Collection::COLLECTION_FALLBACK_FIELD_TYPE] = fallback_field_type;

    bool persisted = store->insert(Collection::get_meta_key(name), collection_meta.dump());
    if(!persisted) {
        return Option<bool>(500, "Could not persist collection meta to store.");
    }

    return Option<bool>(true);
}

Option<bool> Collection::batch_alter_data(const std::vector<field>& alter_fields,
                                          const std::vector<field>& del_fields,
                                          const std::string& this_fallback_field_type) {
    // Update schema with additions (deletions can only be made later)
    std::vector<field> new_fields;
    tsl::htrie_map<char, field> schema_additions;

    std::vector<std::string> nested_field_names;

    for(auto& f: alter_fields) {
        if(f.name == ".*") {
            fields.push_back(f);
            continue;
        }

        if(f.is_dynamic()) {
            dynamic_fields.emplace(f.name, f);
        } else {
            schema_additions.emplace(f.name, f);
            search_schema.emplace(f.name, f);
            new_fields.push_back(f);
        }

        if(f.nested) {
            nested_fields.emplace(f.name, f);
            nested_field_names.push_back(f.name);
        }

        if(f.embed.count(fields::from) != 0) {
            embedding_fields.emplace(f.name, f);
        }

        fields.push_back(f);
    }

    index->refresh_schemas(new_fields, {});

    field::compact_nested_fields(nested_fields);

    // Now, we can index existing data onto the updated schema
    const std::string seq_id_prefix = get_seq_id_collection_prefix();
    std::string upper_bound_key = get_seq_id_collection_prefix() + "`";  // cannot inline this
    rocksdb::Slice upper_bound(upper_bound_key);

    rocksdb::Iterator* iter = store->scan(seq_id_prefix, &upper_bound);
    std::unique_ptr<rocksdb::Iterator> iter_guard(iter);

    size_t num_found_docs = 0;
    std::vector<index_record> iter_batch;
    const size_t index_batch_size = 1000;

    auto begin = std::chrono::high_resolution_clock::now();

    while(iter->Valid() && iter->key().starts_with(seq_id_prefix)) {
        num_found_docs++;
        const uint32_t seq_id = Collection::get_seq_id_from_key(iter->key().ToString());

        nlohmann::json document;

        try {
            document = nlohmann::json::parse(iter->value().ToString());
        } catch(const std::exception& e) {
            return Option<bool>(400, "Bad JSON in document: " + document.dump(-1, ' ', false,
                                                                                nlohmann::detail::error_handler_t::ignore));
        }

        if(enable_nested_fields) {
            std::vector<field> flattened_fields;
            field::flatten_doc(document, nested_fields, {}, true, flattened_fields);
        }

        index_record record(num_found_docs, seq_id, document, index_operation_t::CREATE, DIRTY_VALUES::REJECT);
        iter_batch.emplace_back(std::move(record));

        // Peek and check for last record right here so that we handle batched indexing correctly
        // Without doing this, the "last batch" would have to be indexed outside the loop.
        iter->Next();
        bool last_record = !(iter->Valid() && iter->key().starts_with(seq_id_prefix));

        if(num_found_docs % index_batch_size == 0 || last_record) {
            // put delete first because a field could be deleted and added in the same change set
            if(!del_fields.empty()) {
                for(auto& rec: iter_batch) {
                    index->remove(seq_id, rec.doc, del_fields, true);
                }
            }

            Index::batch_memory_index(index, iter_batch, default_sorting_field, schema_additions, embedding_fields,
                                      fallback_field_type, token_separators, symbols_to_index, true, 200, false);

            iter_batch.clear();
        }

        if(num_found_docs % ((1 << 14)) == 0) {
            // having a cheaper higher layer check to prevent checking clock too often
            auto time_elapsed = std::chrono::duration_cast<std::chrono::seconds>(
                    std::chrono::high_resolution_clock::now() - begin).count();

            if(time_elapsed > 30) {
                begin = std::chrono::high_resolution_clock::now();
                LOG(INFO) << "Altered " << num_found_docs << " so far.";
            }
        }
    }

    LOG(INFO) << "Finished altering " << num_found_docs << " document(s).";
    std::vector<field> garbage_embedding_fields_vec;
    for(auto& del_field: del_fields) {
        search_schema.erase(del_field.name);
        auto new_end = std::remove_if(fields.begin(), fields.end(), [&del_field](const field& f) {
            return f.name == del_field.name;
        });

        fields.erase(new_end, fields.end());

        if(del_field.is_dynamic()) {
            dynamic_fields.erase(del_field.name);
        }

        if(del_field.nested) {
            nested_fields.erase(del_field.name);
        }

        if(del_field.embed.count(fields::from) != 0) {
            embedding_fields.erase(del_field.name);
        }

        if(del_field.name == ".*") {
            fallback_field_type = "";
        }

        if(del_field.name == default_sorting_field) {
            default_sorting_field = "";
        }

        process_remove_field_for_embedding_fields(del_field, garbage_embedding_fields_vec);
    }

    index->refresh_schemas({}, del_fields);
    index->refresh_schemas({}, garbage_embedding_fields_vec);

    auto persist_op = persist_collection_meta();
    if(!persist_op.ok()) {
        return persist_op;
    }

    return Option<bool>(true);
}

Option<bool> Collection::alter(nlohmann::json& alter_payload) {
    std::unique_lock lock(mutex);

    LOG(INFO) << "Collection " << name << " is being prepared for alter...";

    // Validate that all stored documents are compatible with the proposed schema changes.
    std::vector<field> del_fields;
    std::vector<field> addition_fields;
    std::vector<field> reindex_fields;

    std::string this_fallback_field_type;

    auto validate_op = validate_alter_payload(alter_payload, addition_fields, reindex_fields,
                                              del_fields, this_fallback_field_type);
    if(!validate_op.ok()) {
        return validate_op;
    }

    if(!this_fallback_field_type.empty() && !fallback_field_type.empty()) {
        return Option<bool>(400, "The schema already contains a `.*` field.");
    }

    if(!this_fallback_field_type.empty() && fallback_field_type.empty()) {
        fallback_field_type = this_fallback_field_type;
    }

    LOG(INFO) << "Alter payload validation is successful...";
    if(!reindex_fields.empty()) {
        LOG(INFO) << "Processing field additions and deletions first...";
    }

    auto batch_alter_op = batch_alter_data(addition_fields, del_fields, fallback_field_type);
    if(!batch_alter_op.ok()) {
        return batch_alter_op;
    }

    if(!reindex_fields.empty()) {
        LOG(INFO) << "Processing field modifications now...";
        batch_alter_op = batch_alter_data(reindex_fields, {}, fallback_field_type);
        if(!batch_alter_op.ok()) {
            return batch_alter_op;
        }
    }


    // hide credentials in the alter payload return
    for(auto& field_json : alter_payload["fields"]) {
        if(field_json[fields::embed].count(fields::model_config) != 0) {
            hide_credential(field_json[fields::embed][fields::model_config], "api_key");
            hide_credential(field_json[fields::embed][fields::model_config], "access_token");
            hide_credential(field_json[fields::embed][fields::model_config], "refresh_token");
            hide_credential(field_json[fields::embed][fields::model_config], "client_id");
            hide_credential(field_json[fields::embed][fields::model_config], "client_secret");
            hide_credential(field_json[fields::embed][fields::model_config], "project_id");
        }
    }



    return Option<bool>(true);
}

void Collection::remove_flat_fields(nlohmann::json& document) {
    if(document.count(".flat") != 0) {
        for(const auto& flat_key: document[".flat"].get<std::vector<std::string>>()) {
            document.erase(flat_key);
        }
        document.erase(".flat");
    }
}

Option<bool> Collection::prune_doc(nlohmann::json& doc,
                                   const tsl::htrie_set<char>& include_names,
                                   const tsl::htrie_set<char>& exclude_names,
                                   const std::string& parent_name, size_t depth,
                                   const std::map<std::string, reference_filter_result_t>& reference_filter_results,
                                   Collection *const collection, const uint32_t& seq_id) {
    // doc can only be an object
    auto it = doc.begin();
    while(it != doc.end()) {
        std::string nested_name = parent_name + (parent_name.empty() ? it.key() : "." + it.key());

        //LOG(INFO) << "it.key(): " << it.key() << ", nested_name: " << nested_name;

        // use prefix lookup to prune non-matching sub-trees early
        auto prefix_it = include_names.equal_prefix_range(nested_name);
        if(!include_names.empty() && prefix_it.first == prefix_it.second) {
            // prefix not found in allowed list of highlight field names, so can trim early
            it = doc.erase(it);
            continue ;
        }

        if(exclude_names.count(nested_name) != 0) {
            it = doc.erase(it);
            continue ;
        }

        if(exclude_names.empty() && !include_names.empty() && include_names.count(nested_name) != 0) {
            // without exclusions, we can pick the sub-tree early if parent name is found in include names
            it++;
            continue;
        }

        if(it.value().is_object()) {
            bool is_orig_empty = it.value().empty();
            prune_doc(it.value(), include_names, exclude_names, nested_name, depth+1);
            if(!is_orig_empty && it.value().empty()) {
                it = doc.erase(it);
            } else {
                it++;
            }

            continue;
        }

        else if(it.value().is_array()) {
            bool orig_array_empty = it.value().empty();
            bool primitive_array = true;
            auto arr_it = it.value().begin();
            while(arr_it != it.value().end()) {
                // NOTE: we will not support array of array of nested objects
                primitive_array = primitive_array && !arr_it.value().is_object();
                if(arr_it.value().is_object()) {
                    bool orig_ele_empty = arr_it.value().empty();
                    prune_doc(arr_it.value(), include_names, exclude_names, nested_name, depth+1);
                    // don't remove empty array objects to help frontend
                }

                arr_it++;
            }

            if(!orig_array_empty && it.value().empty()) {
                // only drop field if array became empty because of pruning (and not empty already)
                it = doc.erase(it);
                continue;
            }

            if(!primitive_array) {
                it++;
                continue;
            }
        }

        if(!include_names.empty() && include_names.count(nested_name) == 0) {
            // at this point, name should match fully, otherwise we should erase the value
            it = doc.erase(it);
            continue;
        }

        it++;
    }

    auto include_reference_it_pair = include_names.equal_prefix_range("$");
    for (auto reference = include_reference_it_pair.first; reference != include_reference_it_pair.second; reference++) {
        auto ref = reference.key();
        size_t parenthesis_index = ref.find('(');

        auto ref_collection_name = ref.substr(1, parenthesis_index - 1);
        auto reference_fields = ref.substr(parenthesis_index + 1, ref.size() - parenthesis_index - 2);

        auto& cm = CollectionManager::get_instance();
        auto ref_collection = cm.get_collection(ref_collection_name);
        if (ref_collection == nullptr) {
            return Option<bool>(400, "Referenced collection `" + ref_collection_name + "` in include_fields not found.");
        }

        std::vector<std::string> ref_include_fields_vec, ref_exclude_fields_vec;
        StringUtils::split(reference_fields, ref_include_fields_vec, ",");
        auto exclude_reference_it = exclude_names.equal_prefix_range("$" + ref_collection_name);
        if (exclude_reference_it.first != exclude_reference_it.second) {
            ref = exclude_reference_it.first.key();
            parenthesis_index = ref.find('(');
            reference_fields = ref.substr(parenthesis_index + 1, ref.size() - parenthesis_index - 2);
            StringUtils::split(reference_fields, ref_exclude_fields_vec, ",");
        }

        spp::sparse_hash_set<std::string> ref_include_fields, ref_exclude_fields;
        ref_include_fields.insert(ref_include_fields_vec.begin(), ref_include_fields_vec.end());
        ref_exclude_fields.insert(ref_exclude_fields_vec.begin(), ref_exclude_fields_vec.end());

        tsl::htrie_set<char> ref_include_fields_full, ref_exclude_fields_full;
        auto include_exclude_op = ref_collection->populate_include_exclude_fields(ref_include_fields,
                                                                                  ref_exclude_fields,
                                                                                  ref_include_fields_full,
                                                                                  ref_exclude_fields_full);
        auto error_prefix = "Referenced collection `" + ref_collection_name + "`: ";
        if (!include_exclude_op.ok()) {
            return Option<bool>(include_exclude_op.code(), error_prefix + include_exclude_op.error());
        }

        bool has_filter_reference = reference_filter_results.count(ref_collection_name) > 0;
        if (!has_filter_reference) {
            if (collection == nullptr) {
                continue;
            }

            // Reference include_by without join, check if doc itself contains the reference.
            auto get_reference_doc_id_op = collection->get_reference_doc_id(ref_collection_name, seq_id);
            if (!get_reference_doc_id_op.ok()) {
                continue;
            }

            auto ref_doc_seq_id = get_reference_doc_id_op.get();

            nlohmann::json ref_doc;
            auto get_doc_op = ref_collection->get_document_from_store(ref_doc_seq_id, ref_doc);
            if (!get_doc_op.ok()) {
                return Option<bool>(get_doc_op.code(), error_prefix + get_doc_op.error());
            }

            auto prune_op = prune_doc(ref_doc, ref_include_fields_full, ref_exclude_fields_full);
            if (!prune_op.ok()) {
                return Option<bool>(prune_op.code(), error_prefix + prune_op.error());
            }

            doc.update(ref_doc);
            continue;
        }

        if (has_filter_reference && reference_filter_results.at(ref_collection_name).count == 0) {
            continue;
        }

        auto const& reference_filter_result = reference_filter_results.at(ref_collection_name);
        // One-to-one relation.
        if (reference_filter_result.count == 1) {
            auto ref_doc_seq_id = reference_filter_result.docs[0];

            nlohmann::json ref_doc;
            auto get_doc_op = ref_collection->get_document_from_store(ref_doc_seq_id, ref_doc);
            if (!get_doc_op.ok()) {
                return Option<bool>(get_doc_op.code(), error_prefix + get_doc_op.error());
            }

            auto prune_op = prune_doc(ref_doc, ref_include_fields_full, ref_exclude_fields_full);
            if (!prune_op.ok()) {
                return Option<bool>(prune_op.code(), error_prefix + prune_op.error());
            }

            doc.update(ref_doc);
            continue;
        }

        // One-to-many relation.
        for (uint32_t i = 0; i < reference_filter_result.count; i++) {
            auto ref_doc_seq_id = reference_filter_result.docs[i];

            nlohmann::json ref_doc;
            auto get_doc_op = ref_collection->get_document_from_store(ref_doc_seq_id, ref_doc);
            if (!get_doc_op.ok()) {
                return Option<bool>(get_doc_op.code(), error_prefix + get_doc_op.error());
            }

            auto prune_op = prune_doc(ref_doc, ref_include_fields_full, ref_exclude_fields_full);
            if (!prune_op.ok()) {
                return Option<bool>(prune_op.code(), error_prefix + prune_op.error());
            }

            for (auto ref_doc_it = ref_doc.begin(); ref_doc_it != ref_doc.end(); ref_doc_it++) {
                // Add the values of ref_doc as JSON array into doc.
                doc[ref_doc_it.key()] += ref_doc_it.value();
            }
        }
    }

    return Option<bool>(true);
}

Option<bool> Collection::validate_alter_payload(nlohmann::json& schema_changes,
                                                std::vector<field>& addition_fields,
                                                std::vector<field>& reindex_fields,
                                                std::vector<field>& del_fields,
                                                std::string& fallback_field_type) {
    if(!schema_changes.is_object()) {
        return Option<bool>(400, "Bad JSON.");
    }

    if(schema_changes.size() != 1) {
        return Option<bool>(400, "Only `fields` can be updated at the moment.");
    }

    const std::string err_msg = "The `fields` value should be an array of objects containing "
                                "the field `name` and other properties.";

    if(!schema_changes.contains("fields") || !schema_changes["fields"].is_array() || schema_changes["fields"].empty()) {
        return Option<bool>(400, err_msg);
    }

    // basic validation of fields
    std::vector<field> diff_fields;
    tsl::htrie_map<char, field> updated_search_schema = search_schema;
    tsl::htrie_map<char, field> updated_nested_fields = nested_fields;
    tsl::htrie_map<char, field> updated_embedding_fields = embedding_fields;
    size_t num_auto_detect_fields = 0;

    // since fields can be deleted and added in the same change set,
    // we will first do a pass at basic validations and pick out fields to be deleted
    std::set<std::string> delete_field_names;

    // ensure that drop values are at the top: required for drop+add use case
    std::sort(schema_changes["fields"].begin(), schema_changes["fields"].end(),
              [](nlohmann::json& a, nlohmann::json& b) {
                    return a.contains("drop") > b.contains("drop");
              });

    for(const auto& kv: schema_changes["fields"].items()) {
        if (!kv.value().is_object()) {
            return Option<bool>(400, err_msg);
        }

        if (!kv.value().contains("name")) {
            return Option<bool>(400, err_msg);
        }

        const std::string& field_name = kv.value()["name"].get<std::string>();

        if(field_name == "id") {
            return Option<bool>(400, "Field `" + field_name + "` cannot be altered.");
        }

        if(kv.value().contains("drop")) {
            delete_field_names.insert(field_name);
        }
    }

    std::unordered_map<std::string, field> new_dynamic_fields;
    std::vector<std::pair<size_t, size_t>> embed_json_field_indices;
    int json_array_index = -1;

    for(const auto& kv: schema_changes["fields"].items()) {
        json_array_index++;
        const std::string& field_name = kv.value()["name"].get<std::string>();
        const auto& field_it = search_schema.find(field_name);
        auto found_field = (field_it != search_schema.end());

        auto dyn_field_it = dynamic_fields.find(field_name);
        auto found_dyn_field = (dyn_field_it != dynamic_fields.end());

        if(kv.value().contains("drop")) {
            if(!kv.value()["drop"].is_boolean() || !kv.value()["drop"].get<bool>()) {
                return Option<bool>(400, "Field `" + field_name + "` must have a drop value of `true`.");
            }

            if(field_name == ".*") {
                del_fields.emplace_back(".*", field_types::AUTO, false);
                continue;
            }

            if(!found_field && !found_dyn_field) {
                return Option<bool>(400, "Field `" + field_name + "` is not part of collection schema.");
            }

            if(found_field && field_it.value().embed.count(fields::from) != 0) {
                updated_embedding_fields.erase(field_it.key());
            }

            if(found_field) {
                del_fields.push_back(field_it.value());
                updated_search_schema.erase(field_it.key());
                updated_nested_fields.erase(field_it.key());
                
                if(field_it.value().embed.count(fields::from) != 0) {
                    updated_embedding_fields.erase(field_it.key());
                }

                // should also remove children if the field being dropped is an object
                if(field_it.value().nested && enable_nested_fields) {
                    auto prefix_it = search_schema.equal_prefix_range(field_name);
                    for(auto prefix_kv = prefix_it.first; prefix_kv != prefix_it.second; ++prefix_kv) {
                        bool exact_key_match = (prefix_kv.key().size() == field_name.size());
                        if(!exact_key_match) {
                            del_fields.push_back(prefix_kv.value());
                            updated_search_schema.erase(prefix_kv.key());
                            updated_nested_fields.erase(prefix_kv.key());

                            if(prefix_kv.value().embed.count(fields::from) != 0) {
                                updated_embedding_fields.erase(prefix_kv.key());
                            }
                        }
                    }
                }
            }

            // NOTE: fields with type "auto" or "string*" will exist in both `search_schema` and `dynamic_fields`
            if(found_dyn_field) {
                del_fields.push_back(dyn_field_it->second);
                // we will also have to resolve the actual field names which match the dynamic field pattern
                for(auto& a_field: search_schema) {
                    if(std::regex_match(a_field.name, std::regex(dyn_field_it->first))) {
                        del_fields.push_back(a_field);
                        // if schema contains explicit fields that match dynamic field that're going to be removed,
                        // we will have to remove them from the schema so that validation can occur properly
                        updated_search_schema.erase(a_field.name);
                    }
                }
            }
        } else {
            // add or update existing field
            auto is_addition = (!found_field && !found_dyn_field);
            auto is_reindex = (delete_field_names.count(field_name) != 0);

            if(is_addition && is_reindex) {
                return Option<bool>(400, "Field `" + field_name +
                                    "` cannot be added and deleted at the same time.");
            }

            if(is_addition || is_reindex) {
                // must validate fields
                auto parse_op = field::json_field_to_field(enable_nested_fields, kv.value(), diff_fields,
                                                           fallback_field_type, num_auto_detect_fields);
                if (!parse_op.ok()) {
                    return parse_op;
                }

                const auto& f = diff_fields.back();

                if(f.is_dynamic()) {
                    new_dynamic_fields[f.name] = f;
                } else {
                    updated_search_schema[f.name] = f;
                }

                if(is_reindex) {
                    reindex_fields.push_back(f);
                } else {
                    addition_fields.push_back(f);
                }

                if(f.embed.count(fields::from) != 0) {
                    embedding_fields.emplace(f.name, f);
                }

                if(f.nested && enable_nested_fields) {
                    updated_nested_fields.emplace(f.name, f);

                    // should also add children if the field is an object
                    auto prefix_it = search_schema.equal_prefix_range(field_name);
                    for(auto prefix_kv = prefix_it.first; prefix_kv != prefix_it.second; ++prefix_kv) {
                        bool exact_key_match = (prefix_kv.key().size() == field_name.size());
                        if(!exact_key_match) {
                            updated_search_schema.emplace(prefix_kv.key(), prefix_kv.value());
                            updated_nested_fields.emplace(prefix_kv.key(), prefix_kv.value());

                            if(prefix_kv.value().embed.count(fields::from) != 0) {
                                embedding_fields.emplace(prefix_kv.key(), prefix_kv.value());
                            }

                            if(is_reindex) {
                                reindex_fields.push_back(prefix_kv.value());
                            } else {
                                addition_fields.push_back(prefix_kv.value());
                            }
                        }
                    }
                }

                if(!f.embed.empty() && !diff_fields.empty()) {
                    embed_json_field_indices.emplace_back(json_array_index, diff_fields.size()-1);
                }

            } else {
                // partial update is not supported for now
                return Option<bool>(400, "Field `" + field_name + "` is already part of the schema: To "
                                         "change this field, drop it first before adding it back to the schema.");
            }
        }
    }

    auto validation_op = field::validate_and_init_embed_fields(embed_json_field_indices, search_schema,
                                                               schema_changes["fields"], diff_fields);
    if(!validation_op.ok()) {
        return validation_op;
    }

    if(num_auto_detect_fields > 1) {
        return Option<bool>(400, "There can be only one field named `.*`.");
    }

    // data validations: here we ensure that already stored data is compatible with requested schema changes
    const std::string seq_id_prefix = get_seq_id_collection_prefix();
    std::string upper_bound_key = get_seq_id_collection_prefix() + "`";  // cannot inline this
    rocksdb::Slice upper_bound(upper_bound_key);

    rocksdb::Iterator* iter = store->scan(seq_id_prefix, &upper_bound);
    std::unique_ptr<rocksdb::Iterator> iter_guard(iter);

    size_t num_found_docs = 0;
    auto begin = std::chrono::high_resolution_clock::now();

    while(iter->Valid() && iter->key().starts_with(seq_id_prefix)) {
        num_found_docs++;
        const uint32_t seq_id = Collection::get_seq_id_from_key(iter->key().ToString());
        nlohmann::json document;

        try {
            document = nlohmann::json::parse(iter->value().ToString());
        } catch(const std::exception& e) {
            return Option<bool>(400, "Bad JSON in document: " + document.dump(-1, ' ', false,
                                                                                nlohmann::detail::error_handler_t::ignore));
        }

        if(!fallback_field_type.empty() || !new_dynamic_fields.empty() || !updated_nested_fields.empty()) {
            std::vector<field> new_fields;
            Option<bool> new_fields_op = detect_new_fields(document, DIRTY_VALUES::DROP,
                                                           updated_search_schema, new_dynamic_fields,
                                                           updated_nested_fields,
                                                           fallback_field_type, false,
                                                           new_fields,
                                                           enable_nested_fields);
            if(!new_fields_op.ok()) {
                return new_fields_op;
            }

            for(auto& new_field: new_fields) {
                if(updated_search_schema.find(new_field.name) == updated_search_schema.end()) {
                    reindex_fields.push_back(new_field);
                    updated_search_schema[new_field.name] = new_field;
                    if(new_field.nested) {
                        updated_nested_fields[new_field.name] = new_field;
                    }
                }
            }
        }

        // validate existing data on disk for compatibility via updated_search_schema
        auto validate_op = validator_t::validate_index_in_memory(document, seq_id, default_sorting_field,
                                                           updated_search_schema,
                                                           updated_embedding_fields,
                                                           index_operation_t::CREATE,
                                                           false,
                                                           fallback_field_type,
                                                           DIRTY_VALUES::COERCE_OR_REJECT);
        if(!validate_op.ok()) {
            std::string err_message = validate_op.error();

            // we've to message the error message to suite the schema alter context
            if(err_message.find("but is not found in the document.") != std::string::npos) {
                // missing field
                err_message.pop_back(); // delete trailing dot
                err_message += "s already present in the collection. If you still want to add this field, "
                               "set it as `optional: true`.";
                return Option<bool>(validate_op.code(), err_message);
            }

            else if(err_message.find("must be") != std::string::npos) {
                // type of an already stored document conflicts with new schema
                std::string type_error = "Schema change is incompatible with the type of documents already stored "
                                         "in this collection.";
                std::vector<std::string> err_parts;
                StringUtils::split(err_message, err_parts, "must be");
                if(err_parts.size() == 2) {
                    err_parts[0][0] = std::tolower(err_parts[0][0]);
                    type_error += " Existing data for " + err_parts[0] + " cannot be coerced into " + err_parts[1];
                }

                return Option<bool>(validate_op.code(), type_error);
            }

            else {
                std::string schema_err = "Schema change is incompatible with the type of documents already stored "
                                         "in this collection. error: " + validate_op.error();
                return Option<bool>(validate_op.code(), schema_err);
            }
        }

        if(num_found_docs % ((1 << 14)) == 0) {
            // having a cheaper higher layer check to prevent checking clock too often
            auto time_elapsed = std::chrono::duration_cast<std::chrono::seconds>(
                    std::chrono::high_resolution_clock::now() - begin).count();

            if(time_elapsed > 30) {
                begin = std::chrono::high_resolution_clock::now();
                LOG(INFO) << "Verified " << num_found_docs << " so far.";
            }
        }

        iter->Next();
    }

    return Option<bool>(true);
}

Option<bool> Collection::resolve_field_type(field& new_field,
                                            nlohmann::detail::iter_impl<nlohmann::basic_json<>>& kv,
                                            nlohmann::json& document,
                                            const DIRTY_VALUES& dirty_values,
                                            const bool found_dynamic_field,
                                            const std::string& fallback_field_type,
                                            const bool enable_nested_fields,
                                            std::vector<field>& new_fields) {
    if(!new_field.index) {
        return Option<bool>(true);
    }

    // Type detection scenarios:
    // a) Not a dynamic field + fallback type is explicit: use fallback type
    // b) Dynamic field + type is explicit: use explicit type
    // c) Not a dynamic field + fallback type is auto: detect and assign type
    // d) Dynamic field + type is auto: detect and assign type
    // e) Not a dynamic field + fallback type is string*: map to string/string[]
    // f) Dynamic field + type is string*: map to string/string[]

    const std::string& test_field_type = found_dynamic_field ? new_field.type : fallback_field_type;

    if(test_field_type == field_types::AUTO || field_types::is_string_or_array(test_field_type)) {
        if(kv.key() == ".*") {
            return Option<bool>(true);
        }

        std::string field_type;
        bool parseable = field::get_type(kv.value(), field_type);
        if(!parseable) {

            if(kv.value().is_null() && new_field.optional) {
                // null values are allowed only if field is optional
                kv = document.erase(kv);
                return Option<bool>(false);
            }

            if(kv.value().is_object()) {
                return Option<bool>(true);
            }

            if(kv.value().is_array() && kv.value().empty()) {
                return Option<bool>(true);
            }

            if(dirty_values == DIRTY_VALUES::REJECT || dirty_values == DIRTY_VALUES::COERCE_OR_REJECT) {
                return Option<bool>(400, "Type of field `" + kv.key() + "` is invalid.");
            } else {
                // DROP or COERCE_OR_DROP
                kv = document.erase(kv);
                return Option<bool>(false);
            }
        }

        if(test_field_type == field_types::AUTO) {
            new_field.type = field_type;
            if(new_field.is_object()) {
                new_field.nested = true;
            }
        } else {
            if (kv.value().is_array()) {
                new_field.type = field_types::STRING_ARRAY;
            } else {
                new_field.type = field_types::STRING;
            }
        }
    }

    else {
        new_field.type = test_field_type;
    }

    if (new_field.is_num_sort_field()) {
        // only numerical fields are added to sort index in dynamic type detection
        new_field.sort = true;
    }

    if(enable_nested_fields || !new_field.nested) {
        // only detect nested field if it is enabled explicitly
        new_fields.emplace_back(new_field);
    }

    return Option<bool>(true);
}

Option<bool> Collection::detect_new_fields(nlohmann::json& document,
                                           const DIRTY_VALUES& dirty_values,
                                           const tsl::htrie_map<char, field>& schema,
                                           const std::unordered_map<std::string, field>& dyn_fields,
                                           tsl::htrie_map<char, field>& nested_fields,
                                           const std::string& fallback_field_type,
                                           bool is_update,
                                           std::vector<field>& new_fields,
                                           const bool enable_nested_fields) {

    auto kv = document.begin();
    while(kv != document.end()) {
        // we will not index the special "id" key
        if (schema.count(kv.key()) == 0 && kv.key() != "id") {
            const std::string &fname = kv.key();
            field new_field(fname, field_types::STRING, false, true);
            bool found_dynamic_field = false;
            bool skip_field = false;

            // check against dynamic field definitions
            for(auto dyn_field_it = dyn_fields.begin(); dyn_field_it != dyn_fields.end(); dyn_field_it++) {
                auto& dynamic_field = dyn_field_it->second;

                if(std::regex_match (kv.key(), std::regex(dynamic_field.name))) {
                    // to prevent confusion we also disallow dynamic field names that contain ".*"
                    if((kv.key() != ".*" && kv.key().find(".*") != std::string::npos)) {
                        skip_field = true;
                        break;
                    }

                    new_field = dynamic_field;
                    new_field.name = fname;
                    found_dynamic_field = true;

                    if(kv->is_object() && dynamic_field.name.find(".*") == kv.key().size()) {
                        // e.g. { name => price.*, type: float } to match price.USD, price.UK etc.
                        // top-level price field should be treated as type `object` and NOT `float`.
                        new_field.nested = true;
                        new_field.type = field_types::OBJECT;
                        new_field.sort = false;
                    }

                    break;
                }
            }

            if(skip_field) {
                kv++;
                continue;
            }

            if(!found_dynamic_field && fallback_field_type.empty()) {
                // we will not auto detect schema for non-dynamic fields if auto detection is not enabled
                kv++;
                continue;
            }

            auto add_op = resolve_field_type(new_field, kv, document, dirty_values, found_dynamic_field,
                                             fallback_field_type, enable_nested_fields, new_fields);
            if(!add_op.ok()) {
                return add_op;
            }

            bool increment_iter = add_op.get();
            if(!increment_iter) {
                continue;
            }
        }

        kv++;
    }

    if(enable_nested_fields) {
        for(auto& new_field: new_fields) {
            if(new_field.nested) {
                nested_fields.emplace(new_field.name, new_field);
            }
        }

        std::vector<field> flattened_fields;
        auto flatten_op = field::flatten_doc(document, nested_fields, dyn_fields, is_update, flattened_fields);
        if(!flatten_op.ok()) {
            return flatten_op;
        }

        for(const auto& flattened_field: flattened_fields) {
            if(schema.find(flattened_field.name) == schema.end()) {
                new_fields.push_back(flattened_field);
            }
        }
    }

    return Option<bool>(true);
}

Index* Collection::init_index() {
    for(const field& field: fields) {
        if(field.is_dynamic()) {
            // regexp fields and fields with auto type are treated as dynamic fields
            dynamic_fields.emplace(field.name, field);
            continue;
        }

        if(field.name == ".*") {
            continue;
        }

        search_schema.emplace(field.name, field);

        if(field.nested) {
            nested_fields.emplace(field.name, field);
        }

        if(field.embed.count(fields::from) != 0) {
            embedding_fields.emplace(field.name, field);
        }

        if(!field.reference.empty()) {
            auto dot_index = field.reference.find('.');
            auto ref_coll_name = field.reference.substr(0, dot_index);
            auto ref_field_name = field.reference.substr(dot_index + 1);

            reference_fields.emplace(field.name, reference_pair(ref_coll_name, ref_field_name));

            auto& collectionManager = CollectionManager::get_instance();
            auto ref_coll = collectionManager.get_collection(ref_coll_name);
            if (ref_coll != nullptr) {
                // Passing reference helper field helps perform operation on doc_id instead of field value.
                ref_coll->referenced_in.emplace(name, field.name + REFERENCE_HELPER_FIELD_SUFFIX);
            }
        }
    }

    field::compact_nested_fields(nested_fields);

    synonym_index = new SynonymIndex(store);

    return new Index(name+std::to_string(0),
                     collection_id,
                     store,
                     synonym_index,
                     CollectionManager::get_instance().get_thread_pool(),
                     search_schema,
                     symbols_to_index, token_separators);
}

DIRTY_VALUES Collection::parse_dirty_values_option(std::string& dirty_values) const {
    std::shared_lock lock(mutex);

    StringUtils::toupper(dirty_values);
    auto dirty_values_op = magic_enum::enum_cast<DIRTY_VALUES>(dirty_values);
    DIRTY_VALUES dirty_values_action;

    if(dirty_values_op.has_value()) {
        dirty_values_action = dirty_values_op.value();
    } else {
        dirty_values_action = (fallback_field_type.empty() && dynamic_fields.empty()) ?
                              DIRTY_VALUES::REJECT : DIRTY_VALUES::COERCE_OR_REJECT;
    }

    return dirty_values_action;
}

std::vector<char> Collection::to_char_array(const std::vector<std::string>& strings) {
    std::vector<char> vec;
    for(const auto& s: strings) {
        if(s.length() == 1) {
            vec.push_back(s[0]);
        }
    }

    return vec;
}

std::vector<char> Collection::get_symbols_to_index() {
    return symbols_to_index;
}

std::vector<char> Collection::get_token_separators() {
    return token_separators;
}

std::string Collection::get_fallback_field_type() {
    return fallback_field_type;
}

bool Collection::get_enable_nested_fields() {
    return enable_nested_fields;
}

Option<bool> Collection::parse_facet(const std::string& facet_field, std::vector<facet>& facets) const {
    const std::regex base_pattern(".+\\(.*\\)");
    const std::regex range_pattern("[[a-zA-Z]+:\\[([0-9]+)\\,\\s*([0-9]+)\\]");

   if ((facet_field.find(":") != std::string::npos)
        && (facet_field.find("sort") == std::string::npos)) { //range based facet

       if (!std::regex_match(facet_field, base_pattern)) {
            std::string error = "Facet range value is not valid.";
            return Option<bool>(400, error);
        }

        auto startpos = facet_field.find("(");
        auto field_name = facet_field.substr(0, startpos);

        if (search_schema.count(field_name) == 0) {
            std::string error = "Could not find a facet field named `" + field_name + "` in the schema.";
            return Option<bool>(404, error);
        }

        const field &a_field = search_schema.at(field_name);

        if (!a_field.is_integer() && !a_field.is_float()) {
            std::string error = "Range facet is restricted to only integer and float fields.";
            return Option<bool>(400, error);
        }

        facet a_facet(field_name);

        //starting after "(" and excluding ")"
        auto range_string = std::string(facet_field.begin() + startpos + 1, facet_field.end() - 1);

        //split the ranges
        std::vector<std::string> result;
        startpos = 0;
        int index = 0;
        int commaFound = 0, rangeFound = 0;
        bool range_open = false;
        while (index < range_string.size()) {
            if (range_string[index] == ']') {
                if (range_open == true) {
                    std::string range = range_string.substr(startpos, index + 1 - startpos);
                    range = StringUtils::trim(range);
                    result.emplace_back(range);
                    rangeFound++;
                    range_open = false;
                } else {
                    result.clear();
                    break;
                }
            } else if (range_string[index] == ',' && range_open == false) {
                startpos = index + 1;
                commaFound++;
            } else if (range_string[index] == '[') {
                if ((commaFound == rangeFound) && range_open == false) {
                    range_open = true;
                } else {
                    result.clear();
                    break;
                }
            }

            index++;
        }

        if ((result.empty()) || (range_open == true)) {
            std::string error = "Error splitting the facet range values.";
            return Option<bool>(400, error);
        }

        std::vector<std::tuple<int64_t, int64_t, std::string>> tupVec;

        auto &range_map = a_facet.facet_range_map;
        for (const auto &range: result) {
            //validate each range syntax
            if (!std::regex_match(range, range_pattern)) {
                std::string error = "Facet range value is not valid.";
                return Option<bool>(400, error);
            }
            auto pos1 = range.find(":");
            std::string range_val = range.substr(0, pos1);

            auto pos2 = range.find(",");
            auto pos3 = range.find("]");

            int64_t lower_range, upper_range;
            auto lower_range_start = pos1 + 2;
            auto lower_range_len = pos2 - lower_range_start;
            auto upper_range_start = pos2 + 1;
            auto upper_range_len = pos3 - upper_range_start;

<<<<<<< HEAD
            if (a_field.is_integer()) {
                lower_range = range.substr(lower_range_start, lower_range_len);
                StringUtils::trim(lower_range);
                upper_range = range.substr(upper_range_start, upper_range_len);
                StringUtils::trim(upper_range);
=======
            if(a_field.is_integer()) {
                std::string lower_range_str = range.substr(lower_range_start, lower_range_len);
                StringUtils::trim(lower_range_str);
                lower_range = std::stoll(lower_range_str);
                std::string upper_range_str = range.substr(upper_range_start, upper_range_len);
                StringUtils::trim(upper_range_str);
                upper_range = std::stoll(upper_range_str);
>>>>>>> 181c41ad
            } else {
                float val = std::stof(range.substr(pos1 + 2, pos2));
                lower_range = Index::float_to_int64_t(val);

                val = std::stof(range.substr(pos2 + 1, pos3));
                upper_range = Index::float_to_int64_t(val);
            }

            tupVec.emplace_back(lower_range, upper_range, range_val);
        }

        //sort the range values so that we can check continuity
        sort(tupVec.begin(), tupVec.end());

        for (const auto &tup: tupVec) {

            const auto &lower_range = std::get<0>(tup);
            const auto &upper_range = std::get<1>(tup);
            const std::string &range_val = std::get<2>(tup);
            //check if ranges are continous or not
            if ((!range_map.empty()) && (range_map.find(lower_range) == range_map.end())) {
                std::string error = "Ranges in range facet syntax should be continous.";
                return Option<bool>(400, error);
            }

            range_map[upper_range] = range_val;
        }

        a_facet.is_range_query = true;

        facets.emplace_back(std::move(a_facet));
    } else if (facet_field.find('*') != std::string::npos) { // Wildcard
        if (facet_field[facet_field.size() - 1] != '*') {
            return Option<bool>(404, "Only prefix matching with a wildcard is allowed.");
        }

        // Trim * from the end.
        auto prefix = facet_field.substr(0, facet_field.size() - 1);
        auto pair = search_schema.equal_prefix_range(prefix);

        if (pair.first == pair.second) {
            // not found
            std::string error = "Could not find a facet field for `" + facet_field + "` in the schema.";
            return Option<bool>(404, error);
        }

        // Collect the fields that match the prefix and are marked as facet.
        for (auto field = pair.first; field != pair.second; field++) {
            if (field->facet) {
                facets.emplace_back(facet(field->name));
                facets.back().is_wildcard_match = true;
            }
        }
    } else {
       // normal facet
       std::string order = "";
       bool sort_alpha = false;
       std::string facet_field_copy = facet_field;
       auto pos = facet_field_copy.find("(");
       if(pos != std::string::npos) {
           facet_field_copy = facet_field_copy.substr(0, pos);
       }

       if (search_schema.count(facet_field_copy) == 0 || !search_schema.at(facet_field_copy).facet) {
           std::string error = "Could not find a facet field named `" + facet_field_copy + "` in the schema.";
           return Option<bool>(404, error);
       }

       const field &a_field = search_schema.at(facet_field_copy);

       if (facet_field.find("sort") != std::string::npos) { //sort params are supplied with facet
           if(!a_field.is_string()) {
               std::string error = "Facet field should be string type to apply alpha sort.";
               return Option<bool>(400, error);
           }

           if (facet_field.find("asc") != std::string::npos) {
               order = "asc";
               sort_alpha = true;
           } else if (facet_field.find("desc") != std::string::npos) {
               order = "desc";
               sort_alpha = true;
           }
       }

       facets.emplace_back(facet(facet_field_copy, {}, false, sort_alpha, order));
   }

    return Option<bool>(true);
}

Option<bool> Collection::populate_include_exclude_fields(const spp::sparse_hash_set<std::string>& include_fields,
                                                         const spp::sparse_hash_set<std::string>& exclude_fields,
                                                         tsl::htrie_set<char>& include_fields_full,
                                                         tsl::htrie_set<char>& exclude_fields_full) const {

    std::vector<std::string> include_fields_vec;
    std::vector<std::string> exclude_fields_vec;

    for(auto& f_name: include_fields) {
        auto field_op = extract_field_name(f_name, search_schema, include_fields_vec, false, enable_nested_fields);
        if(!field_op.ok()) {
            if(field_op.code() == 404) {
                // field need not be part of schema to be included (could be a stored value in the doc)
                include_fields_vec.push_back(f_name);
                continue;
            }
            return Option<bool>(field_op.code(), field_op.error());
        }
    }

    for(auto& f_name: exclude_fields) {
        if(f_name == "out_of") {
            // `out_of` is strictly a meta-field, but we handle it since it's useful
            continue;
        }

        auto field_op = extract_field_name(f_name, search_schema, exclude_fields_vec, false, enable_nested_fields);
        if(!field_op.ok()) {
            if(field_op.code() == 404) {
                // field need not be part of schema to be excluded (could be a stored value in the doc)
                exclude_fields_vec.push_back(f_name);
                continue;
            }
            return Option<bool>(field_op.code(), field_op.error());
        }
    }

    for(auto& f_name: include_fields_vec) {
        include_fields_full.insert(f_name);
    }

    for(auto& f_name: exclude_fields_vec) {
        exclude_fields_full.insert(f_name);
    }

    return Option<bool>(true);
}

Option<bool> Collection::populate_include_exclude_fields_lk(const spp::sparse_hash_set<std::string>& include_fields,
                                                            const spp::sparse_hash_set<std::string>& exclude_fields,
                                                            tsl::htrie_set<char>& include_fields_full,
                                                            tsl::htrie_set<char>& exclude_fields_full) const {
    std::shared_lock lock(mutex);
    return populate_include_exclude_fields(include_fields, exclude_fields, include_fields_full, exclude_fields_full);
}

// Removes the dropped field from embed_from of all embedding fields.
void Collection::process_remove_field_for_embedding_fields(const field& the_field, std::vector<field>& garbage_fields) {
    for(auto& field : fields) {
        if(field.embed.count(fields::from) == 0) {
            continue;
        }
        auto embed_from = field.embed[fields::from].get<std::vector<std::string>>();
        embed_from.erase(std::remove_if(embed_from.begin(), embed_from.end(), [&the_field](std::string field_name) {
            return the_field.name == field_name;
        }));
        field.embed[fields::from] = std::move(embed_from);
        embedding_fields[field.name] = field;

        // mark this embedding field as "garbage" if it has no more embed_from fields
        if(embed_from.empty()) {
            embedding_fields.erase(field.name);
            garbage_fields.push_back(field);
        }


    }

}

void Collection::hide_credential(nlohmann::json& json, const std::string& credential_name) {
    if(json.count(credential_name) != 0) {
        // hide api key with * except first 5 chars
        std::string credential_name_str = json[credential_name];
        if(credential_name_str.size() > 5) {
            size_t num_chars_to_replace = credential_name_str.size() - 5;
            json[credential_name] = credential_name_str.replace(5, num_chars_to_replace, num_chars_to_replace, '*');
        } else {
            json[credential_name] = "***********";
        }
    }
}

Option<bool> Collection::truncate_after_top_k(const string &field_name, size_t k) {
    std::vector<uint32_t> seq_ids;
    auto op = index->seq_ids_outside_top_k(field_name, k, seq_ids);

    if(!op.ok()) {
        return op;
    }

    for(auto seq_id: seq_ids) {
        auto remove_op = remove_if_found(seq_id);
        if(!remove_op.ok()) {
            LOG(ERROR) << "Error while truncating top k: " << remove_op.error();
        }
    }

    return Option<bool>(true);
}<|MERGE_RESOLUTION|>--- conflicted
+++ resolved
@@ -1120,8 +1120,7 @@
                                   const size_t remote_embedding_timeout_ms,
                                   const size_t remote_embedding_num_tries,
                                   const std::string& stopwords_set,
-                                  const std::vector<std::string>& facet_return_parent) const
-                                  {
+                                  const std::vector<std::string>& facet_return_parent) const {
 
     std::shared_lock lock(mutex);
 
@@ -2091,12 +2090,8 @@
                 }
 
                 std::unordered_map<std::string, size_t> ftoken_pos;
-<<<<<<< HEAD
-                std::vector<std::string>& ftokens = a_facet.hash_tokens[kv.first];
-=======
                 std::vector<string>& ftokens = a_facet.is_intersected ? a_facet.fvalue_tokens[facet_count.fvalue] :
                                                a_facet.hash_tokens[facet_count.fhash];
->>>>>>> 181c41ad
                 //LOG(INFO) << "working on hash_tokens for hash " << kv.first << " with size " << ftokens.size();
                 for(size_t ti = 0; ti < ftokens.size(); ti++) {
                     if(the_field.is_bool()) {
@@ -4870,14 +4865,14 @@
         auto startpos = facet_field.find("(");
         auto field_name = facet_field.substr(0, startpos);
 
-        if (search_schema.count(field_name) == 0) {
+        if(search_schema.count(field_name) == 0) {
             std::string error = "Could not find a facet field named `" + field_name + "` in the schema.";
             return Option<bool>(404, error);
         }
 
-        const field &a_field = search_schema.at(field_name);
-
-        if (!a_field.is_integer() && !a_field.is_float()) {
+        const field& a_field = search_schema.at(field_name);
+
+        if(!a_field.is_integer() && !a_field.is_float()){
             std::string error = "Range facet is restricted to only integer and float fields.";
             return Option<bool>(400, error);
         }
@@ -4890,28 +4885,32 @@
         //split the ranges
         std::vector<std::string> result;
         startpos = 0;
-        int index = 0;
+        int index=0;
         int commaFound = 0, rangeFound = 0;
-        bool range_open = false;
-        while (index < range_string.size()) {
-            if (range_string[index] == ']') {
-                if (range_open == true) {
+        bool range_open=false;
+        while(index < range_string.size()){
+            if(range_string[index] == ']'){
+                if(range_open == true){
                     std::string range = range_string.substr(startpos, index + 1 - startpos);
-                    range = StringUtils::trim(range);
+                    range=StringUtils::trim(range);
                     result.emplace_back(range);
                     rangeFound++;
-                    range_open = false;
-                } else {
+                    range_open=false;
+                }
+                else{
                     result.clear();
                     break;
                 }
-            } else if (range_string[index] == ',' && range_open == false) {
-                startpos = index + 1;
+            }
+            else if(range_string[index] == ',' && range_open == false){
+                startpos = index+1;
                 commaFound++;
-            } else if (range_string[index] == '[') {
-                if ((commaFound == rangeFound) && range_open == false) {
-                    range_open = true;
-                } else {
+            }
+            else if(range_string[index] == '['){
+                if((commaFound == rangeFound) && range_open==false){
+                    range_open=true;
+                }
+                else{
                     result.clear();
                     break;
                 }
@@ -4920,17 +4919,17 @@
             index++;
         }
 
-        if ((result.empty()) || (range_open == true)) {
+        if((result.empty()) || (range_open==true)){
             std::string error = "Error splitting the facet range values.";
             return Option<bool>(400, error);
         }
 
         std::vector<std::tuple<int64_t, int64_t, std::string>> tupVec;
 
-        auto &range_map = a_facet.facet_range_map;
-        for (const auto &range: result) {
+        auto& range_map = a_facet.facet_range_map;
+        for(const auto& range : result){
             //validate each range syntax
-            if (!std::regex_match(range, range_pattern)) {
+            if(!std::regex_match(range, range_pattern)){
                 std::string error = "Facet range value is not valid.";
                 return Option<bool>(400, error);
             }
@@ -4946,13 +4945,6 @@
             auto upper_range_start = pos2 + 1;
             auto upper_range_len = pos3 - upper_range_start;
 
-<<<<<<< HEAD
-            if (a_field.is_integer()) {
-                lower_range = range.substr(lower_range_start, lower_range_len);
-                StringUtils::trim(lower_range);
-                upper_range = range.substr(upper_range_start, upper_range_len);
-                StringUtils::trim(upper_range);
-=======
             if(a_field.is_integer()) {
                 std::string lower_range_str = range.substr(lower_range_start, lower_range_len);
                 StringUtils::trim(lower_range_str);
@@ -4960,7 +4952,6 @@
                 std::string upper_range_str = range.substr(upper_range_start, upper_range_len);
                 StringUtils::trim(upper_range_str);
                 upper_range = std::stoll(upper_range_str);
->>>>>>> 181c41ad
             } else {
                 float val = std::stof(range.substr(pos1 + 2, pos2));
                 lower_range = Index::float_to_int64_t(val);
@@ -4975,33 +4966,33 @@
         //sort the range values so that we can check continuity
         sort(tupVec.begin(), tupVec.end());
 
-        for (const auto &tup: tupVec) {
-
-            const auto &lower_range = std::get<0>(tup);
-            const auto &upper_range = std::get<1>(tup);
-            const std::string &range_val = std::get<2>(tup);
+        for(const auto& tup : tupVec){
+
+            const auto& lower_range = std::get<0>(tup);
+            const auto& upper_range = std::get<1>(tup);
+            const std::string& range_val = std::get<2>(tup);
             //check if ranges are continous or not
-            if ((!range_map.empty()) && (range_map.find(lower_range) == range_map.end())) {
+            if((!range_map.empty()) && (range_map.find(lower_range)== range_map.end())){
                 std::string error = "Ranges in range facet syntax should be continous.";
                 return Option<bool>(400, error);
             }
 
-            range_map[upper_range] = range_val;
+            range_map[upper_range] =  range_val;
         }
 
         a_facet.is_range_query = true;
 
         facets.emplace_back(std::move(a_facet));
     } else if (facet_field.find('*') != std::string::npos) { // Wildcard
-        if (facet_field[facet_field.size() - 1] != '*') {
-            return Option<bool>(404, "Only prefix matching with a wildcard is allowed.");
-        }
+       if (facet_field[facet_field.size() - 1] != '*') {
+           return Option<bool>(404, "Only prefix matching with a wildcard is allowed.");
+       }
 
         // Trim * from the end.
         auto prefix = facet_field.substr(0, facet_field.size() - 1);
         auto pair = search_schema.equal_prefix_range(prefix);
 
-        if (pair.first == pair.second) {
+        if(pair.first == pair.second) {
             // not found
             std::string error = "Could not find a facet field for `" + facet_field + "` in the schema.";
             return Option<bool>(404, error);
