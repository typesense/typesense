--- conflicted
+++ resolved
@@ -3188,7 +3188,6 @@
                 }
             }
         } else {
-<<<<<<< HEAD
             field the_field;
             std::shared_ptr<Collection> ref_collection;
             if (a_facet.reference_collection_name.empty()) {
@@ -3203,10 +3202,6 @@
                 the_field = ref_collection->get_schema().at(a_facet.field_name);
             }
 
-            bool should_return_parent = std::find(facet_return_parent.begin(), facet_return_parent.end(),
-                                                  the_field.name) != facet_return_parent.end();
-=======
-            auto the_field = search_schema.at(a_facet.field_name);
             bool should_return_parent;
             if(facet_return_parent.size() == 1 && facet_return_parent[0] == "*") {
                 //wildcard match
@@ -3216,7 +3211,6 @@
                           the_field.name) != facet_return_parent.end();
 
             }
->>>>>>> 723988eb
 
             for(size_t fi = 0; fi < max_facets; fi++) {
                 // remap facet value hash with actual string
@@ -7416,7 +7410,41 @@
     return Option<bool>(true);
 }
 
-<<<<<<< HEAD
+Option<bool> Collection::process_facet_return_parent(std::vector<std::string>& facet_return_parent) const {
+    std::vector<std::string> result;
+
+    for(auto val : facet_return_parent) {
+        if(val.back() == '*') {
+            if(val.size() == 1) { //pure wildcard
+                result.clear();
+                result.emplace_back("*");
+                facet_return_parent = result;
+                return Option<bool>(true);
+            } else { //fields ending with *
+                auto prefix = val.substr(0, val.size() - 1);
+                auto pair = search_schema.equal_prefix_range(prefix);
+
+                if(pair.first == pair.second) {
+                    // not found
+                    std::string error = "Could not find a facet_return_parent field for `" + val + "` in the schema.";
+                    return Option<bool>(404, error);
+                }
+
+                // Collect the fields that match the prefix and are marked as facet.
+                for(auto field = pair.first; field != pair.second; field++) {
+                    if(field->facet) {
+                        result.emplace_back(field->name);
+                    }
+                }
+            }
+        } else { //normal field name
+            result.emplace_back(val);
+        }
+    }
+    facet_return_parent = std::move(result);
+    return Option<bool>(true);
+}
+
 Option<bool> Collection::compute_facet_infos_with_lock(const std::vector<facet>& facets, facet_query_t& facet_query,
                                                const uint32_t facet_query_num_typos,
                                                uint32_t* all_result_ids, const size_t& all_result_ids_len,
@@ -7449,41 +7477,6 @@
     return index->do_facets_with_lock(facets, facet_query, estimate_facets, facet_sample_percent, facet_infos, group_limit,
                                       group_by_fields, group_missing_values, result_ids, results_size, max_facet_count, is_wildcard_query,
                                       facet_index_types, is_group_by_first_pass, group_by_missing_value_ids, this);
-=======
-Option<bool> Collection::process_facet_return_parent(std::vector<std::string>& facet_return_parent) const {
-    std::vector<std::string> result;
-
-    for(auto val : facet_return_parent) {
-        if(val.back() == '*') {
-            if(val.size() == 1) { //pure wildcard
-                result.clear();
-                result.emplace_back("*");
-                facet_return_parent = result;
-                return Option<bool>(true);
-            } else { //fields ending with *
-                auto prefix = val.substr(0, val.size() - 1);
-                auto pair = search_schema.equal_prefix_range(prefix);
-
-                if(pair.first == pair.second) {
-                    // not found
-                    std::string error = "Could not find a facet_return_parent field for `" + val + "` in the schema.";
-                    return Option<bool>(404, error);
-                }
-
-                // Collect the fields that match the prefix and are marked as facet.
-                for(auto field = pair.first; field != pair.second; field++) {
-                    if(field->facet) {
-                        result.emplace_back(field->name);
-                    }
-                }
-            }
-        } else { //normal field name
-            result.emplace_back(val);
-        }
-    }
-    facet_return_parent = std::move(result);
-    return Option<bool>(true);
->>>>>>> 723988eb
 }
 
 Option<bool> Collection::populate_include_exclude_fields(const spp::sparse_hash_set<std::string>& include_fields,
