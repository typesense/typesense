#include <string>
#include <vector>
#include <json.hpp>
#include <app_metrics.h>
#include <analytics_manager.h>
#include <event_manager.h>
#include "collection_manager.h"
#include "batched_indexer.h"
#include "logger.h"
#include "magic_enum.hpp"
#include "stopwords_manager.h"
<<<<<<< HEAD
#include "conversation_model.h"
=======
#include "field.h"
>>>>>>> 08739cae

constexpr const size_t CollectionManager::DEFAULT_NUM_MEMORY_SHARDS;

CollectionManager::CollectionManager() {

}

Collection* CollectionManager::init_collection(const nlohmann::json & collection_meta,
                                               const uint32_t collection_next_seq_id,
                                               Store* store,
                                               float max_memory_ratio) {
    std::string this_collection_name = collection_meta[Collection::COLLECTION_NAME_KEY].get<std::string>();

    std::vector<field> fields;
    nlohmann::json fields_map = collection_meta[Collection::COLLECTION_SEARCH_FIELDS_KEY];

    for (nlohmann::json::iterator it = fields_map.begin(); it != fields_map.end(); ++it) {
        nlohmann::json & field_obj = it.value();

        // handle older records indexed before optional field introduction
        if(field_obj.count(fields::optional) == 0) {
            field_obj[fields::optional] = false;
        }

        if(field_obj.count(fields::index) == 0) {
            field_obj[fields::index] = true;
        }

        if(field_obj.count(fields::locale) == 0) {
            field_obj[fields::locale] = "";
        }

        if(field_obj.count(fields::infix) == 0) {
            field_obj[fields::infix] = -1;
        }

        if(field_obj.count(fields::nested) == 0) {
            field_obj[fields::nested] = false;
        }

        if(field_obj.count(fields::nested_array) == 0) {
            field_obj[fields::nested_array] = 0;
        }

        if(field_obj.count(fields::num_dim) == 0) {
            field_obj[fields::num_dim] = 0;
        }

        if (field_obj.count(fields::reference) == 0) {
            field_obj[fields::reference] = "";
        }

        if(field_obj.count(fields::embed) == 0) {
            field_obj[fields::embed] = nlohmann::json::object();
        }

        if(field_obj.count(fields::model_config) == 0) {
            field_obj[fields::model_config] = nlohmann::json::object();
        }
        vector_distance_type_t vec_dist_type = vector_distance_type_t::cosine;

        if(field_obj.count(fields::vec_dist) != 0) {
            auto vec_dist_type_op = magic_enum::enum_cast<vector_distance_type_t>(fields::vec_dist);
            if(vec_dist_type_op.has_value()) {
                vec_dist_type = vec_dist_type_op.value();
            }
        }

        if(field_obj.count(fields::embed) != 0 && !field_obj[fields::embed].empty()) {
            size_t num_dim = 0;
            auto& model_config = field_obj[fields::embed][fields::model_config];

            auto res = TextEmbedderManager::get_instance().validate_and_init_model(model_config, num_dim);
            if(!res.ok()) {
                const std::string& model_name = model_config["model_name"].get<std::string>();
                LOG(ERROR) << "Error initializing model: " << model_name << ", error: " << res.error();
                continue;
            }

            field_obj[fields::num_dim] = num_dim;
            LOG(INFO) << "Model init done.";
        }

        field f(field_obj[fields::name], field_obj[fields::type], field_obj[fields::facet],
                field_obj[fields::optional], field_obj[fields::index], field_obj[fields::locale],
                -1, field_obj[fields::infix], field_obj[fields::nested], field_obj[fields::nested_array],
                field_obj[fields::num_dim], vec_dist_type, field_obj[fields::reference], field_obj[fields::embed]);

        // value of `sort` depends on field type
        if(field_obj.count(fields::sort) == 0) {
            f.sort = f.is_num_sort_field();
        } else {
            f.sort = field_obj[fields::sort];
        }

        fields.push_back(f);
    }

    std::string default_sorting_field = collection_meta[Collection::COLLECTION_DEFAULT_SORTING_FIELD_KEY].get<std::string>();

    uint64_t created_at = collection_meta.find((const char*)Collection::COLLECTION_CREATED) != collection_meta.end() ?
                       collection_meta[Collection::COLLECTION_CREATED].get<uint64_t>() : 0;

    size_t num_memory_shards = collection_meta.count(Collection::COLLECTION_NUM_MEMORY_SHARDS) != 0 ?
                               collection_meta[Collection::COLLECTION_NUM_MEMORY_SHARDS].get<size_t>() :
                               DEFAULT_NUM_MEMORY_SHARDS;

    std::string fallback_field_type = collection_meta.count(Collection::COLLECTION_FALLBACK_FIELD_TYPE) != 0 ?
                              collection_meta[Collection::COLLECTION_FALLBACK_FIELD_TYPE].get<std::string>() :
                              "";

    bool enable_nested_fields = collection_meta.count(Collection::COLLECTION_ENABLE_NESTED_FIELDS) != 0 ?
                                 collection_meta[Collection::COLLECTION_ENABLE_NESTED_FIELDS].get<bool>() :
                                 false;

    std::vector<std::string> symbols_to_index;
    std::vector<std::string> token_separators;

    if(collection_meta.count(Collection::COLLECTION_SYMBOLS_TO_INDEX) != 0) {
        symbols_to_index = collection_meta[Collection::COLLECTION_SYMBOLS_TO_INDEX].get<std::vector<std::string>>();
    }

    if(collection_meta.count(Collection::COLLECTION_SEPARATORS) != 0) {
        token_separators = collection_meta[Collection::COLLECTION_SEPARATORS].get<std::vector<std::string>>();
    }

    LOG(INFO) << "Found collection " << this_collection_name << " with " << num_memory_shards << " memory shards.";

    Collection* collection = new Collection(this_collection_name,
                                            collection_meta[Collection::COLLECTION_ID_KEY].get<uint32_t>(),
                                            created_at,
                                            collection_next_seq_id,
                                            store,
                                            fields,
                                            default_sorting_field,
                                            max_memory_ratio,
                                            fallback_field_type,
                                            symbols_to_index,
                                            token_separators,
                                            enable_nested_fields);

    return collection;
}

void CollectionManager::add_to_collections(Collection* collection) {
    const std::string& collection_name = collection->get_name();
    const uint32_t collection_id = collection->get_collection_id();
    std::unique_lock lock(mutex);
    collections.emplace(collection_name, collection);
    collection_id_names.emplace(collection_id, collection_name);
}

void CollectionManager::init(Store *store, ThreadPool* thread_pool,
                             const float max_memory_ratio,
                             const std::string & auth_key,
                             std::atomic<bool>& quit,
                             BatchedIndexer* batch_indexer) {
    std::unique_lock lock(mutex);

    this->store = store;
    this->thread_pool = thread_pool;
    this->bootstrap_auth_key = auth_key;
    this->max_memory_ratio = max_memory_ratio;
    this->quit = &quit;
    this->batch_indexer = batch_indexer;
}

// used only in tests!
void CollectionManager::init(Store *store, const float max_memory_ratio, const std::string & auth_key,
                             std::atomic<bool>& quit) {
    ThreadPool* thread_pool = new ThreadPool(8);
    init(store, thread_pool, max_memory_ratio, auth_key, quit, nullptr);
}

Option<bool> CollectionManager::load(const size_t collection_batch_size, const size_t document_batch_size) {
    // This function must be idempotent, i.e. when called multiple times, must produce the same state without leaks
    LOG(INFO) << "CollectionManager::load()";

    Option<bool> auth_init_op = auth_manager.init(store, bootstrap_auth_key);
    if(!auth_init_op.ok()) {
        LOG(ERROR) << "Auth manager init failed, error=" << auth_init_op.error();
    }

    std::string next_collection_id_str;
    StoreStatus next_coll_id_status = store->get(NEXT_COLLECTION_ID_KEY, next_collection_id_str);

    if(next_coll_id_status == StoreStatus::ERROR) {
        return Option<bool>(500, "Error while fetching the next collection id from the disk.");
    }

    if(next_coll_id_status == StoreStatus::FOUND) {
        next_collection_id = (uint32_t) stoi(next_collection_id_str);
    } else {
        next_collection_id = 0;
    }

    LOG(INFO) << "Loading upto " << collection_batch_size << " collections in parallel, "
              << document_batch_size << " documents at a time.";

    std::vector<std::string> collection_meta_jsons;
    store->scan_fill(std::string(Collection::COLLECTION_META_PREFIX) + "_",
                     std::string(Collection::COLLECTION_META_PREFIX) + "`",
                     collection_meta_jsons);

    const size_t num_collections = collection_meta_jsons.size();
    LOG(INFO) << "Found " << num_collections << " collection(s) on disk.";

    ThreadPool loading_pool(collection_batch_size);

    size_t num_processed = 0;
    // Collection name -> Referenced in
    std::map<std::string, std::set<reference_pair>> referenced_ins = {};
    std::mutex m_process;
    std::condition_variable cv_process;

    for(size_t coll_index = 0; coll_index < num_collections; coll_index++) {
        const auto& collection_meta_json = collection_meta_jsons[coll_index];
        nlohmann::json collection_meta = nlohmann::json::parse(collection_meta_json, nullptr, false);
        if(collection_meta.is_discarded()) {
            LOG(ERROR) << "Error while parsing collection meta, json: " << collection_meta_json;
            return Option<bool>(500, "Error while parsing collection meta.");
        }

        auto captured_store = store;
        loading_pool.enqueue([captured_store, num_collections, collection_meta, document_batch_size,
                              &m_process, &cv_process, &num_processed, &next_coll_id_status, quit = quit,
                              &referenced_ins]() {

            //auto begin = std::chrono::high_resolution_clock::now();
            Option<bool> res = load_collection(collection_meta, document_batch_size, next_coll_id_status, *quit);
            /*long long int timeMillis =
                    std::chrono::duration_cast<std::chrono::milliseconds>(std::chrono::high_resolution_clock::now() - begin).count();
            LOG(INFO) << "Time taken for indexing: " << timeMillis << "ms";*/

            if(!res.ok()) {
                LOG(ERROR) << "Error while loading collection. " << res.error();
                LOG(ERROR) << "Typesense is quitting.";
                captured_store->close();
                exit(1);
            }

            std::unique_lock<std::mutex> lock(m_process);
            num_processed++;

            auto& cm = CollectionManager::get_instance();
            auto const& collection_name = collection_meta.at("name");
            auto collection = cm.get_collection(collection_name);
            if (collection != nullptr) {
                for (const auto &item: collection->get_reference_fields()) {
                    auto const& ref_coll_name = item.second.collection;
                    if (referenced_ins.count(ref_coll_name) == 0) {
                        referenced_ins[ref_coll_name] = {};
                    }
                    auto const field_name = item.first + Collection::REFERENCE_HELPER_FIELD_SUFFIX;
                    referenced_ins.at(ref_coll_name).insert(reference_pair{collection_name, field_name});
                }
            }
            cv_process.notify_one();

            size_t progress_modulo = std::max<size_t>(1, (num_collections / 10));  // every 10%
            if(num_processed % progress_modulo == 0) {
                LOG(INFO) << "Loaded " << num_processed << " collection(s) so far";
            }
        });
    }

    // wait for all collections to be loaded
    std::unique_lock<std::mutex> lock_process(m_process);
    cv_process.wait(lock_process, [&](){
        return num_processed == num_collections;
    });

    // Initialize references
    for (const auto &item: referenced_ins) {
        auto& cm = CollectionManager::get_instance();
        auto collection = cm.get_collection(item.first);
        if (collection != nullptr) {
            for (const auto &reference_pair: item.second) {
                collection->add_referenced_in(reference_pair);
            }
        }
    }

    // load aliases

    std::string symlink_prefix_key = std::string(SYMLINK_PREFIX) + "_";
    std::string upper_bound_key = std::string(SYMLINK_PREFIX) + "`";  // cannot inline this
    rocksdb::Slice upper_bound(upper_bound_key);

    rocksdb::Iterator* iter = store->scan(symlink_prefix_key, &upper_bound);
    while(iter->Valid() && iter->key().starts_with(symlink_prefix_key)) {
        std::vector<std::string> parts;
        StringUtils::split(iter->key().ToString(), parts, symlink_prefix_key);
        collection_symlinks[parts[0]] = iter->value().ToString();
        iter->Next();
    }
    delete iter;

    // load presets

    std::string preset_prefix_key = std::string(PRESET_PREFIX) + "_";
    std::string preset_upper_bound_key = std::string(PRESET_PREFIX) + "`"; // cannot inline this
    rocksdb::Slice preset_upper_bound(preset_upper_bound_key);

    iter = store->scan(preset_prefix_key, &preset_upper_bound);
    while(iter->Valid() && iter->key().starts_with(preset_prefix_key)) {
        std::vector<std::string> parts;
        std::string preset_name = iter->key().ToString().substr(preset_prefix_key.size());
        nlohmann::json preset_obj = nlohmann::json::parse(iter->value().ToString(), nullptr, false);

        if(!preset_obj.is_discarded() && preset_obj.is_object()) {
            preset_configs[preset_name] = preset_obj;
        } else {
            LOG(INFO) << "Invalid value for preset " << preset_name;
        }

        iter->Next();
    }
    delete iter;

    //load stopwords
    std::string stopword_prefix_key = std::string(StopwordsManager::STOPWORD_PREFIX) + "_";
    std::string stopword_upper_bound_key = std::string(StopwordsManager::STOPWORD_PREFIX) + "`"; // cannot inline this
    rocksdb::Slice stopword_upper_bound(stopword_upper_bound_key);

    iter = store->scan(stopword_prefix_key, &stopword_upper_bound);
    while(iter->Valid() && iter->key().starts_with(stopword_prefix_key)) {
        std::vector<std::string> parts;
        std::string stopword_name = iter->key().ToString().substr(stopword_prefix_key.size());
        nlohmann::json stopword_obj = nlohmann::json::parse(iter->value().ToString(), nullptr, false);

        if(!stopword_obj.is_discarded() && stopword_obj.is_object()) {
            StopwordsManager::get_instance().upsert_stopword(stopword_name, stopword_obj);
        } else {
            LOG(INFO) << "Invalid object for stopword " << stopword_name;
        }

        iter->Next();
    }
    delete iter;

    // restore query suggestions configs
    std::vector<std::string> analytics_config_jsons;
    store->scan_fill(AnalyticsManager::ANALYTICS_RULE_PREFIX,
                     std::string(AnalyticsManager::ANALYTICS_RULE_PREFIX) + "`",
                     analytics_config_jsons);

    for(const auto& analytics_config_json: analytics_config_jsons) {
        nlohmann::json analytics_config = nlohmann::json::parse(analytics_config_json);
        AnalyticsManager::get_instance().create_rule(analytics_config, false, false);
    }

    LOG(INFO) << "Loaded " << num_collections << " collection(s).";

    loading_pool.shutdown();

    LOG(INFO) << "Initializing batched indexer from snapshot state...";
    if(batch_indexer != nullptr) {
        std::string batched_indexer_state_str;
        StoreStatus s = store->get(BATCHED_INDEXER_STATE_KEY, batched_indexer_state_str);
        if(s == FOUND) {
            nlohmann::json batch_indexer_state = nlohmann::json::parse(batched_indexer_state_str);
            batch_indexer->load_state(batch_indexer_state);
        }
    }

    return Option<bool>(true);
}


void CollectionManager::dispose() {
    std::unique_lock lock(mutex);

    for(auto & name_collection: collections) {
        delete name_collection.second;
        name_collection.second = nullptr;
    }

    collections.clear();
    collection_symlinks.clear();
    preset_configs.clear();
    store->close();
}

bool CollectionManager::auth_key_matches(const string& req_auth_key, const string& action,
                                         const std::vector<collection_key_t>& collection_keys,
                                         std::map<std::string, std::string>& params,
                                         std::vector<nlohmann::json>& embedded_params_vec) const {
    std::shared_lock lock(mutex);

    // check with bootstrap auth key
    if(bootstrap_auth_key == req_auth_key) {
        return true;
    }

    // finally, check managed auth keys
    return auth_manager.authenticate(action, collection_keys, params, embedded_params_vec);
}

Option<Collection*> CollectionManager::create_collection(const std::string& name,
                                                         const size_t num_memory_shards,
                                                         const std::vector<field> & fields,
                                                         const std::string& default_sorting_field,
                                                         const uint64_t created_at,
                                                         const std::string& fallback_field_type,
                                                         const std::vector<std::string>& symbols_to_index,
                                                         const std::vector<std::string>& token_separators,
                                                         const bool enable_nested_fields) {
    std::unique_lock lock(coll_create_mutex);

    if(store->contains(Collection::get_meta_key(name))) {
        return Option<Collection*>(409, std::string("A collection with name `") + name + "` already exists.");
    }

    // validated `fallback_field_type`
    if(!fallback_field_type.empty()) {
        field fallback_field_type_def("temp", fallback_field_type, false);
        if(!fallback_field_type_def.has_valid_type()) {
            return Option<Collection*>(400, std::string("Field `.*` has an invalid type."));
        }
    }

    nlohmann::json fields_json = nlohmann::json::array();;

    Option<bool> fields_json_op = field::fields_to_json_fields(fields, default_sorting_field, fields_json);

    if(!fields_json_op.ok()) {
        return Option<Collection*>(fields_json_op.code(), fields_json_op.error());
    }

    nlohmann::json collection_meta;
    collection_meta[Collection::COLLECTION_NAME_KEY] = name;
    collection_meta[Collection::COLLECTION_ID_KEY] = next_collection_id.load();
    collection_meta[Collection::COLLECTION_SEARCH_FIELDS_KEY] = fields_json;
    collection_meta[Collection::COLLECTION_DEFAULT_SORTING_FIELD_KEY] = default_sorting_field;
    collection_meta[Collection::COLLECTION_CREATED] = created_at;
    collection_meta[Collection::COLLECTION_NUM_MEMORY_SHARDS] = num_memory_shards;
    collection_meta[Collection::COLLECTION_FALLBACK_FIELD_TYPE] = fallback_field_type;
    collection_meta[Collection::COLLECTION_SYMBOLS_TO_INDEX] = symbols_to_index;
    collection_meta[Collection::COLLECTION_SEPARATORS] = token_separators;
    collection_meta[Collection::COLLECTION_ENABLE_NESTED_FIELDS] = enable_nested_fields;

    Collection* new_collection = new Collection(name, next_collection_id, created_at, 0, store, fields,
                                                default_sorting_field,
                                                this->max_memory_ratio, fallback_field_type,
                                                symbols_to_index, token_separators,
                                                enable_nested_fields);
    next_collection_id++;

    rocksdb::WriteBatch batch;
    batch.Put(Collection::get_next_seq_id_key(name), StringUtils::serialize_uint32_t(0));
    batch.Put(Collection::get_meta_key(name), collection_meta.dump());
    batch.Put(NEXT_COLLECTION_ID_KEY, std::to_string(next_collection_id));
    bool write_ok = store->batch_write(batch);

    if(!write_ok) {
        return Option<Collection*>(500, "Could not write to on-disk storage.");
    }

    add_to_collections(new_collection);

    if (referenced_in_backlog.count(name) > 0) {
        new_collection->add_referenced_ins(referenced_in_backlog.at(name));
        referenced_in_backlog.erase(name);
    }

    return Option<Collection*>(new_collection);
}

Collection* CollectionManager::get_collection_unsafe(const std::string & collection_name) const {
    if(collections.count(collection_name) != 0) {
        return collections.at(collection_name);
    }

    // a symlink name takes lesser precedence over a real collection name
    if(collection_symlinks.count(collection_name) != 0) {
        const std::string & symlinked_name = collection_symlinks.at(collection_name);
        if(collections.count(symlinked_name) != 0) {
            return collections.at(symlinked_name);
        }
    }

    return nullptr;
}

locked_resource_view_t<Collection> CollectionManager::get_collection(const std::string & collection_name) const {
    std::shared_lock lock(mutex);
    Collection* coll = get_collection_unsafe(collection_name);
    return locked_resource_view_t<Collection>(mutex, coll);
}

locked_resource_view_t<Collection> CollectionManager::get_collection_with_id(uint32_t collection_id) const {
    std::shared_lock lock(mutex);

    if(collection_id_names.count(collection_id) != 0) {
        return get_collection(collection_id_names.at(collection_id));
    }

    return locked_resource_view_t<Collection>(mutex, nullptr);
}

std::vector<Collection*> CollectionManager::get_collections() const {
    std::shared_lock lock(mutex);

    std::vector<Collection*> collection_vec;
    for(const auto& kv: collections) {
        collection_vec.push_back(kv.second);
    }

    std::sort(std::begin(collection_vec), std::end(collection_vec),
              [] (Collection* lhs, Collection* rhs) {
                  return lhs->get_collection_id()  > rhs->get_collection_id();
              });

    return collection_vec;
}

Option<nlohmann::json> CollectionManager::drop_collection(const std::string& collection_name, const bool remove_from_store) {
    std::shared_lock s_lock(mutex);
    auto collection = get_collection_unsafe(collection_name);

    if(collection == nullptr) {
        return Option<nlohmann::json>(404, "No collection with name `" + collection_name + "` found.");
    }

    // to handle alias resolution
    const std::string actual_coll_name = collection->get_name();

    nlohmann::json collection_json = collection->get_summary_json();

    if(remove_from_store) {
        const std::string& del_key_prefix = std::to_string(collection->get_collection_id()) + "_";
        const std::string& del_end_prefix = std::to_string(collection->get_collection_id()) + "`";
        store->delete_range(del_key_prefix, del_end_prefix);
        store->flush();
        store->compact_range(del_key_prefix, del_end_prefix);

        // delete overrides
        const std::string& del_override_prefix =
                std::string(Collection::COLLECTION_OVERRIDE_PREFIX) + "_" + actual_coll_name + "_";
        std::string upper_bound_key = std::string(Collection::COLLECTION_OVERRIDE_PREFIX) + "_" +
                                      actual_coll_name + "`";  // cannot inline this
        rocksdb::Slice upper_bound(upper_bound_key);

        rocksdb::Iterator* iter = store->scan(del_override_prefix, &upper_bound);
        while(iter->Valid() && iter->key().starts_with(del_override_prefix)) {
            store->remove(iter->key().ToString());
            iter->Next();
        }
        delete iter;

        // delete synonyms
        const std::string& del_synonym_prefix =
                std::string(SynonymIndex::COLLECTION_SYNONYM_PREFIX) + "_" + actual_coll_name + "_";

        std::string syn_upper_bound_key = std::string(SynonymIndex::COLLECTION_SYNONYM_PREFIX) + "_" +
                                      actual_coll_name + "`";  // cannot inline this
        rocksdb::Slice syn_upper_bound(syn_upper_bound_key);

        iter = store->scan(del_synonym_prefix, &syn_upper_bound);
        while(iter->Valid() && iter->key().starts_with(del_synonym_prefix)) {
            store->remove(iter->key().ToString());
            iter->Next();
        }
        delete iter;

        store->remove(Collection::get_next_seq_id_key(actual_coll_name));
        store->remove(Collection::get_meta_key(actual_coll_name));
    }

    s_lock.unlock();

    std::unique_lock u_lock(mutex);
    collections.erase(actual_coll_name);
    collection_id_names.erase(collection->get_collection_id());
    u_lock.unlock();

    // don't hold any collection manager locks here, since this can take some time
    delete collection;

    return Option<nlohmann::json>(collection_json);
}

uint32_t CollectionManager::get_next_collection_id() const {
    return next_collection_id;
}

std::string CollectionManager::get_symlink_key(const std::string & symlink_name) {
    return std::string(SYMLINK_PREFIX) + "_" + symlink_name;
}

spp::sparse_hash_map<std::string, std::string> CollectionManager::get_symlinks() const {
    std::shared_lock lock(mutex);
    return collection_symlinks;
}

Option<std::string> CollectionManager::resolve_symlink(const std::string & symlink_name) const {
    std::shared_lock lock(mutex);

    if(collection_symlinks.count(symlink_name) != 0) {
        return Option<std::string>(collection_symlinks.at(symlink_name));
    }

    return Option<std::string>(404, "Not found.");
}

Option<bool> CollectionManager::upsert_symlink(const std::string & symlink_name, const std::string & collection_name) {
    std::unique_lock lock(mutex);

    if(collections.count(symlink_name) != 0) {
        return Option<bool>(500, "Name `" + symlink_name + "` conflicts with an existing collection name.");
    }

    bool inserted = store->insert(get_symlink_key(symlink_name), collection_name);
    if(!inserted) {
        return Option<bool>(500, "Unable to insert into store.");
    }

    collection_symlinks[symlink_name] = collection_name;
    return Option<bool>(true);
}

Option<bool> CollectionManager::delete_symlink(const std::string & symlink_name) {
    std::unique_lock lock(mutex);

    bool removed = store->remove(get_symlink_key(symlink_name));
    if(!removed) {
        return Option<bool>(500, "Unable to delete from store.");
    }

    collection_symlinks.erase(symlink_name);
    return Option<bool>(true);
}

Store* CollectionManager::get_store() {
    return store;
}

AuthManager& CollectionManager::getAuthManager() {
    return auth_manager;
}

bool CollectionManager::parse_sort_by_str(std::string sort_by_str, std::vector<sort_by>& sort_fields) {
    std::string sort_field_expr;
    char prev_non_space_char = 'a';

    for(size_t i=0; i < sort_by_str.size(); i++) {
        if (sort_field_expr.empty()) {
            if (sort_by_str[i] == '$') {
                // Sort by reference field
                auto open_paren_pos = sort_by_str.find('(', i);
                if (open_paren_pos == std::string::npos) {
                    return false;
                }
                sort_field_expr = sort_by_str.substr(i, open_paren_pos - i + 1);

                i = open_paren_pos;
                int paren_count = 1;
                while (++i < sort_by_str.size() && paren_count > 0) {
                    if (sort_by_str[i] == '(') {
                        paren_count++;
                    } else if (sort_by_str[i] == ')') {
                        paren_count--;
                    }
                    sort_field_expr += sort_by_str[i];
                }
                if (paren_count != 0) {
                    return false;
                }

                sort_fields.emplace_back(sort_field_expr, "");
                sort_field_expr = "";
                continue;
            } else if (sort_by_str.substr(i, 5) == sort_field_const::eval) {
                // Optional filtering
                auto open_paren_pos = sort_by_str.find('(', i);
                if (open_paren_pos == std::string::npos) {
                    return false;
                }
                sort_field_expr = sort_field_const::eval + "(";

                i = open_paren_pos;
                int paren_count = 1;
                while (++i < sort_by_str.size() && paren_count > 0) {
                    if (sort_by_str[i] == '(') {
                        paren_count++;
                    } else if (sort_by_str[i] == ')') {
                        paren_count--;
                    }
                    sort_field_expr += sort_by_str[i];
                }
                if (paren_count != 0 || i >= sort_by_str.size()) {
                    return false;
                }

                while (sort_by_str[i] != ':' && ++i < sort_by_str.size());
                if (i >= sort_by_str.size()) {
                    return false;
                }

                std::string order_str;
                while (++i < sort_by_str.size() && sort_by_str[i] != ',') {
                    order_str += sort_by_str[i];
                }
                StringUtils::trim(order_str);
                StringUtils::toupper(order_str);

                sort_fields.emplace_back(sort_field_expr, order_str);
                sort_field_expr = "";
                continue;
            }
        }

        if(i == sort_by_str.size()-1 || (sort_by_str[i] == ',' && !isdigit(prev_non_space_char))) {
            if(i == sort_by_str.size()-1) {
                sort_field_expr += sort_by_str[i];
            }

            int colon_index = sort_field_expr.size()-1;

            while(colon_index >= 0) {
                if(sort_field_expr[colon_index] == ':') {
                    break;
                }

                colon_index--;
            }

            if(colon_index < 0 || colon_index+1 == sort_field_expr.size()) {
                return false;
            }

            std::string order_str = sort_field_expr.substr(colon_index+1, sort_field_expr.size()-colon_index+1);
            StringUtils::trim(order_str);
            StringUtils::toupper(order_str);

            std::string field_name = sort_field_expr.substr(0, colon_index);
            StringUtils::trim(field_name);

            sort_fields.emplace_back(field_name, order_str);
            sort_field_expr = "";
        } else {
            sort_field_expr += sort_by_str[i];
        }

        if(sort_by_str[i] != ' ') {
            prev_non_space_char = sort_by_str[i];
        }
    }

    return true;
}

Option<bool> add_unsigned_int_param(const std::string& param_name, const std::string& str_val, size_t* int_val) {
    if(!StringUtils::is_uint32_t(str_val)) {
        return Option<bool>(400, "Parameter `" + std::string(param_name) + "` must be an unsigned integer.");
    }

    *int_val = std::stoi(str_val);
    return Option<bool>(true);
}

Option<bool> add_unsigned_int_list_param(const std::string& param_name, const std::string& str_val,
                                         std::vector<uint32_t>* int_vals) {
    std::vector<std::string> str_vals;
    StringUtils::split(str_val, str_vals, ",");
    int_vals->clear();

    for(auto& str : str_vals) {
        if(StringUtils::is_uint32_t(str)) {
            int_vals->push_back((uint32_t)std::stoi(str));
        } else {
            return Option<bool>(400, "Parameter `" + param_name + "` is malformed.");
        }
    }

    return Option<bool>(true);
}

void CollectionManager::_get_reference_collection_names(const std::string& filter_query,
                                                        std::set<std::string>& reference_collection_names) {
    auto size = filter_query.size();
    for (uint32_t i = 0; i < size;) {
        auto c = filter_query[i];
        if (c == ' ' || c == '(' || c == ')') {
            i++;
        } else if (c == '&' || c == '|') {
            i += 2;
        } else {
            // Reference filter would start with $ symbol.
            if (c == '$') {
                auto open_paren_pos = filter_query.find('(', ++i);
                if (open_paren_pos == std::string::npos) {
                    return;
                }

                auto reference_collection_name = filter_query.substr(i, open_paren_pos - i);
                StringUtils::trim(reference_collection_name);
                if (!reference_collection_name.empty()) {
                    reference_collection_names.insert(reference_collection_name);
                }

                i = open_paren_pos;
                int parenthesis_count = 1;
                while (++i < size && parenthesis_count > 0) {
                    if (filter_query[i] == '(') {
                        parenthesis_count++;
                    } else if (filter_query[i] == ')') {
                        parenthesis_count--;
                    }
                }
            } else {
                while (filter_query[++i] != ':');
                bool in_backtick = false;
                do {
                    c = filter_query[++i];
                    if (c == '`') {
                        in_backtick = !in_backtick;
                    }
                } while (i < size && (in_backtick || (c != '(' && c != ')' &&
                                                      !(c == '&' && filter_query[i + 1] == '&') &&
                                                      !(c == '|' && filter_query[i + 1] == '|'))));
            }
        }
    }
}

// Separate out the reference includes into `ref_include_fields_vec`.
void initialize_ref_include_fields_vec(const std::string& filter_query, std::vector<std::string>& include_fields_vec,
                                       std::vector<ref_include_fields>& ref_include_fields_vec) {
    std::set<std::string> reference_collection_names;
    CollectionManager::_get_reference_collection_names(filter_query, reference_collection_names);

    std::vector<std::string> result_include_fields_vec;
    auto wildcard_include_all = true;
    for (auto include_field_exp: include_fields_vec) {
        if (include_field_exp[0] != '$') {
            if (include_field_exp == "*") {
                continue;
            }

            wildcard_include_all = false;
            result_include_fields_vec.emplace_back(include_field_exp);
            continue;
        }

        auto as_pos = include_field_exp.find(" as ");
        auto ref_include = include_field_exp.substr(0, as_pos),
                alias = (as_pos == std::string::npos) ? "" :
                        include_field_exp.substr(as_pos + 4, include_field_exp.size() - (as_pos + 4));

        // For an alias `foo`, we need append `foo.` to all the top level keys of reference doc.
        ref_include_fields_vec.emplace_back(ref_include_fields{ref_include, alias.empty() ? alias :
                                                                                StringUtils::trim(alias) + "."});

        auto open_paren_pos = include_field_exp.find('(');
        if (open_paren_pos == std::string::npos) {
            continue;
        }

        auto reference_collection_name = include_field_exp.substr(1, open_paren_pos - 1);
        StringUtils::trim(reference_collection_name);
        if (reference_collection_name.empty()) {
            continue;
        }

        // Referenced collection in filter_query is already mentioned in ref_include_fields.
        reference_collection_names.erase(reference_collection_name);
    }

    // Get all the fields of the referenced collection in the filter but not mentioned in include_fields.
    for (const auto &reference_collection_name: reference_collection_names) {
        ref_include_fields_vec.emplace_back(ref_include_fields{"$" + reference_collection_name + "(*)", ""});
    }

    // Since no field of the collection is mentioned in include_fields, get all the fields.
    if (wildcard_include_all) {
        result_include_fields_vec.clear();
    }

    include_fields_vec = std::move(result_include_fields_vec);
}

Option<bool> CollectionManager::do_search(std::map<std::string, std::string>& req_params,
                                          nlohmann::json& embedded_params,
                                          std::string& results_json_str,
                                          uint64_t start_ts) {

    auto begin = std::chrono::high_resolution_clock::now();

    const char *NUM_TYPOS = "num_typos";
    const char *MIN_LEN_1TYPO = "min_len_1typo";
    const char *MIN_LEN_2TYPO = "min_len_2typo";

    const char *PREFIX = "prefix";
    const char *DROP_TOKENS_THRESHOLD = "drop_tokens_threshold";
    const char *TYPO_TOKENS_THRESHOLD = "typo_tokens_threshold";
    const char *FILTER = "filter_by";
    const char *QUERY = "q";
    const char *QUERY_BY = "query_by";
    const char *QUERY_BY_WEIGHTS = "query_by_weights";
    const char *SORT_BY = "sort_by";

    const char *FACET_BY = "facet_by";
    const char *FACET_QUERY = "facet_query";
    const char *FACET_QUERY_NUM_TYPOS = "facet_query_num_typos";
    const char *MAX_FACET_VALUES = "max_facet_values";

    const char *FACET_RETURN_PARENT = "facet_return_parent";

    const char *VECTOR_QUERY = "vector_query";

    const char* REMOTE_EMBEDDING_TIMEOUT_MS = "remote_embedding_timeout_ms";
    const char* REMOTE_EMBEDDING_NUM_TRIES = "remote_embedding_num_tries";

    const char *GROUP_BY = "group_by";
    const char *GROUP_LIMIT = "group_limit";

    const char *LIMIT_HITS = "limit_hits";
    const char *PER_PAGE = "per_page";
    const char *PAGE = "page";
    const char *OFFSET = "offset";
    const char *LIMIT = "limit";
    const char *RANK_TOKENS_BY = "rank_tokens_by";
    const char *INCLUDE_FIELDS = "include_fields";
    const char *EXCLUDE_FIELDS = "exclude_fields";

    const char *PINNED_HITS = "pinned_hits";
    const char *HIDDEN_HITS = "hidden_hits";
    const char *ENABLE_OVERRIDES = "enable_overrides";
    const char *FILTER_CURATED_HITS = "filter_curated_hits";

    const char *MAX_CANDIDATES = "max_candidates";

    const char *INFIX = "infix";
    const char *MAX_EXTRA_PREFIX = "max_extra_prefix";
    const char *MAX_EXTRA_SUFFIX = "max_extra_suffix";

    // strings under this length will be fully highlighted, instead of showing a snippet of relevant portion
    const char *SNIPPET_THRESHOLD = "snippet_threshold";

    // the number of tokens that should surround the highlighted text
    const char *HIGHLIGHT_AFFIX_NUM_TOKENS = "highlight_affix_num_tokens";

    // list of fields which will be highlighted fully without snippeting
    const char *HIGHLIGHT_FULL_FIELDS = "highlight_full_fields";
    const char *HIGHLIGHT_FIELDS = "highlight_fields";

    const char *HIGHLIGHT_START_TAG = "highlight_start_tag";
    const char *HIGHLIGHT_END_TAG = "highlight_end_tag";

    const char *PRIORITIZE_EXACT_MATCH = "prioritize_exact_match";
    const char *PRIORITIZE_TOKEN_POSITION = "prioritize_token_position";
    const char *PRE_SEGMENTED_QUERY = "pre_segmented_query";

    const char *SEARCH_CUTOFF_MS = "search_cutoff_ms";
    const char *EXHAUSTIVE_SEARCH = "exhaustive_search";
    const char *SPLIT_JOIN_TOKENS = "split_join_tokens";

    const char *TEXT_MATCH_TYPE = "text_match_type";

    const char *ENABLE_HIGHLIGHT_V1 = "enable_highlight_v1";

    const char *FACET_SAMPLE_PERCENT = "facet_sample_percent";
    const char *FACET_SAMPLE_THRESHOLD = "facet_sample_threshold";

    const char *CONVERSATION = "conversation";
    const char *CONVERSATION_ID = "conversation_id";
    const char *SYSTEM_PROMPT = "system_prompt";
    const char *CONVERSATION_MODEL_ID = "conversation_model_id";

    // enrich params with values from embedded params
    for(auto& item: embedded_params.items()) {
        if(item.key() == "expires_at") {
            continue;
        }

        // overwrite = true as embedded params have higher priority
        AuthManager::add_item_to_params(req_params, item, true);
    }

    const auto preset_it = req_params.find("preset");

    if(preset_it != req_params.end()) {
        nlohmann::json preset;
        const auto& preset_op = CollectionManager::get_instance().get_preset(preset_it->second, preset);

        // NOTE: we merge only single preset configuration because multi ("searches") preset value replaces
        // the request body directly before we reach this single search request function.
        if(preset_op.ok() && !preset.contains("searches")) {
            if(!preset.is_object()) {
                return Option<bool>(400, "Search preset is not an object.");
            }

            for(const auto& search_item: preset.items()) {
                // overwrite = false since req params will contain embedded params and so has higher priority
                bool populated = AuthManager::add_item_to_params(req_params, search_item, false);
                if(!populated) {
                    return Option<bool>(400, "One or more search parameters are malformed.");
                }
            }
        }
    }

    //check if stopword set is supplied
    const auto stopword_it = req_params.find("stopwords");
    std::string stopwords_set="";

    if(stopword_it != req_params.end()) {
        stopwords_set = stopword_it->second;
    }

    CollectionManager & collectionManager = CollectionManager::get_instance();
    const std::string& orig_coll_name = req_params["collection"];
    auto collection = collectionManager.get_collection(orig_coll_name);

    if(collection == nullptr) {
        return Option<bool>(404, "Not found.");
    }

    // check presence of mandatory params here

    if(req_params.count(QUERY) == 0) {
        return Option<bool>(400, std::string("Parameter `") + QUERY + "` is required.");
    }

    // end check for mandatory params

    const std::string& raw_query = req_params[QUERY];
    std::vector<uint32_t> num_typos = {2};
    size_t min_len_1typo = 4;
    size_t min_len_2typo = 7;
    std::vector<bool> prefixes = {true};
    size_t drop_tokens_threshold = Index::DROP_TOKENS_THRESHOLD;
    size_t typo_tokens_threshold = Index::TYPO_TOKENS_THRESHOLD;

    std::vector<std::string> search_fields;
    std::string filter_query;
    std::vector<std::string> facet_fields;
    std::vector<sort_by> sort_fields;
    size_t per_page = 10;
    size_t page = 0;
    size_t offset = 0;
    token_ordering token_order = NOT_SET;

    std::vector<std::string> facet_return_parent;

    std::string vector_query;

    std::vector<std::string> include_fields_vec;
    std::vector<std::string> exclude_fields_vec;
    std::vector<ref_include_fields> ref_include_fields_vec;
    spp::sparse_hash_set<std::string> include_fields;
    spp::sparse_hash_set<std::string> exclude_fields;

    size_t max_facet_values = 10;
    std::string simple_facet_query;
    size_t facet_query_num_typos = 2;
    size_t snippet_threshold = 30;
    size_t highlight_affix_num_tokens = 4;
    std::string highlight_full_fields;
    std::string pinned_hits_str;
    std::string hidden_hits_str;
    std::vector<std::string> group_by_fields;
    size_t group_limit = 3;
    std::string highlight_start_tag = "<mark>";
    std::string highlight_end_tag = "</mark>";
    std::vector<uint32_t> query_by_weights;
    size_t limit_hits = UINT32_MAX;
    bool prioritize_exact_match = true;
    bool prioritize_token_position = false;
    bool pre_segmented_query = false;
    bool enable_overrides = true;
    size_t filter_curated_hits_option = 2;
    std::string highlight_fields;
    bool exhaustive_search = false;
    size_t search_cutoff_ms = 30 * 1000;
    enable_t split_join_tokens = fallback;
    size_t max_candidates = 0;
    std::vector<enable_t> infixes;
    size_t max_extra_prefix = INT16_MAX;
    size_t max_extra_suffix = INT16_MAX;
    bool enable_highlight_v1 = true;
    text_match_type_t match_type = max_score;

    size_t remote_embedding_timeout_ms = 5000;
    size_t remote_embedding_num_tries = 2;
    
    size_t facet_sample_percent = 100;
    size_t facet_sample_threshold = 0;

    bool conversation = false;
    size_t conversation_id = std::numeric_limits<size_t>::max();
    std::string system_prompt;
    size_t conversation_model_id = std::numeric_limits<size_t>::max();

    std::unordered_map<std::string, size_t*> unsigned_int_values = {
        {MIN_LEN_1TYPO, &min_len_1typo},
        {MIN_LEN_2TYPO, &min_len_2typo},
        {DROP_TOKENS_THRESHOLD, &drop_tokens_threshold},
        {TYPO_TOKENS_THRESHOLD, &typo_tokens_threshold},
        {MAX_FACET_VALUES, &max_facet_values},
        {LIMIT_HITS, &limit_hits},
        {SNIPPET_THRESHOLD, &snippet_threshold},
        {HIGHLIGHT_AFFIX_NUM_TOKENS, &highlight_affix_num_tokens},
        {PAGE, &page},
        {OFFSET, &offset},
        {PER_PAGE, &per_page},
        {LIMIT, &per_page},
        {GROUP_LIMIT, &group_limit},
        {SEARCH_CUTOFF_MS, &search_cutoff_ms},
        {MAX_EXTRA_PREFIX, &max_extra_prefix},
        {MAX_EXTRA_SUFFIX, &max_extra_suffix},
        {MAX_CANDIDATES, &max_candidates},
        {FACET_QUERY_NUM_TYPOS, &facet_query_num_typos},
        {FILTER_CURATED_HITS, &filter_curated_hits_option},
        {FACET_SAMPLE_PERCENT, &facet_sample_percent},
        {FACET_SAMPLE_THRESHOLD, &facet_sample_threshold},
        {REMOTE_EMBEDDING_TIMEOUT_MS, &remote_embedding_timeout_ms},
        {REMOTE_EMBEDDING_NUM_TRIES, &remote_embedding_num_tries},
        {CONVERSATION_ID, &conversation_id},
        {CONVERSATION_MODEL_ID, &conversation_model_id},
    };

    std::unordered_map<std::string, std::string*> str_values = {
        {FILTER, &filter_query},
        {VECTOR_QUERY, &vector_query},
        {FACET_QUERY, &simple_facet_query},
        {HIGHLIGHT_FIELDS, &highlight_fields},
        {HIGHLIGHT_FULL_FIELDS, &highlight_full_fields},
        {HIGHLIGHT_START_TAG, &highlight_start_tag},
        {HIGHLIGHT_END_TAG, &highlight_end_tag},
        {PINNED_HITS, &pinned_hits_str},
        {HIDDEN_HITS, &hidden_hits_str},
        {SYSTEM_PROMPT, &system_prompt},
    };

    std::unordered_map<std::string, bool*> bool_values = {
        {PRIORITIZE_EXACT_MATCH, &prioritize_exact_match},
        {PRIORITIZE_TOKEN_POSITION, &prioritize_token_position},
        {PRE_SEGMENTED_QUERY, &pre_segmented_query},
        {EXHAUSTIVE_SEARCH, &exhaustive_search},
        {ENABLE_OVERRIDES, &enable_overrides},
        {ENABLE_HIGHLIGHT_V1, &enable_highlight_v1},
        {CONVERSATION, &conversation},
    };

    std::unordered_map<std::string, std::vector<std::string>*> str_list_values = {
        {QUERY_BY, &search_fields},
        {FACET_BY, &facet_fields},
        {GROUP_BY, &group_by_fields},
        {INCLUDE_FIELDS, &include_fields_vec},
        {EXCLUDE_FIELDS, &exclude_fields_vec},
        {FACET_RETURN_PARENT, &facet_return_parent},
    };

    std::unordered_map<std::string, std::vector<uint32_t>*> int_list_values = {
        {QUERY_BY_WEIGHTS, &query_by_weights},
        {NUM_TYPOS, &num_typos},
    };

    for(const auto& kv: req_params) {
        const std::string& key = kv.first;
        const std::string& val = kv.second;

        if(key == PREFIX) {
            if(val == "true" || val == "false") {
                prefixes = {(val == "true")};
            } else {
                prefixes.clear();
                std::vector<std::string> prefix_str;
                StringUtils::split(val, prefix_str, ",");
                for(auto& prefix_s : prefix_str) {
                    prefixes.push_back(prefix_s == "true");
                }
            }
        }

        else if(key == SPLIT_JOIN_TOKENS) {
            if(val == "false") {
                split_join_tokens = off;
            } else if(val == "true") {
                split_join_tokens = fallback;
            } else {
                auto enable_op = magic_enum::enum_cast<enable_t>(val);
                if(enable_op.has_value()) {
                    split_join_tokens = enable_op.value();
                }
            }
        }

        else if(key == TEXT_MATCH_TYPE) {
            auto match_op = magic_enum::enum_cast<text_match_type_t>(val);
            if(match_op.has_value()) {
                match_type = match_op.value();
            }
        }

        else {
            auto find_int_it = unsigned_int_values.find(key);
            if(find_int_it != unsigned_int_values.end()) {
                const auto& op = add_unsigned_int_param(key, val, find_int_it->second);
                if(!op.ok()) {
                    return op;
                }

                continue;
            }

            auto find_str_it = str_values.find(key);
            if(find_str_it != str_values.end()) {
                *find_str_it->second = val;
                continue;
            }

            auto find_bool_it = bool_values.find(key);
            if(find_bool_it != bool_values.end()) {
                *find_bool_it->second = (val == "true");
                continue;
            }

            auto find_str_list_it = str_list_values.find(key);
            if(find_str_list_it != str_list_values.end()) {

                if(key == FACET_BY){
                    StringUtils::split_facet(val, *find_str_list_it->second);
                }
                else if(key == INCLUDE_FIELDS){
                    auto op = StringUtils::split_include_fields(val, *find_str_list_it->second);
                    if (!op.ok()) {
                        return op;
                    }
                }
                else{
                    StringUtils::split(val, *find_str_list_it->second, ",");
                }
                continue;
            }

            auto find_int_list_it = int_list_values.find(key);
            if(find_int_list_it != int_list_values.end()) {
                add_unsigned_int_list_param(key, val, find_int_list_it->second);
                continue;
            }
        }
    }

    // special defaults
    if(!req_params[FACET_QUERY].empty() && req_params.count(PER_PAGE) == 0) {
        // for facet query we will set per_page to zero if it is not explicitly overridden
        per_page = 0;
    }

    initialize_ref_include_fields_vec(filter_query, include_fields_vec, ref_include_fields_vec);

    include_fields.insert(include_fields_vec.begin(), include_fields_vec.end());
    exclude_fields.insert(exclude_fields_vec.begin(), exclude_fields_vec.end());

    bool parsed_sort_by = parse_sort_by_str(req_params[SORT_BY], sort_fields);

    if(!parsed_sort_by) {
        return Option<bool>(400,std::string("Parameter `") + SORT_BY + "` is malformed.");
    }

    if(sort_fields.size() > 3) {
        return Option<bool>(400, "Only upto 3 sort fields are allowed.");
    }

    if(req_params.count(INFIX) != 0) {
        std::vector<std::string> infix_strs;
        StringUtils::split(req_params[INFIX], infix_strs, ",");

        for(auto& infix_str: infix_strs) {
            auto infix_op = magic_enum::enum_cast<enable_t>(infix_str);
            if(infix_op.has_value()) {
                infixes.push_back(infix_op.value());
            }
        }
    } else {
        infixes.push_back(off);
    }

    if(req_params.count(RANK_TOKENS_BY) != 0) {
        StringUtils::toupper(req_params[RANK_TOKENS_BY]);
        if (req_params[RANK_TOKENS_BY] == "DEFAULT_SORTING_FIELD") {
            token_order = MAX_SCORE;
        } else if(req_params[RANK_TOKENS_BY] == "FREQUENCY") {
            token_order = FREQUENCY;
        }
    }

    if(!max_candidates) {
        max_candidates = exhaustive_search ? Index::COMBINATION_MAX_LIMIT :
                         (collection->get_num_documents() < 500000 ? Index::NUM_CANDIDATES_DEFAULT_MAX :
                          Index::NUM_CANDIDATES_DEFAULT_MIN);
    }


    Option<nlohmann::json> result_op = collection->search(raw_query, search_fields, filter_query, facet_fields,
                                                          sort_fields, num_typos,
                                                          per_page,
                                                          page,
                                                          token_order, prefixes, drop_tokens_threshold,
                                                          include_fields, exclude_fields,
                                                          max_facet_values,
                                                          simple_facet_query,
                                                          snippet_threshold,
                                                          highlight_affix_num_tokens,
                                                          highlight_full_fields,
                                                          typo_tokens_threshold,
                                                          pinned_hits_str,
                                                          hidden_hits_str,
                                                          group_by_fields,
                                                          group_limit,
                                                          highlight_start_tag,
                                                          highlight_end_tag,
                                                          query_by_weights,
                                                          limit_hits,
                                                          prioritize_exact_match,
                                                          pre_segmented_query,
                                                          enable_overrides,
                                                          highlight_fields,
                                                          exhaustive_search,
                                                          search_cutoff_ms,
                                                          min_len_1typo,
                                                          min_len_2typo,
                                                          split_join_tokens,
                                                          max_candidates,
                                                          infixes,
                                                          max_extra_prefix,
                                                          max_extra_suffix,
                                                          facet_query_num_typos,
                                                          filter_curated_hits_option,
                                                          prioritize_token_position,
                                                          vector_query,
                                                          enable_highlight_v1,
                                                          start_ts,
                                                          match_type,
                                                          facet_sample_percent,
                                                          facet_sample_threshold,
                                                          offset,
                                                          HASH,
                                                          remote_embedding_timeout_ms,
                                                          remote_embedding_num_tries,
                                                          stopwords_set,
                                                          facet_return_parent,
<<<<<<< HEAD
                                                          conversation,
                                                          (conversation_model_id == std::numeric_limits<size_t>::max()) ? -1 : static_cast<int>(conversation_model_id),
                                                          system_prompt,
                                                          (conversation_id == std::numeric_limits<size_t>::max()) ? -1 : static_cast<int>(conversation_id)
                                                        );

=======
                                                          ref_include_fields_vec);
>>>>>>> 08739cae

    uint64_t timeMillis = std::chrono::duration_cast<std::chrono::milliseconds>(
            std::chrono::high_resolution_clock::now() - begin).count();

    AppMetrics::get_instance().increment_count(AppMetrics::SEARCH_LABEL, 1);
    AppMetrics::get_instance().increment_duration(AppMetrics::SEARCH_LABEL, timeMillis);

    if(!result_op.ok()) {
        return Option<bool>(result_op.code(), result_op.error());
    }

    nlohmann::json result = result_op.get();

    if(Config::get_instance().get_enable_search_analytics()) {
        if(result.count("found") != 0 && result["found"].get<size_t>() != 0) {
            std::string analytics_query = Tokenizer::normalize_ascii_no_spaces(raw_query);
            AnalyticsManager::get_instance().add_suggestion(orig_coll_name, analytics_query,
                                                            true, req_params["x-typesense-user-id"]);
        }
    }

    if(exclude_fields.count("search_time_ms") == 0) {
        result["search_time_ms"] = timeMillis;
    }

    if(page == 0 && offset != 0) {
        result["offset"] = offset;
    } else {
        result["page"] = (page == 0) ? 1 : page;
    }

    results_json_str = result.dump(-1, ' ', false, nlohmann::detail::error_handler_t::ignore);

    //LOG(INFO) << "Time taken: " << timeMillis << "ms";

    return Option<bool>(true);
}

ThreadPool* CollectionManager::get_thread_pool() const {
    return thread_pool;
}

nlohmann::json CollectionManager::get_collection_summaries() const {
    std::shared_lock lock(mutex);

    std::vector<Collection*> colls = get_collections();
    nlohmann::json json_summaries = nlohmann::json::array();

    for(Collection* collection: colls) {
        nlohmann::json collection_json = collection->get_summary_json();
        json_summaries.push_back(collection_json);
    }

    return json_summaries;
}

Option<Collection*> CollectionManager::create_collection(nlohmann::json& req_json) {
    const char* NUM_MEMORY_SHARDS = "num_memory_shards";
    const char* SYMBOLS_TO_INDEX = "symbols_to_index";
    const char* TOKEN_SEPARATORS = "token_separators";
    const char* ENABLE_NESTED_FIELDS = "enable_nested_fields";
    const char* DEFAULT_SORTING_FIELD = "default_sorting_field";

    // validate presence of mandatory fields

    if(req_json.count("name") == 0) {
        return Option<Collection*>(400, "Parameter `name` is required.");
    }

    if(!req_json["name"].is_string() || req_json["name"].get<std::string>().empty()) {
        return Option<Collection*>(400, "Parameter `name` must be a non-empty string.");
    }

    if(req_json.count(NUM_MEMORY_SHARDS) == 0) {
        req_json[NUM_MEMORY_SHARDS] = CollectionManager::DEFAULT_NUM_MEMORY_SHARDS;
    }

    if(req_json.count(SYMBOLS_TO_INDEX) == 0) {
        req_json[SYMBOLS_TO_INDEX] = std::vector<std::string>();
    }

    if(req_json.count(TOKEN_SEPARATORS) == 0) {
        req_json[TOKEN_SEPARATORS] = std::vector<std::string>();
    }

    if(req_json.count(ENABLE_NESTED_FIELDS) == 0) {
        req_json[ENABLE_NESTED_FIELDS] = false;
    }

    if(req_json.count("fields") == 0) {
        return Option<Collection*>(400, "Parameter `fields` is required.");
    }

    if(req_json.count(DEFAULT_SORTING_FIELD) == 0) {
        req_json[DEFAULT_SORTING_FIELD] = "";
    }

    if(!req_json[DEFAULT_SORTING_FIELD].is_string()) {
        return Option<Collection*>(400, std::string("`") + DEFAULT_SORTING_FIELD +
                                        "` should be a string. It should be the name of an int32/float field.");
    }

    if(!req_json[NUM_MEMORY_SHARDS].is_number_unsigned()) {
        return Option<Collection*>(400, std::string("`") + NUM_MEMORY_SHARDS + "` should be a positive integer.");
    }

    if(!req_json[SYMBOLS_TO_INDEX].is_array()) {
        return Option<Collection*>(400, std::string("`") + SYMBOLS_TO_INDEX + "` should be an array of character symbols.");
    }

    if(!req_json[TOKEN_SEPARATORS].is_array()) {
        return Option<Collection*>(400, std::string("`") + TOKEN_SEPARATORS + "` should be an array of character symbols.");
    }

    if(!req_json[ENABLE_NESTED_FIELDS].is_boolean()) {
        return Option<Collection*>(400, std::string("`") + ENABLE_NESTED_FIELDS + "` should be a boolean.");
    }

    for (auto it = req_json[SYMBOLS_TO_INDEX].begin(); it != req_json[SYMBOLS_TO_INDEX].end(); ++it) {
        if(!it->is_string() || it->get<std::string>().size() != 1 ) {
            return Option<Collection*>(400, std::string("`") + SYMBOLS_TO_INDEX + "` should be an array of character symbols.");
        }
    }

    for (auto it = req_json[TOKEN_SEPARATORS].begin(); it != req_json[TOKEN_SEPARATORS].end(); ++it) {
        if(!it->is_string() || it->get<std::string>().size() != 1 ) {
            return Option<Collection*>(400, std::string("`") + TOKEN_SEPARATORS + "` should be an array of character symbols.");
        }
    }

    size_t num_memory_shards = req_json[NUM_MEMORY_SHARDS].get<size_t>();
    if(num_memory_shards == 0) {
        return Option<Collection*>(400, std::string("`") + NUM_MEMORY_SHARDS + "` should be a positive integer.");
    }

    // field specific validation

    if(!req_json["fields"].is_array() || req_json["fields"].empty()) {
        return Option<Collection *>(400, "The `fields` value should be an array of objects containing "
                     "`name`, `type` and optionally, `facet` properties.");
    }

    const std::string& default_sorting_field = req_json[DEFAULT_SORTING_FIELD].get<std::string>();

    if(default_sorting_field == "id") {
        return Option<Collection *>(400, "Invalid `default_sorting_field` value: cannot be `id`.");
    }

    std::string fallback_field_type;
    std::vector<field> fields;
    auto parse_op = field::json_fields_to_fields(req_json[ENABLE_NESTED_FIELDS].get<bool>(),
                                                 req_json["fields"], fallback_field_type, fields);

    if(!parse_op.ok()) {
        return Option<Collection*>(parse_op.code(), parse_op.error());
    }


    const auto created_at = static_cast<uint64_t>(std::time(nullptr));

    return CollectionManager::get_instance().create_collection(req_json["name"], num_memory_shards,
                                                                fields, default_sorting_field, created_at,
                                                                fallback_field_type,
                                                                req_json[SYMBOLS_TO_INDEX],
                                                                req_json[TOKEN_SEPARATORS],
                                                                req_json[ENABLE_NESTED_FIELDS]);
}

Option<bool> CollectionManager::load_collection(const nlohmann::json &collection_meta,
                                                const size_t batch_size,
                                                const StoreStatus& next_coll_id_status,
                                                const std::atomic<bool>& quit) {

    auto& cm = CollectionManager::get_instance();

    if(!collection_meta.contains(Collection::COLLECTION_NAME_KEY)) {
        return Option<bool>(500, "No collection name in collection meta: " + collection_meta.dump());
    }

    if(!collection_meta[Collection::COLLECTION_NAME_KEY].is_string()) {
        LOG(ERROR) << collection_meta[Collection::COLLECTION_NAME_KEY];
        LOG(ERROR) << Collection::COLLECTION_NAME_KEY;
        LOG(ERROR) << "";
    }
    const std::string & this_collection_name = collection_meta[Collection::COLLECTION_NAME_KEY].get<std::string>();

    std::string collection_next_seq_id_str;
    StoreStatus next_seq_id_status = cm.store->get(Collection::get_next_seq_id_key(this_collection_name),
                                                collection_next_seq_id_str);

    if(next_seq_id_status == StoreStatus::ERROR) {
        LOG(ERROR) << "Error while fetching next sequence ID for " << this_collection_name;
        return Option<bool>(500, "Error while fetching collection's next sequence ID from the disk for "
                                 "`" + this_collection_name + "`");
    }

    if(next_seq_id_status == StoreStatus::NOT_FOUND && next_coll_id_status == StoreStatus::FOUND) {
        LOG(ERROR) << "collection's next sequence ID is missing";
        return Option<bool>(500, "Next collection id was found, but collection's next sequence ID is missing for "
                                 "`" + this_collection_name + "`");
    }

    uint32_t collection_next_seq_id = next_seq_id_status == StoreStatus::NOT_FOUND ? 0 :
                                      StringUtils::deserialize_uint32_t(collection_next_seq_id_str);

    {
        std::shared_lock lock(cm.mutex);
        Collection *existing_collection = cm.get_collection_unsafe(this_collection_name);

        if(existing_collection != nullptr) {
            // To maintain idempotency, if the collection already exists in-memory, drop it from memory
            LOG(WARNING) << "Dropping duplicate collection " << this_collection_name << " before loading it again.";
            lock.unlock();
            cm.drop_collection(this_collection_name, false);
        }
    }

    Collection* collection = init_collection(collection_meta, collection_next_seq_id, cm.store, 1.0f);

    LOG(INFO) << "Loading collection " << collection->get_name();

    // initialize overrides
    std::vector<std::string> collection_override_jsons;
    cm.store->scan_fill(Collection::get_override_key(this_collection_name, ""),
                        std::string(Collection::COLLECTION_OVERRIDE_PREFIX) + "_" + this_collection_name + "`",
                        collection_override_jsons);

    for(const auto & collection_override_json: collection_override_jsons) {
        nlohmann::json collection_override = nlohmann::json::parse(collection_override_json);
        override_t override;
        auto parse_op = override_t::parse(collection_override, "", override, "", collection->get_symbols_to_index(),
                                          collection->get_token_separators());
        if(parse_op.ok()) {
            collection->add_override(override, false);
        } else {
            LOG(ERROR) << "Skipping loading of override: " << parse_op.error();
        }
    }

    // initialize synonyms
    std::vector<std::string> collection_synonym_jsons;
    cm.store->scan_fill(SynonymIndex::get_synonym_key(this_collection_name, ""),
                        std::string(SynonymIndex::COLLECTION_SYNONYM_PREFIX) + "_" + this_collection_name + "`",
                        collection_synonym_jsons);

    for(const auto & collection_synonym_json: collection_synonym_jsons) {
        nlohmann::json collection_synonym = nlohmann::json::parse(collection_synonym_json);
        collection->add_synonym(collection_synonym, false);
    }

    // Fetch records from the store and re-create memory index
    const std::string seq_id_prefix = collection->get_seq_id_collection_prefix();
    std::string upper_bound_key = collection->get_seq_id_collection_prefix() + "`";  // cannot inline this
    rocksdb::Slice upper_bound(upper_bound_key);

    rocksdb::Iterator* iter = cm.store->scan(seq_id_prefix, &upper_bound);
    std::unique_ptr<rocksdb::Iterator> iter_guard(iter);

    std::vector<index_record> index_records;

    size_t num_found_docs = 0;
    size_t num_valid_docs = 0;
    size_t num_indexed_docs = 0;
    size_t batch_doc_str_size = 0;

    auto begin = std::chrono::high_resolution_clock::now();

    while(iter->Valid() && iter->key().starts_with(seq_id_prefix)) {
        num_found_docs++;
        const uint32_t seq_id = Collection::get_seq_id_from_key(iter->key().ToString());

        nlohmann::json document;
        const std::string& doc_string = iter->value().ToString();

        try {
            document = nlohmann::json::parse(doc_string);
        } catch(const std::exception& e) {
            LOG(ERROR) << "JSON error: " << e.what();
            return Option<bool>(400, "Bad JSON.");
        }

        batch_doc_str_size += doc_string.size();

        if(collection->get_enable_nested_fields()) {
            std::vector<field> flattened_fields;
            field::flatten_doc(document, collection->get_nested_fields(), {}, true, flattened_fields);
        }

        auto dirty_values = DIRTY_VALUES::COERCE_OR_DROP;

        num_valid_docs++;

        index_records.emplace_back(index_record(0, seq_id, document, CREATE, dirty_values));

        // Peek and check for last record right here so that we handle batched indexing correctly
        // Without doing this, the "last batch" would have to be indexed outside the loop.
        iter->Next();
        bool last_record = !(iter->Valid() && iter->key().starts_with(seq_id_prefix));

        // if expected memory usage exceeds 250M, we index the accumulated set without caring about batch size
        bool exceeds_batch_mem_threshold = ((batch_doc_str_size * 7) > (250 * 1014 * 1024));

        // batch must match atleast the number of shards
         if(exceeds_batch_mem_threshold || (num_valid_docs % batch_size == 0) || last_record) {
            size_t num_records = index_records.size();
            size_t num_indexed = collection->batch_index_in_memory(index_records, 200, false);
            batch_doc_str_size = 0;

            if(num_indexed != num_records) {
                const Option<std::string> & index_error_op = get_first_index_error(index_records);
                if(!index_error_op.ok()) {
                    return Option<bool>(400, index_error_op.get());
                }
            }

            index_records.clear();
            num_indexed_docs += num_indexed;
        }

        if(num_found_docs % ((1 << 14)) == 0) {
            // having a cheaper higher layer check to prevent checking clock too often
            auto time_elapsed = std::chrono::duration_cast<std::chrono::seconds>(
                    std::chrono::high_resolution_clock::now() - begin).count();

            if(time_elapsed > 30) {
                begin = std::chrono::high_resolution_clock::now();
                LOG(INFO) << "Loaded " << num_found_docs << " documents from " << collection->get_name() << " so far.";
            }
        }

        if(quit) {
            break;
        }
    }

    cm.add_to_collections(collection);

    LOG(INFO) << "Indexed " << num_indexed_docs << "/" << num_found_docs
              << " documents into collection " << collection->get_name();

    return Option<bool>(true);
}

spp::sparse_hash_map<std::string, nlohmann::json> CollectionManager::get_presets() const {
    std::shared_lock lock(mutex);
    return preset_configs;
}

Option<bool> CollectionManager::get_preset(const string& preset_name, nlohmann::json& preset) const {
    std::shared_lock lock(mutex);

    const auto& it = preset_configs.find(preset_name);
    if(it != preset_configs.end()) {
        preset = it->second;
        return Option<bool>(true);
    }

    return Option<bool>(404, "Not found.");
}

Option<bool> CollectionManager::upsert_preset(const string& preset_name, const nlohmann::json& preset_config) {
    std::unique_lock lock(mutex);

    bool inserted = store->insert(get_preset_key(preset_name), preset_config.dump());
    if(!inserted) {
        return Option<bool>(500, "Unable to insert into store.");
    }

    preset_configs[preset_name] = preset_config;
    return Option<bool>(true);
}

std::string CollectionManager::get_preset_key(const string& preset_name) {
    return std::string(PRESET_PREFIX) + "_" + preset_name;
}

Option<bool> CollectionManager::delete_preset(const string& preset_name) {
    std::unique_lock lock(mutex);

    bool removed = store->remove(get_preset_key(preset_name));
    if(!removed) {
        return Option<bool>(500, "Unable to delete from store.");
    }

    preset_configs.erase(preset_name);
    return Option<bool>(true);
}

Option<Collection*> CollectionManager::clone_collection(const string& existing_name, const nlohmann::json& req_json) {
    std::shared_lock lock(mutex);

    if(collections.count(existing_name) == 0) {
        return Option<Collection*>(400, "Collection with name `" + existing_name + "` not found.");
    }

    if(req_json.count("name") == 0 || !req_json["name"].is_string()) {
        return Option<Collection*>(400, "Collection name must be provided.");
    }

    const std::string& new_name = req_json["name"].get<std::string>();

    if(collections.count(new_name) != 0) {
        return Option<Collection*>(400, "Collection with name `" + new_name + "` already exists.");
    }

    Collection* existing_coll = collections[existing_name];

    std::vector<std::string> symbols_to_index;
    std::vector<std::string> token_separators;

    for(auto c: existing_coll->get_symbols_to_index()) {
        symbols_to_index.emplace_back(1, c);
    }

    for(auto c: existing_coll->get_token_separators()) {
        token_separators.emplace_back(1, c);
    }

    lock.unlock();

    auto coll_create_op = create_collection(new_name, DEFAULT_NUM_MEMORY_SHARDS, existing_coll->get_fields(),
                              existing_coll->get_default_sorting_field(), static_cast<uint64_t>(std::time(nullptr)),
                              existing_coll->get_fallback_field_type(), symbols_to_index, token_separators,
                              existing_coll->get_enable_nested_fields());

    lock.lock();

    if(!coll_create_op.ok()) {
        return Option<Collection*>(coll_create_op.code(), coll_create_op.error());
    }

    Collection* new_coll = coll_create_op.get();

    // copy synonyms
    auto synonyms = existing_coll->get_synonyms();
    for(const auto& synonym: synonyms) {
        new_coll->get_synonym_index()->add_synonym(new_name, synonym.second);
    }

    // copy overrides
    auto overrides = existing_coll->get_overrides();
    for(const auto& override: overrides) {
        new_coll->add_override(override.second);
    }

    return Option<Collection*>(new_coll);
}

void CollectionManager::add_referenced_in_backlog(const std::string& collection_name, reference_pair&& pair) {
    std::shared_lock lock(mutex);
    referenced_in_backlog[collection_name].insert(pair);
}

std::map<std::string, std::set<reference_pair>> CollectionManager::_get_referenced_in_backlog() const {
    std::shared_lock lock(mutex);
    return referenced_in_backlog;
}<|MERGE_RESOLUTION|>--- conflicted
+++ resolved
@@ -9,11 +9,8 @@
 #include "logger.h"
 #include "magic_enum.hpp"
 #include "stopwords_manager.h"
-<<<<<<< HEAD
 #include "conversation_model.h"
-=======
 #include "field.h"
->>>>>>> 08739cae
 
 constexpr const size_t CollectionManager::DEFAULT_NUM_MEMORY_SHARDS;
 
@@ -1360,16 +1357,12 @@
                                                           remote_embedding_num_tries,
                                                           stopwords_set,
                                                           facet_return_parent,
-<<<<<<< HEAD
                                                           conversation,
                                                           (conversation_model_id == std::numeric_limits<size_t>::max()) ? -1 : static_cast<int>(conversation_model_id),
                                                           system_prompt,
-                                                          (conversation_id == std::numeric_limits<size_t>::max()) ? -1 : static_cast<int>(conversation_id)
-                                                        );
-
-=======
+                                                          (conversation_id == std::numeric_limits<size_t>::max()) ? -1 : static_cast<int>(conversation_id),
                                                           ref_include_fields_vec);
->>>>>>> 08739cae
+
 
     uint64_t timeMillis = std::chrono::duration_cast<std::chrono::milliseconds>(
             std::chrono::high_resolution_clock::now() - begin).count();
