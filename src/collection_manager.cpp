--- conflicted
+++ resolved
@@ -1004,12 +1004,9 @@
                                                           vector_query,
                                                           enable_highlight_v1,
                                                           start_ts,
-<<<<<<< HEAD
+                                                          match_type,
                                                           facet_sample_percent,
                                                           facet_sample_threshold
-=======
-                                                          match_type
->>>>>>> 3d033d1a
                                                         );
 
     uint64_t timeMillis = std::chrono::duration_cast<std::chrono::milliseconds>(
