#include <string>
#include <vector>
#include <json.hpp>
#include <app_metrics.h>
#include <analytics_manager.h>
#include <event_manager.h>
#include "collection_manager.h"
#include "batched_indexer.h"
#include "logger.h"
#include "magic_enum.hpp"
#include "stopwords_manager.h"
#include "conversation_model.h"
#include "field.h"

constexpr const size_t CollectionManager::DEFAULT_NUM_MEMORY_SHARDS;

CollectionManager::CollectionManager() {

}

Collection* CollectionManager::init_collection(const nlohmann::json & collection_meta,
                                               const uint32_t collection_next_seq_id,
                                               Store* store,
                                               float max_memory_ratio,
                                               spp::sparse_hash_map<std::string, std::string>& referenced_in) {
    std::string this_collection_name = collection_meta[Collection::COLLECTION_NAME_KEY].get<std::string>();

    std::vector<field> fields;
    nlohmann::json fields_map = collection_meta[Collection::COLLECTION_SEARCH_FIELDS_KEY];

    for (nlohmann::json::iterator it = fields_map.begin(); it != fields_map.end(); ++it) {
        nlohmann::json & field_obj = it.value();

        // handle older records indexed before optional field introduction
        if(field_obj.count(fields::optional) == 0) {
            field_obj[fields::optional] = false;
        }

        if(field_obj.count(fields::index) == 0) {
            field_obj[fields::index] = true;
        }

        if(field_obj.count(fields::locale) == 0) {
            field_obj[fields::locale] = "";
        }

        if(field_obj.count(fields::infix) == 0) {
            field_obj[fields::infix] = -1;
        }

        if(field_obj.count(fields::nested) == 0) {
            field_obj[fields::nested] = false;
        }

        if(field_obj.count(fields::nested_array) == 0) {
            field_obj[fields::nested_array] = 0;
        }

        if(field_obj.count(fields::num_dim) == 0) {
            field_obj[fields::num_dim] = 0;
        }

        if (field_obj.count(fields::reference) == 0) {
            field_obj[fields::reference] = "";
        }

        if(field_obj.count(fields::embed) == 0) {
            field_obj[fields::embed] = nlohmann::json::object();
        }

        if(field_obj.count(fields::model_config) == 0) {
            field_obj[fields::model_config] = nlohmann::json::object();
        }

        if(field_obj.count(fields::hnsw_params) == 0) {
            field_obj[fields::hnsw_params] = nlohmann::json::object();
            field_obj[fields::hnsw_params]["ef_construction"] = 200;
            field_obj[fields::hnsw_params]["M"] = 16;
        }

        if(field_obj.count(fields::stem) == 0) {
            field_obj[fields::stem] = false;
        }

        if(field_obj.count(fields::range_index) == 0) {
            field_obj[fields::range_index] = false;
        }

        if(field_obj.count(fields::store) == 0) {
            field_obj[fields::store] = true;
        }

        vector_distance_type_t vec_dist_type = vector_distance_type_t::cosine;

        if(field_obj.count(fields::vec_dist) != 0) {
            auto vec_dist_type_op = magic_enum::enum_cast<vector_distance_type_t>(fields::vec_dist);
            if(vec_dist_type_op.has_value()) {
                vec_dist_type = vec_dist_type_op.value();
            }
        }

        if(field_obj.count(fields::embed) != 0 && !field_obj[fields::embed].empty()) {
            size_t num_dim = 0;
            auto& model_config = field_obj[fields::embed][fields::model_config];

            auto res = EmbedderManager::get_instance().validate_and_init_model(model_config, num_dim);
            if(!res.ok()) {
                const std::string& model_name = model_config["model_name"].get<std::string>();
                LOG(ERROR) << "Error initializing model: " << model_name << ", error: " << res.error();
                continue;
            }

            field_obj[fields::num_dim] = num_dim;
            LOG(INFO) << "Model init done.";
        }

        field f(field_obj[fields::name], field_obj[fields::type], field_obj[fields::facet],
                field_obj[fields::optional], field_obj[fields::index], field_obj[fields::locale],
                -1, field_obj[fields::infix], field_obj[fields::nested], field_obj[fields::nested_array],
                field_obj[fields::num_dim], vec_dist_type, field_obj[fields::reference], field_obj[fields::embed], field_obj[fields::range_index], field_obj[fields::store], field_obj[fields::stem], field_obj[fields::hnsw_params]);

        // value of `sort` depends on field type
        if(field_obj.count(fields::sort) == 0) {
            f.sort = f.is_num_sort_field();
        } else {
            f.sort = field_obj[fields::sort];
        }

        fields.push_back(f);
    }

    std::string default_sorting_field = collection_meta[Collection::COLLECTION_DEFAULT_SORTING_FIELD_KEY].get<std::string>();

    uint64_t created_at = collection_meta.find((const char*)Collection::COLLECTION_CREATED) != collection_meta.end() ?
                       collection_meta[Collection::COLLECTION_CREATED].get<uint64_t>() : 0;

    size_t num_memory_shards = collection_meta.count(Collection::COLLECTION_NUM_MEMORY_SHARDS) != 0 ?
                               collection_meta[Collection::COLLECTION_NUM_MEMORY_SHARDS].get<size_t>() :
                               DEFAULT_NUM_MEMORY_SHARDS;

    std::string fallback_field_type = collection_meta.count(Collection::COLLECTION_FALLBACK_FIELD_TYPE) != 0 ?
                              collection_meta[Collection::COLLECTION_FALLBACK_FIELD_TYPE].get<std::string>() :
                              "";

    bool enable_nested_fields = collection_meta.count(Collection::COLLECTION_ENABLE_NESTED_FIELDS) != 0 ?
                                 collection_meta[Collection::COLLECTION_ENABLE_NESTED_FIELDS].get<bool>() :
                                 false;

    std::vector<std::string> symbols_to_index;
    std::vector<std::string> token_separators;

    if(collection_meta.count(Collection::COLLECTION_SYMBOLS_TO_INDEX) != 0) {
        symbols_to_index = collection_meta[Collection::COLLECTION_SYMBOLS_TO_INDEX].get<std::vector<std::string>>();
    }

    if(collection_meta.count(Collection::COLLECTION_SEPARATORS) != 0) {
        token_separators = collection_meta[Collection::COLLECTION_SEPARATORS].get<std::vector<std::string>>();
    }

    LOG(INFO) << "Found collection " << this_collection_name << " with " << num_memory_shards << " memory shards.";
    std::shared_ptr<VQModel> model = nullptr;
    if(collection_meta.count(Collection::COLLECTION_VOICE_QUERY_MODEL) != 0) {
        const nlohmann::json& voice_query_model = collection_meta[Collection::COLLECTION_VOICE_QUERY_MODEL];

        if(!voice_query_model.is_object()) {
            LOG(ERROR) << "Parameter `voice_query_model` must be an object.";
        }

        if(voice_query_model.count("model_name") == 0) {
            LOG(ERROR) << "Parameter `voice_query_model.model_name` is missing.";
        }

        if(!voice_query_model["model_name"].is_string() || voice_query_model["model_name"].get<std::string>().empty()) {
            LOG(ERROR) << "Parameter `voice_query_model.model_name` is invalid.";
        }

        std::string model_name = voice_query_model["model_name"].get<std::string>();
        auto model_res = VQModelManager::get_instance().validate_and_init_model(model_name);
        if(!model_res.ok()) {
            LOG(ERROR) << "Error while loading voice query model: " << model_res.error();
        } else {
            model = model_res.get();
        }
    }

    Collection* collection = new Collection(this_collection_name,
                                            collection_meta[Collection::COLLECTION_ID_KEY].get<uint32_t>(),
                                            created_at,
                                            collection_next_seq_id,
                                            store,
                                            fields,
                                            default_sorting_field,
                                            max_memory_ratio,
                                            fallback_field_type,
                                            symbols_to_index,
                                            token_separators,
                                            enable_nested_fields, model, std::move(referenced_in));

    return collection;
}

void CollectionManager::add_to_collections(Collection* collection) {
    const std::string& collection_name = collection->get_name();
    const uint32_t collection_id = collection->get_collection_id();
    std::unique_lock lock(mutex);
    collections.emplace(collection_name, collection);
    collection_id_names.emplace(collection_id, collection_name);
}

void CollectionManager::init(Store *store, ThreadPool* thread_pool,
                             const float max_memory_ratio,
                             const std::string & auth_key,
                             std::atomic<bool>& quit,
                             const uint16_t& filter_by_max_operations) {
    std::unique_lock lock(mutex);

    this->store = store;
    this->thread_pool = thread_pool;
    this->bootstrap_auth_key = auth_key;
    this->max_memory_ratio = max_memory_ratio;
    this->quit = &quit;
    this->filter_by_max_ops = filter_by_max_operations;
}

// used only in tests!
void CollectionManager::init(Store *store, const float max_memory_ratio, const std::string & auth_key,
                             std::atomic<bool>& quit,
                             const uint16_t& filter_by_max_operations) {
    ThreadPool* thread_pool = new ThreadPool(8);
    init(store, thread_pool, max_memory_ratio, auth_key, quit, filter_by_max_operations);
}

void CollectionManager::_populate_referenced_ins(const std::string& collection_meta_json,
                                                 std::map<std::string, spp::sparse_hash_map<std::string, std::string>>& referenced_ins) {
    auto const& obj = nlohmann::json::parse(collection_meta_json, nullptr, false);

    if (!obj.is_discarded() && obj.is_object() && obj.contains("name") && obj["name"].is_string() &&
        obj.contains("fields")) {
        auto const& collection_name = obj["name"];

        for (const auto &field: obj["fields"]) {
            if (!field.contains("name") || !field.contains("reference")) {
                continue;
            }
            auto field_name = std::string(field["name"]) + fields::REFERENCE_HELPER_FIELD_SUFFIX;
            std::vector<std::string> split_result;
            StringUtils::split(field["reference"], split_result, ".");
            auto ref_coll_name = split_result.front();

            // Resolves alias if used in schema.
            auto actual_ref_coll_it = CollectionManager::get_instance().collection_symlinks.find(ref_coll_name);
            if (actual_ref_coll_it != CollectionManager::get_instance().collection_symlinks.end()) {
                ref_coll_name = actual_ref_coll_it->second;
            }
            if (referenced_ins.count(ref_coll_name) == 0) {
                referenced_ins.emplace(ref_coll_name, spp::sparse_hash_map<std::string, std::string>());
            }

            referenced_ins[ref_coll_name].emplace(collection_name, field_name);
        }
    }
}

Option<bool> CollectionManager::load(const size_t collection_batch_size, const size_t document_batch_size) {
    // This function must be idempotent, i.e. when called multiple times, must produce the same state without leaks
    LOG(INFO) << "CollectionManager::load()";

    Option<bool> auth_init_op = auth_manager.init(store, bootstrap_auth_key);
    if(!auth_init_op.ok()) {
        LOG(ERROR) << "Auth manager init failed, error=" << auth_init_op.error();
    }

    std::string next_collection_id_str;
    StoreStatus next_coll_id_status = store->get(NEXT_COLLECTION_ID_KEY, next_collection_id_str);

    if(next_coll_id_status == StoreStatus::ERROR) {
        return Option<bool>(500, "Error while fetching the next collection id from the disk.");
    }

    if(next_coll_id_status == StoreStatus::FOUND) {
        next_collection_id = (uint32_t) stoi(next_collection_id_str);
    } else {
        next_collection_id = 0;
    }

    // load aliases

    std::string symlink_prefix_key = std::string(SYMLINK_PREFIX) + "_";
    std::string upper_bound_key = std::string(SYMLINK_PREFIX) + "`";  // cannot inline this
    rocksdb::Slice upper_bound(upper_bound_key);

    rocksdb::Iterator* iter = store->scan(symlink_prefix_key, &upper_bound);
    while(iter->Valid() && iter->key().starts_with(symlink_prefix_key)) {
        std::vector<std::string> parts;
        StringUtils::split(iter->key().ToString(), parts, symlink_prefix_key);
        LOG(INFO) << "Loading symlink " << parts[0] << " to " << iter->value().ToString();
        collection_symlinks[parts[0]] = iter->value().ToString();
        iter->Next();
    }
    delete iter;

    LOG(INFO) << "Loading upto " << collection_batch_size << " collections in parallel, "
              << document_batch_size << " documents at a time.";

    std::vector<std::string> collection_meta_jsons;
    store->scan_fill(std::string(Collection::COLLECTION_META_PREFIX) + "_",
                     std::string(Collection::COLLECTION_META_PREFIX) + "`",
                     collection_meta_jsons);

    const size_t num_collections = collection_meta_jsons.size();
    LOG(INFO) << "Found " << num_collections << " collection(s) on disk.";

    ThreadPool loading_pool(collection_batch_size);

    // Collection name -> Ref collection name -> Ref field name
    std::map<std::string, spp::sparse_hash_map<std::string, std::string>> referenced_ins;
    for (const auto &collection_meta_json: collection_meta_jsons) {
        _populate_referenced_ins(collection_meta_json, referenced_ins);
    }

    size_t num_processed = 0;
    std::mutex m_process;
    std::condition_variable cv_process;
    std::string collection_name;

    for(size_t coll_index = 0; coll_index < num_collections; coll_index++) {
        const auto& collection_meta_json = collection_meta_jsons[coll_index];
        nlohmann::json collection_meta = nlohmann::json::parse(collection_meta_json, nullptr, false);
        if(collection_meta.is_discarded()) {
            LOG(ERROR) << "Error while parsing collection meta, json: " << collection_meta_json;
            return Option<bool>(500, "Error while parsing collection meta.");
        }

        collection_name = collection_meta[Collection::COLLECTION_NAME_KEY].get<std::string>();

        auto captured_store = store;
        loading_pool.enqueue([captured_store, num_collections, collection_meta, document_batch_size,
                              &m_process, &cv_process, &num_processed, &next_coll_id_status, quit = quit,
                                     &referenced_ins, collection_name]() {

            //auto begin = std::chrono::high_resolution_clock::now();
            Option<bool> res = load_collection(collection_meta, document_batch_size, next_coll_id_status, *quit,
                                               referenced_ins[collection_name]);
            /*long long int timeMillis =
                    std::chrono::duration_cast<std::chrono::milliseconds>(std::chrono::high_resolution_clock::now() - begin).count();
            LOG(INFO) << "Time taken for indexing: " << timeMillis << "ms";*/

            if(!res.ok()) {
                LOG(ERROR) << "Error while loading collection. " << res.error();
                LOG(ERROR) << "Typesense is quitting.";
                captured_store->close();
                exit(1);
            }

            std::unique_lock<std::mutex> lock(m_process);
            num_processed++;

            auto& cm = CollectionManager::get_instance();
            cv_process.notify_one();

            size_t progress_modulo = std::max<size_t>(1, (num_collections / 10));  // every 10%
            if(num_processed % progress_modulo == 0) {
                LOG(INFO) << "Loaded " << num_processed << " collection(s) so far";
            }
        });
    }

    // wait for all collections to be loaded
    std::unique_lock<std::mutex> lock_process(m_process);
    cv_process.wait(lock_process, [&](){
        return num_processed == num_collections;
    });

    // load presets

    std::string preset_prefix_key = std::string(PRESET_PREFIX) + "_";
    std::string preset_upper_bound_key = std::string(PRESET_PREFIX) + "`"; // cannot inline this
    rocksdb::Slice preset_upper_bound(preset_upper_bound_key);

    iter = store->scan(preset_prefix_key, &preset_upper_bound);
    while(iter->Valid() && iter->key().starts_with(preset_prefix_key)) {
        std::vector<std::string> parts;
        std::string preset_name = iter->key().ToString().substr(preset_prefix_key.size());
        nlohmann::json preset_obj = nlohmann::json::parse(iter->value().ToString(), nullptr, false);

        if(!preset_obj.is_discarded() && preset_obj.is_object()) {
            preset_configs[preset_name] = preset_obj;
        } else {
            LOG(INFO) << "Invalid value for preset " << preset_name;
        }

        iter->Next();
    }
    delete iter;

    //load stopwords
    std::string stopword_prefix_key = std::string(StopwordsManager::STOPWORD_PREFIX) + "_";
    std::string stopword_upper_bound_key = std::string(StopwordsManager::STOPWORD_PREFIX) + "`"; // cannot inline this
    rocksdb::Slice stopword_upper_bound(stopword_upper_bound_key);

    iter = store->scan(stopword_prefix_key, &stopword_upper_bound);
    while(iter->Valid() && iter->key().starts_with(stopword_prefix_key)) {
        std::vector<std::string> parts;
        std::string stopword_name = iter->key().ToString().substr(stopword_prefix_key.size());
        nlohmann::json stopword_obj = nlohmann::json::parse(iter->value().ToString(), nullptr, false);

        if(!stopword_obj.is_discarded() && stopword_obj.is_object()) {
            StopwordsManager::get_instance().upsert_stopword(stopword_name, stopword_obj);
        } else {
            LOG(INFO) << "Invalid object for stopword " << stopword_name;
        }

        iter->Next();
    }
    delete iter;

    // restore query suggestions configs
    std::vector<std::string> analytics_config_jsons;
    store->scan_fill(AnalyticsManager::ANALYTICS_RULE_PREFIX,
                     std::string(AnalyticsManager::ANALYTICS_RULE_PREFIX) + "`",
                     analytics_config_jsons);

    for(const auto& analytics_config_json: analytics_config_jsons) {
        nlohmann::json analytics_config = nlohmann::json::parse(analytics_config_json);
        AnalyticsManager::get_instance().create_rule(analytics_config, false, false);
    }

    LOG(INFO) << "Loaded " << num_collections << " collection(s).";

    loading_pool.shutdown();

    return Option<bool>(true);
}


void CollectionManager::dispose() {
    std::unique_lock lock(mutex);

    for(auto & name_collection: collections) {
        delete name_collection.second;
        name_collection.second = nullptr;
    }

    collections.clear();
    collection_symlinks.clear();
    preset_configs.clear();
    store->close();
}

bool CollectionManager::auth_key_matches(const string& req_auth_key, const string& action,
                                         const std::vector<collection_key_t>& collection_keys,
                                         std::map<std::string, std::string>& params,
                                         std::vector<nlohmann::json>& embedded_params_vec) const {
    std::shared_lock lock(mutex);

    // check with bootstrap auth key
    if(bootstrap_auth_key == req_auth_key) {
        return true;
    }

    // finally, check managed auth keys
    return auth_manager.authenticate(action, collection_keys, params, embedded_params_vec);
}

Option<Collection*> CollectionManager::create_collection(const std::string& name,
                                                         const size_t num_memory_shards,
                                                         const std::vector<field> & fields,
                                                         const std::string& default_sorting_field,
                                                         const uint64_t created_at,
                                                         const std::string& fallback_field_type,
                                                         const std::vector<std::string>& symbols_to_index,
                                                         const std::vector<std::string>& token_separators,
                                                         const bool enable_nested_fields, std::shared_ptr<VQModel> model,
                                                         const nlohmann::json& metadata) {
    std::unique_lock lock(mutex);

    if(store->contains(Collection::get_meta_key(name))) {
        return Option<Collection*>(409, std::string("A collection with name `") + name + "` already exists.");
    }

    // validated `fallback_field_type`
    if(!fallback_field_type.empty()) {
        field fallback_field_type_def("temp", fallback_field_type, false);
        if(!fallback_field_type_def.has_valid_type()) {
            return Option<Collection*>(400, std::string("Field `.*` has an invalid type."));
        }
    }

    nlohmann::json fields_json = nlohmann::json::array();;

    Option<bool> fields_json_op = field::fields_to_json_fields(fields, default_sorting_field, fields_json);

    if(!fields_json_op.ok()) {
        return Option<Collection*>(fields_json_op.code(), fields_json_op.error());
    }

    uint32_t new_coll_id = next_collection_id;
    next_collection_id++;

    nlohmann::json collection_meta;
    collection_meta[Collection::COLLECTION_NAME_KEY] = name;
    collection_meta[Collection::COLLECTION_ID_KEY] = new_coll_id;
    collection_meta[Collection::COLLECTION_SEARCH_FIELDS_KEY] = fields_json;
    collection_meta[Collection::COLLECTION_DEFAULT_SORTING_FIELD_KEY] = default_sorting_field;
    collection_meta[Collection::COLLECTION_CREATED] = created_at;
    collection_meta[Collection::COLLECTION_NUM_MEMORY_SHARDS] = num_memory_shards;
    collection_meta[Collection::COLLECTION_FALLBACK_FIELD_TYPE] = fallback_field_type;
    collection_meta[Collection::COLLECTION_SYMBOLS_TO_INDEX] = symbols_to_index;
    collection_meta[Collection::COLLECTION_SEPARATORS] = token_separators;
    collection_meta[Collection::COLLECTION_ENABLE_NESTED_FIELDS] = enable_nested_fields;

    if(model != nullptr) {
        collection_meta[Collection::COLLECTION_VOICE_QUERY_MODEL] = nlohmann::json::object();
        collection_meta[Collection::COLLECTION_VOICE_QUERY_MODEL]["model_name"] = model->get_model_name();
    }

    if(!metadata.empty()) {
        collection_meta[Collection::COLLECTION_METADATA] = metadata;
    }

    rocksdb::WriteBatch batch;
    batch.Put(Collection::get_next_seq_id_key(name), StringUtils::serialize_uint32_t(0));
    batch.Put(Collection::get_meta_key(name), collection_meta.dump());
    batch.Put(NEXT_COLLECTION_ID_KEY, std::to_string(next_collection_id));
    bool write_ok = store->batch_write(batch);

    if(!write_ok) {
        return Option<Collection*>(500, "Could not write to on-disk storage.");
    }

    lock.unlock();

    Collection* new_collection = new Collection(name, new_coll_id, created_at, 0, store, fields,
                                                default_sorting_field,
                                                this->max_memory_ratio, fallback_field_type,
                                                symbols_to_index, token_separators,
                                                enable_nested_fields, model);

    add_to_collections(new_collection);

    lock.lock();

    if (referenced_in_backlog.count(name) > 0) {
        new_collection->add_referenced_ins(referenced_in_backlog.at(name));
        referenced_in_backlog.erase(name);
    }

    return Option<Collection*>(new_collection);
}

Collection* CollectionManager::get_collection_unsafe(const std::string & collection_name) const {
    if(collections.count(collection_name) != 0) {
        return collections.at(collection_name);
    }

    // a symlink name takes lesser precedence over a real collection name
    if(collection_symlinks.count(collection_name) != 0) {
        const std::string & symlinked_name = collection_symlinks.at(collection_name);
        if(collections.count(symlinked_name) != 0) {
            return collections.at(symlinked_name);
        }
    }

    return nullptr;
}

locked_resource_view_t<Collection> CollectionManager::get_collection(const std::string & collection_name) const {
    std::shared_lock lock(mutex);
    Collection* coll = get_collection_unsafe(collection_name);
    return coll != nullptr ? locked_resource_view_t<Collection>(coll->get_lifecycle_mutex(), coll) :
           locked_resource_view_t<Collection>(noop_coll_mutex, coll);
}

locked_resource_view_t<Collection> CollectionManager::get_collection_with_id(uint32_t collection_id) const {
    std::shared_lock lock(mutex);

    if(collection_id_names.count(collection_id) != 0) {
        return get_collection(collection_id_names.at(collection_id));
    }

    return locked_resource_view_t<Collection>(mutex, nullptr);
}

Option<std::vector<Collection*>> CollectionManager::get_collections(uint32_t limit, uint32_t offset) const {
    std::shared_lock lock(mutex);

    std::vector<Collection*> collection_vec;
    auto collections_it = collections.begin();

    if(offset > 0) {
        if(offset >= collections.size()) {
            return Option<std::vector<Collection*>>(400, "Invalid offset param.");
        }

        std::advance(collections_it, offset);
    }

    auto collections_end = collections.end();

    if(limit > 0 && (offset + limit < collections.size())) {
        collections_end = collections_it;
        std::advance(collections_end, limit);
    }

    for (collections_it; collections_it != collections_end; ++collections_it) {
        collection_vec.push_back(collections_it->second);
    }


    if(offset == 0 && limit == 0) { //dont sort for paginated requests
        std::sort(std::begin(collection_vec), std::end(collection_vec),
                  [](Collection *lhs, Collection *rhs) {
                      return lhs->get_collection_id() > rhs->get_collection_id();
                  });
    }

    return Option<std::vector<Collection*>>(collection_vec);
}

std::vector<std::string> CollectionManager::get_collection_names() const {
    std::shared_lock lock(mutex);

    std::vector<std::string> collection_vec;
    for(const auto& kv: collections) {
        collection_vec.push_back(kv.first);
    }

    return collection_vec;
}

Option<nlohmann::json> CollectionManager::drop_collection(const std::string& collection_name,
                                                          const bool remove_from_store,
                                                          const bool compact_store) {
    std::shared_lock s_lock(mutex);
    auto collection = get_collection_unsafe(collection_name);

    if(collection == nullptr) {
        return Option<nlohmann::json>(404, "No collection with name `" + collection_name + "` found.");
    }

    // to handle alias resolution
    const std::string actual_coll_name = collection->get_name();

    nlohmann::json collection_json = collection->get_summary_json();

    if(remove_from_store) {
        const std::string& del_key_prefix = std::to_string(collection->get_collection_id()) + "_";
        const std::string& del_end_prefix = std::to_string(collection->get_collection_id()) + "`";
        store->delete_range(del_key_prefix, del_end_prefix);

        if(compact_store) {
            store->flush();
            store->compact_range(del_key_prefix, del_end_prefix);
        }

        // delete overrides
        const std::string& del_override_prefix =
                std::string(Collection::COLLECTION_OVERRIDE_PREFIX) + "_" + actual_coll_name + "_";
        std::string upper_bound_key = std::string(Collection::COLLECTION_OVERRIDE_PREFIX) + "_" +
                                      actual_coll_name + "`";  // cannot inline this
        rocksdb::Slice upper_bound(upper_bound_key);

        rocksdb::Iterator* iter = store->scan(del_override_prefix, &upper_bound);
        while(iter->Valid() && iter->key().starts_with(del_override_prefix)) {
            store->remove(iter->key().ToString());
            iter->Next();
        }
        delete iter;

        // delete synonyms
        const std::string& del_synonym_prefix =
                std::string(SynonymIndex::COLLECTION_SYNONYM_PREFIX) + "_" + actual_coll_name + "_";

        std::string syn_upper_bound_key = std::string(SynonymIndex::COLLECTION_SYNONYM_PREFIX) + "_" +
                                      actual_coll_name + "`";  // cannot inline this
        rocksdb::Slice syn_upper_bound(syn_upper_bound_key);

        iter = store->scan(del_synonym_prefix, &syn_upper_bound);
        while(iter->Valid() && iter->key().starts_with(del_synonym_prefix)) {
            store->remove(iter->key().ToString());
            iter->Next();
        }
        delete iter;

        store->remove(Collection::get_next_seq_id_key(actual_coll_name));
        store->remove(Collection::get_meta_key(actual_coll_name));
    }

    s_lock.unlock();

    std::unique_lock u_lock(mutex);
    collections.erase(actual_coll_name);
    collection_id_names.erase(collection->get_collection_id());

    const auto& embedding_fields = collection->get_embedding_fields();

    u_lock.unlock();
    for(const auto& embedding_field : embedding_fields) {
        const auto& model_name = embedding_field.embed[fields::model_config]["model_name"].get<std::string>();
        process_embedding_field_delete(model_name);
    }


    // don't hold any collection manager locks here, since this can take some time
    delete collection;

    return Option<nlohmann::json>(collection_json);
}

uint32_t CollectionManager::get_next_collection_id() const {
    return next_collection_id;
}

std::string CollectionManager::get_symlink_key(const std::string & symlink_name) {
    return std::string(SYMLINK_PREFIX) + "_" + symlink_name;
}

spp::sparse_hash_map<std::string, std::string> CollectionManager::get_symlinks() const {
    std::shared_lock lock(mutex);
    return collection_symlinks;
}

Option<std::string> CollectionManager::resolve_symlink(const std::string & symlink_name) const {
    std::shared_lock lock(mutex);

    if(collection_symlinks.count(symlink_name) != 0) {
        return Option<std::string>(collection_symlinks.at(symlink_name));
    }

    return Option<std::string>(404, "Not found.");
}

Option<bool> CollectionManager::upsert_symlink(const std::string & symlink_name, const std::string & collection_name) {
    std::unique_lock lock(mutex);

    if(collections.count(symlink_name) != 0) {
        return Option<bool>(500, "Name `" + symlink_name + "` conflicts with an existing collection name.");
    }

    bool inserted = store->insert(get_symlink_key(symlink_name), collection_name);
    if(!inserted) {
        return Option<bool>(500, "Unable to insert into store.");
    }

    collection_symlinks[symlink_name] = collection_name;
    return Option<bool>(true);
}

Option<bool> CollectionManager::delete_symlink(const std::string & symlink_name) {
    std::unique_lock lock(mutex);

    bool removed = store->remove(get_symlink_key(symlink_name));
    if(!removed) {
        return Option<bool>(500, "Unable to delete from store.");
    }

    collection_symlinks.erase(symlink_name);
    return Option<bool>(true);
}

Store* CollectionManager::get_store() {
    return store;
}

AuthManager& CollectionManager::getAuthManager() {
    return auth_manager;
}

bool parse_multi_eval(const std::string& sort_by_str, uint32_t& index, std::vector<sort_by>& sort_fields) {
    // FORMAT:
    // _eval([ (<expr_1>): <score_1>, (<expr_2>): <score_2> ]):<order>

    std::vector<std::string> eval_expressions;
    std::vector<std::int64_t> scores;
    while (true) {
        if (index >= sort_by_str.size()) {
            return false;
        } else if (sort_by_str[index] == ']') {
            break;
        }

        auto open_paren_pos = sort_by_str.find('(', index);
        if (open_paren_pos == std::string::npos) {
            return false;
        }
        index = open_paren_pos;
        std::string eval_expr = "(";
        int paren_count = 1;
        while (++index < sort_by_str.size() && paren_count > 0) {
            if (sort_by_str[index] == '(') {
                paren_count++;
            } else if (sort_by_str[index] == ')') {
                paren_count--;
            }
            eval_expr += sort_by_str[index];
        }

        // Removing outer parenthesis.
        eval_expr = eval_expr.substr(1, eval_expr.size() - 2);
        if (paren_count != 0 || index >= sort_by_str.size()) {
            return false;
        }

        while (sort_by_str[index] != ':' && ++index < sort_by_str.size());
        if (index >= sort_by_str.size()) {
            return false;
        }

        std::string score;
        while (++index < sort_by_str.size() && !(sort_by_str[index] == ',' || sort_by_str[index] == ']')) {
            score += sort_by_str[index];
        }
        StringUtils::trim(score);
        if (!StringUtils::is_int64_t(score)) {
            return false;
        }

        eval_expressions.emplace_back(eval_expr);
        scores.emplace_back(std::stoll(score));
    }

    while (++index < sort_by_str.size() && sort_by_str[index] != ':');
    if (index >= sort_by_str.size()) {
        return false;
    }

    std::string order_str;
    while (++index < sort_by_str.size() && sort_by_str[index] != ',') {
        order_str += sort_by_str[index];
    }
    StringUtils::trim(order_str);
    StringUtils::toupper(order_str);

    sort_fields.emplace_back(eval_expressions, scores, order_str);
    return true;
}

bool parse_eval(const std::string& sort_by_str, uint32_t& index, std::vector<sort_by>& sort_fields) {
    // FORMAT:
    // _eval(<expr>):<order>
    std::string eval_expr = "(";
    int paren_count = 1;
    while (++index < sort_by_str.size() && paren_count > 0) {
        if (sort_by_str[index] == '(') {
            paren_count++;
        } else if (sort_by_str[index] == ')') {
            paren_count--;
        }
        eval_expr += sort_by_str[index];
    }

    // Removing outer parenthesis.
    eval_expr = eval_expr.substr(1, eval_expr.size() - 2);

    if (paren_count != 0 || index >= sort_by_str.size()) {
        return false;
    }

    while (sort_by_str[index] != ':' && ++index < sort_by_str.size());
    if (index >= sort_by_str.size()) {
        return false;
    }

    std::string order_str;
    while (++index < sort_by_str.size() && sort_by_str[index] != ',') {
        order_str += sort_by_str[index];
    }
    StringUtils::trim(order_str);
    StringUtils::toupper(order_str);

    std::vector<std::string> eval_expressions = {eval_expr};
    std::vector<int64_t> scores = {1};
    sort_fields.emplace_back(eval_expressions, scores, order_str);

    return true;
}

bool CollectionManager::parse_sort_by_str(std::string sort_by_str, std::vector<sort_by>& sort_fields) {
    std::string sort_field_expr;
    char prev_non_space_char = 'a';

    for(uint32_t i=0; i < sort_by_str.size(); i++) {
        if (sort_field_expr.empty()) {
            if (sort_by_str[i] == '$') {
                // Sort by reference field
                auto open_paren_pos = sort_by_str.find('(', i);
                if (open_paren_pos == std::string::npos) {
                    return false;
                }
                sort_field_expr = sort_by_str.substr(i, open_paren_pos - i + 1);

                i = open_paren_pos;
                int paren_count = 1;
                while (++i < sort_by_str.size() && paren_count > 0) {
                    if (sort_by_str[i] == '(') {
                        paren_count++;
                    } else if (sort_by_str[i] == ')') {
                        paren_count--;
                    }
                    sort_field_expr += sort_by_str[i];
                }
                if (paren_count != 0) {
                    return false;
                }

                sort_fields.emplace_back(sort_field_expr, "");
                sort_field_expr = "";
                continue;
            } else if (sort_by_str.substr(i, 5) == sort_field_const::eval) {
                // Optional filtering
                auto open_paren_pos = sort_by_str.find('(', i);
                if (open_paren_pos == std::string::npos) {
                    return false;
                }

                i = open_paren_pos;
                while(sort_by_str[++i] == ' ');

                auto result = sort_by_str[i] == '[' ? parse_multi_eval(sort_by_str, i, sort_fields) :
                                                        parse_eval(sort_by_str, --i, sort_fields);
                if (!result) {
                    return false;
                }
                continue;
            }
        }

        if(i == sort_by_str.size()-1 || (sort_by_str[i] == ',' && !isdigit(prev_non_space_char))) {
            if(i == sort_by_str.size()-1) {
                sort_field_expr += sort_by_str[i];
            }

            int colon_index = sort_field_expr.size()-1;

            while(colon_index >= 0) {
                if(sort_field_expr[colon_index] == ':') {
                    break;
                }

                colon_index--;
            }

            if(colon_index < 0 || colon_index+1 == sort_field_expr.size()) {
                return false;
            }

            std::string order_str = sort_field_expr.substr(colon_index+1, sort_field_expr.size()-colon_index+1);
            StringUtils::trim(order_str);
            StringUtils::toupper(order_str);

            std::string field_name = sort_field_expr.substr(0, colon_index);
            StringUtils::trim(field_name);

            sort_fields.emplace_back(field_name, order_str);
            sort_field_expr = "";
        } else {
            sort_field_expr += sort_by_str[i];
        }

        if(sort_by_str[i] != ' ') {
            prev_non_space_char = sort_by_str[i];
        }
    }

    return true;
}

Option<bool> add_unsigned_int_param(const std::string& param_name, const std::string& str_val, size_t* int_val) {
    if(!StringUtils::is_uint32_t(str_val)) {
        return Option<bool>(400, "Parameter `" + std::string(param_name) + "` must be an unsigned integer.");
    }

    *int_val = std::stoul(str_val);
    return Option<bool>(true);
}

Option<bool> add_unsigned_int_list_param(const std::string& param_name, const std::string& str_val,
                                         std::vector<uint32_t>* int_vals) {
    std::vector<std::string> str_vals;
    StringUtils::split(str_val, str_vals, ",");
    int_vals->clear();

    for(auto& str : str_vals) {
        if(StringUtils::is_uint32_t(str)) {
            int_vals->push_back((uint32_t)std::stoul(str));
        } else {
            return Option<bool>(400, "Parameter `" + param_name + "` is malformed.");
        }
    }

    return Option<bool>(true);
}

void CollectionManager::_get_reference_collection_names(const std::string& filter_query,
                                                        ref_include_collection_names_t*& ref_include) {
    if (ref_include == nullptr) {
        ref_include = new ref_include_collection_names_t();
    }

    auto size = filter_query.size();
    for (uint32_t i = 0; i < size;) {
        auto c = filter_query[i];
        if (c == ' ' || c == '(' || c == ')') {
            i++;
        } else if (c == '&' || c == '|') {
            if (i + 1 >= size || (c == '&' && filter_query[i+1] != '&') || (c == '|' && filter_query[i+1] != '|')) {
                ref_include->collection_names.clear();
                return;
            }
            i += 2;
        } else {
            // Reference filter would start with $ symbol.
            if (c == '$') {
                auto open_paren_pos = filter_query.find('(', ++i);
                if (open_paren_pos == std::string::npos) {
                    ref_include->collection_names.clear();
                    return;
                }

                auto reference_collection_name = filter_query.substr(i, open_paren_pos - i);
                StringUtils::trim(reference_collection_name);
                if (!reference_collection_name.empty()) {
                    ref_include->collection_names.insert(reference_collection_name);
                }

                i = open_paren_pos;
                int parenthesis_count = 1;
                while (++i < size && parenthesis_count > 0) {
                    if (filter_query[i] == '(') {
                        parenthesis_count++;
                    } else if (filter_query[i] == ')') {
                        parenthesis_count--;
                    }
                }

                if (parenthesis_count != 0) {
                    ref_include->collection_names.clear();
                    return;
                }

                // Need to process the filter expression inside parenthesis in case of nested join.
                auto sub_filter_query = filter_query.substr(open_paren_pos + 1, i - open_paren_pos - 2);
                if (sub_filter_query.find('$') != std::string::npos) {
                    _get_reference_collection_names(sub_filter_query, ref_include->nested_include);
                }
            } else {
                while (i + 1 < size && filter_query[++i] != ':');
                if (i >= size) {
                    ref_include->collection_names.clear();
                    return;
                }

                bool in_backtick = false;
                do {
                    c = filter_query[++i];
                    if (c == '`') {
                        in_backtick = !in_backtick;
                    }
                } while (i < size && (in_backtick || (c != '(' && c != ')' &&
                                                      !(c == '&' && filter_query[i + 1] == '&') &&
                                                      !(c == '|' && filter_query[i + 1] == '|'))));
            }
        }
    }
}

Option<bool> parse_nested_exclude(const std::string& exclude_field_exp,
                                  std::unordered_map<std::string, std::string>& ref_excludes) {
    // Format: $ref_collection_name(field_1, field_2, $nested_ref_coll(nested_field_1))
    size_t index = 0;
    while (index < exclude_field_exp.size()) {
        auto parenthesis_index = exclude_field_exp.find('(');
        auto ref_collection_name = exclude_field_exp.substr(index + 1, parenthesis_index - index - 1);
        std::string ref_fields;

        index = parenthesis_index + 1;
        auto nested_exclude_pos = exclude_field_exp.find('$', parenthesis_index);
        auto closing_parenthesis_pos = exclude_field_exp.find(')', parenthesis_index);
        size_t comma_pos;
        if (nested_exclude_pos < closing_parenthesis_pos) {
            // Nested reference exclude.
            // "... $product_variants(title, $inventory(qty)) ..."
            do {
                ref_fields += exclude_field_exp.substr(index, nested_exclude_pos - index);
                StringUtils::trim(ref_fields);
                index = nested_exclude_pos;
                std::string nested_exclude_field_exp;
                auto split_op = StringUtils::split_reference_include_exclude_fields(exclude_field_exp, index,
                                                                                    nested_exclude_field_exp);
                if (!split_op.ok()) {
                    return split_op;
                }

                auto parse_op = parse_nested_exclude(nested_exclude_field_exp, ref_excludes);
                if (!parse_op.ok()) {
                    return parse_op;
                }

                nested_exclude_pos = exclude_field_exp.find('$', index);
                closing_parenthesis_pos = exclude_field_exp.find(')', index);
                comma_pos = exclude_field_exp.find(',', index);
                index = std::min(closing_parenthesis_pos, comma_pos) + 1;
            } while (index < exclude_field_exp.size() && nested_exclude_pos < closing_parenthesis_pos);
        }

        // ... $inventory(qty) ...
        if (index < closing_parenthesis_pos) {
            ref_fields += exclude_field_exp.substr(index, closing_parenthesis_pos - index);
        }
        StringUtils::trim(ref_fields);

        ref_excludes[ref_collection_name] = ref_fields;
        index = closing_parenthesis_pos + 1;
    }

    return Option<bool>(true);
}

Option<bool> parse_ref_include_parameters(const std::string& include_field_exp, const std::string& parameters,
                                          ref_include::strategy_enum& strategy_enum) {
    std::vector<std::string> parameters_map;
    StringUtils::split(parameters, parameters_map, ",");
    for (const auto &item: parameters_map) {
        std::vector<std::string> parameter_pair;
        StringUtils::split(item, parameter_pair, ":");
        if (parameter_pair.size() != 2) {
            continue;
        }
        auto const& key = StringUtils::trim(parameter_pair[0]);
        if (key == ref_include::strategy_key) {
            auto const& include_strategy = StringUtils::trim(parameter_pair[1]);

            auto string_to_enum_op = ref_include::string_to_enum(include_strategy);
            if (!string_to_enum_op.ok()) {
                return Option<bool>(400, "Error parsing `" + include_field_exp + "`: " + string_to_enum_op.error());
            }
            strategy_enum = string_to_enum_op.get();
        } else {
            return Option<bool>(400, "Unknown reference `include_fields` parameter: `" + key + "`.");
        }
    }

    return Option<bool>(true);
}

Option<bool> parse_nested_include(const std::string& include_field_exp,
                                  CollectionManager::ref_include_collection_names_t* const ref_include_coll_names,
                                  std::vector<ref_include_exclude_fields>& ref_include_exclude_fields_vec) {
    // Format: $ref_collection_name(field_1, field_2, $nested_ref_coll(nested_field_1, strategy: nested_include_strategy) as nested_ref_alias, strategy: include_strategy) as ref_alias
    size_t index = 0;
    while (index < include_field_exp.size()) {
        auto parenthesis_index = include_field_exp.find('(');
        auto ref_collection_name = include_field_exp.substr(index + 1, parenthesis_index - index - 1);
        bool nest_ref_doc = true;
        std::string ref_fields, ref_alias;

        index = parenthesis_index + 1;
        auto nested_include_pos = include_field_exp.find('$', parenthesis_index);
        auto closing_parenthesis_pos = include_field_exp.find(')', parenthesis_index);
        auto colon_pos = include_field_exp.find(':', index);
        size_t comma_pos;
        std::vector<ref_include_exclude_fields> nested_ref_include_exclude_fields_vec;
        if (nested_include_pos < closing_parenthesis_pos) {
            // Nested reference include.
            // "... $product_variants(title, $inventory(qty, strategy:merge) as inventory, strategy :nest) as variants ..."
            do {
                ref_fields += include_field_exp.substr(index, nested_include_pos - index);
                StringUtils::trim(ref_fields);
                index = nested_include_pos;
                std::string nested_include_field_exp;
                auto split_op = StringUtils::split_reference_include_exclude_fields(include_field_exp, index,
                                                                                    nested_include_field_exp);
                if (!split_op.ok()) {
                    return split_op;
                }

                auto parse_op = parse_nested_include(nested_include_field_exp,
                                                     ref_include_coll_names == nullptr ? nullptr : ref_include_coll_names->nested_include,
                                                     nested_ref_include_exclude_fields_vec);
                if (!parse_op.ok()) {
                    return parse_op;
                }

                nested_include_pos = include_field_exp.find('$', index);
                closing_parenthesis_pos = include_field_exp.find(')', index);
                colon_pos = include_field_exp.find(':', index);
                comma_pos = include_field_exp.find(',', index);
                index = std::min(std::min(closing_parenthesis_pos, colon_pos), comma_pos) + 1;
            } while(index < include_field_exp.size() && nested_include_pos < closing_parenthesis_pos);
        }

        if (index < closing_parenthesis_pos) {
            ref_fields += include_field_exp.substr(index, closing_parenthesis_pos - index);
        }
        index = closing_parenthesis_pos;

        // ... $inventory(qty, strategy:merge) as inventory
        auto strategy_enum = ref_include::nest;
        if (colon_pos < closing_parenthesis_pos) {
            auto const& parameters_start = ref_fields.rfind(',', colon_pos);
            std::string parameters;
            if (parameters_start == std::string::npos) {
                parameters = ref_fields;
                ref_fields.clear();
            } else {
                parameters = ref_fields.substr(parameters_start + 1);
                ref_fields = ref_fields.substr(0, parameters_start);
            }

            auto parse_params_op = parse_ref_include_parameters(include_field_exp, parameters, strategy_enum);
            if (!parse_params_op.ok()) {
                return parse_params_op;
            }
        }
        StringUtils::trim(ref_fields);

        auto as_pos = include_field_exp.find(" as ", index);
        comma_pos = include_field_exp.find(',', index);
        if (as_pos != std::string::npos && as_pos < comma_pos) {
            ref_alias = include_field_exp.substr(as_pos + 4, comma_pos - as_pos - 4);
        }

        // For an alias `foo`,
        // In case of "merge" reference doc, we need append `foo.` to all the top level keys of reference doc.
        // In case of "nest" reference doc, `foo` becomes the key with reference doc as value.
        nest_ref_doc = strategy_enum == ref_include::nest || strategy_enum == ref_include::nest_array;
        ref_alias = !ref_alias.empty() ? (StringUtils::trim(ref_alias) + (nest_ref_doc ? "" : ".")) : "";

        ref_include_exclude_fields_vec.emplace_back(ref_include_exclude_fields{ref_collection_name, ref_fields, "",
                                                                               ref_alias, strategy_enum});
        ref_include_exclude_fields_vec.back().nested_join_includes = std::move(nested_ref_include_exclude_fields_vec);

        // Referenced collection in filter_by is already mentioned in include_fields.
        if (ref_include_coll_names != nullptr) {
            ref_include_coll_names->collection_names.erase(ref_collection_name);
        }
        if (comma_pos == std::string::npos) {
            break;
        }
        index = comma_pos + 1;
    }

    return Option<bool>(true);
}

Option<bool> CollectionManager::_initialize_ref_include_exclude_fields_vec(const std::string& filter_query,
                                                                           std::vector<std::string>& include_fields_vec,
                                                                           std::vector<std::string>& exclude_fields_vec,
                                                                           std::vector<ref_include_exclude_fields>& ref_include_exclude_fields_vec) {
    ref_include_collection_names_t* ref_include_coll_names = nullptr;
    CollectionManager::_get_reference_collection_names(filter_query, ref_include_coll_names);
    std::unique_ptr<CollectionManager::ref_include_collection_names_t> guard(ref_include_coll_names);

    std::vector<std::string> result_include_fields_vec;
    auto wildcard_include_all = true;
    for (auto const& include_field_exp: include_fields_vec) {
        if (include_field_exp[0] != '$') {
            if (include_field_exp == "*") {
                continue;
            }

            wildcard_include_all = false;
            result_include_fields_vec.emplace_back(include_field_exp);
            continue;
        }

        // Nested reference include.
        if (include_field_exp.find('$', 1) != std::string::npos) {
            auto parse_op = parse_nested_include(include_field_exp, ref_include_coll_names, ref_include_exclude_fields_vec);
            if (!parse_op.ok()) {
                return parse_op;
            }
            continue;
        }

        // Format: $ref_collection_name(field_1, field_2: include_strategy) as ref_alias
        auto as_pos = include_field_exp.find(" as ");
        auto ref_include = include_field_exp.substr(0, as_pos);
        auto alias = (as_pos == std::string::npos) ? "" :
                        include_field_exp.substr(as_pos + 4, include_field_exp.size() - (as_pos + 4));

        auto parenthesis_index = ref_include.find('(');
        auto ref_collection_name = ref_include.substr(1, parenthesis_index - 1);
        auto ref_fields = ref_include.substr(parenthesis_index + 1, ref_include.size() - parenthesis_index - 2);

        auto strategy_enum = ref_include::nest;
        auto colon_pos = ref_fields.find(':');
        if (colon_pos != std::string::npos) {
            auto const& parameters_start = ref_fields.rfind(',', colon_pos);
            std::string parameters;
            if (parameters_start == std::string::npos) {
                parameters = ref_fields;
                ref_fields.clear();
            } else {
                parameters = ref_fields.substr(parameters_start + 1);
                ref_fields = ref_fields.substr(0, parameters_start);
            }

            auto parse_params_op = parse_ref_include_parameters(include_field_exp, parameters, strategy_enum);
            if (!parse_params_op.ok()) {
                return parse_params_op;
            }
        }

        // For an alias `foo`,
        // In case of "merge" reference doc, we need append `foo.` to all the top level keys of reference doc.
        // In case of "nest" reference doc, `foo` becomes the key with reference doc as value.
        auto const& nest_ref_doc = strategy_enum == ref_include::nest || strategy_enum == ref_include::nest_array;
        auto ref_alias = !alias.empty() ? (StringUtils::trim(alias) + (nest_ref_doc ? "" : ".")) : "";
        ref_include_exclude_fields_vec.emplace_back(ref_include_exclude_fields{ref_collection_name, ref_fields, "",
                                                                               ref_alias, strategy_enum});

        // Referenced collection in filter_by is already mentioned in include_fields.
        if (ref_include_coll_names != nullptr) {
            ref_include_coll_names->collection_names.erase(ref_collection_name);
        }
    }

    // Get all the fields of the referenced collection mentioned in the filter_by but not in include_fields.
    auto references = std::ref(ref_include_exclude_fields_vec);
    while (ref_include_coll_names != nullptr) {
        for (const auto &reference_collection_name: ref_include_coll_names->collection_names) {
            references.get().emplace_back(ref_include_exclude_fields{reference_collection_name, "", "", ""});
        }

        ref_include_coll_names = ref_include_coll_names->nested_include;
        if (references.get().empty()) {
            break;
        }
        references = std::ref(references.get().front().nested_join_includes);
    }

    std::unordered_map<std::string, std::string> ref_excludes;
    std::vector<std::string> result_exclude_fields_vec;
    for (const auto& exclude_field_exp: exclude_fields_vec) {
        if (exclude_field_exp[0] != '$') {
            result_exclude_fields_vec.emplace_back(exclude_field_exp);
            continue;
        }

        // Nested reference exclude.
        if (exclude_field_exp.find('$', 1) != std::string::npos) {
            auto parse_op = parse_nested_exclude(exclude_field_exp, ref_excludes);
            if (!parse_op.ok()) {
                return parse_op;
            }
            continue;
        }

        // Format: $ref_collection_name(field_1, field_2)
        auto parenthesis_index = exclude_field_exp.find('(');
        auto ref_collection_name = exclude_field_exp.substr(1, parenthesis_index - 1);
        auto ref_fields = exclude_field_exp.substr(parenthesis_index + 1, exclude_field_exp.size() - parenthesis_index - 2);
        if (!ref_fields.empty()) {
            ref_excludes[ref_collection_name] = ref_fields;
        }
    }

    if (!ref_excludes.empty()) {
        references = std::ref(ref_include_exclude_fields_vec);
        while (!references.get().empty()) {
            for (auto& ref_include_exclude: references.get()) {
                if (ref_excludes.count(ref_include_exclude.collection_name) == 0) {
                    continue;
                }

                ref_include_exclude.exclude_fields = ref_excludes[ref_include_exclude.collection_name];
            }

            references = std::ref(references.get().front().nested_join_includes);
        }
    }

    // Since no field of the collection being searched is mentioned in include_fields, include all the fields.
    if (wildcard_include_all) {
        result_include_fields_vec.clear();
    }

    include_fields_vec = std::move(result_include_fields_vec);
    exclude_fields_vec = std::move(result_exclude_fields_vec);

    return Option<bool>(true);
}

Option<bool> CollectionManager::do_search(std::map<std::string, std::string>& req_params,
                                          nlohmann::json& embedded_params,
                                          std::string& results_json_str,
                                          uint64_t start_ts) {

    auto begin = std::chrono::high_resolution_clock::now();

    const char *NUM_TYPOS = "num_typos";
    const char *MIN_LEN_1TYPO = "min_len_1typo";
    const char *MIN_LEN_2TYPO = "min_len_2typo";

    const char *PREFIX = "prefix";
    const char *DROP_TOKENS_THRESHOLD = "drop_tokens_threshold";
    const char *TYPO_TOKENS_THRESHOLD = "typo_tokens_threshold";
    const char *FILTER = "filter_by";
    const char *QUERY = "q";
    const char *QUERY_BY = "query_by";
    const char *QUERY_BY_WEIGHTS = "query_by_weights";
    const char *SORT_BY = "sort_by";

    const char *FACET_BY = "facet_by";
    const char *FACET_QUERY = "facet_query";
    const char *FACET_QUERY_NUM_TYPOS = "facet_query_num_typos";
    const char *MAX_FACET_VALUES = "max_facet_values";

    const char *FACET_RETURN_PARENT = "facet_return_parent";

    const char *VECTOR_QUERY = "vector_query";

    const char* REMOTE_EMBEDDING_TIMEOUT_MS = "remote_embedding_timeout_ms";
    const char* REMOTE_EMBEDDING_NUM_TRIES = "remote_embedding_num_tries";

    const char *GROUP_BY = "group_by";
    const char *GROUP_LIMIT = "group_limit";
    const char *GROUP_MISSING_VALUES = "group_missing_values";

    const char *LIMIT_HITS = "limit_hits";
    const char *PER_PAGE = "per_page";
    const char *PAGE = "page";
    const char *OFFSET = "offset";
    const char *LIMIT = "limit";
    const char *RANK_TOKENS_BY = "rank_tokens_by";
    const char *INCLUDE_FIELDS = "include_fields";
    const char *EXCLUDE_FIELDS = "exclude_fields";

    const char *PINNED_HITS = "pinned_hits";
    const char *HIDDEN_HITS = "hidden_hits";
    const char *ENABLE_OVERRIDES = "enable_overrides";
    const char *FILTER_CURATED_HITS = "filter_curated_hits";
    const char *ENABLE_SYNONYMS = "enable_synonyms";

    const char *MAX_CANDIDATES = "max_candidates";

    const char *INFIX = "infix";
    const char *MAX_EXTRA_PREFIX = "max_extra_prefix";
    const char *MAX_EXTRA_SUFFIX = "max_extra_suffix";

    // strings under this length will be fully highlighted, instead of showing a snippet of relevant portion
    const char *SNIPPET_THRESHOLD = "snippet_threshold";

    // the number of tokens that should surround the highlighted text
    const char *HIGHLIGHT_AFFIX_NUM_TOKENS = "highlight_affix_num_tokens";

    // list of fields which will be highlighted fully without snippeting
    const char *HIGHLIGHT_FULL_FIELDS = "highlight_full_fields";
    const char *HIGHLIGHT_FIELDS = "highlight_fields";

    const char *HIGHLIGHT_START_TAG = "highlight_start_tag";
    const char *HIGHLIGHT_END_TAG = "highlight_end_tag";

    const char *PRIORITIZE_EXACT_MATCH = "prioritize_exact_match";
    const char *PRIORITIZE_TOKEN_POSITION = "prioritize_token_position";
    const char *PRE_SEGMENTED_QUERY = "pre_segmented_query";

    const char *SEARCH_CUTOFF_MS = "search_cutoff_ms";
    const char *EXHAUSTIVE_SEARCH = "exhaustive_search";
    const char *SPLIT_JOIN_TOKENS = "split_join_tokens";

    const char *TEXT_MATCH_TYPE = "text_match_type";

    const char *ENABLE_HIGHLIGHT_V1 = "enable_highlight_v1";

    const char *FACET_SAMPLE_PERCENT = "facet_sample_percent";
    const char *FACET_SAMPLE_THRESHOLD = "facet_sample_threshold";

    const char *CONVERSATION = "conversation";
    const char *CONVERSATION_ID = "conversation_id";
    const char *SYSTEM_PROMPT = "system_prompt";
    const char *CONVERSATION_MODEL_ID = "conversation_model_id";

    const char *DROP_TOKENS_MODE = "drop_tokens_mode";
    const char *PRIORITIZE_NUM_MATCHING_FIELDS = "prioritize_num_matching_fields";
    const char *OVERRIDE_TAGS = "override_tags";

    const char *VOICE_QUERY = "voice_query";

    const char *ENABLE_TYPOS_FOR_NUMERICAL_TOKENS = "enable_typos_for_numerical_tokens";
    const char *ENABLE_TYPOS_FOR_ALPHA_NUMERICAL_TOKENS = "enable_typos_for_alpha_numerical_tokens";
    const char *ENABLE_LAZY_FILTER = "enable_lazy_filter";

    const char *SYNONYM_PREFIX = "synonym_prefix";
    const char *SYNONYM_NUM_TYPOS = "synonym_num_typos";

    // enrich params with values from embedded params
    for(auto& item: embedded_params.items()) {
        if(item.key() == "expires_at") {
            continue;
        }

        // overwrite = true as embedded params have higher priority
        AuthManager::add_item_to_params(req_params, item, true);
    }

    const auto preset_it = req_params.find("preset");

    if(preset_it != req_params.end()) {
        nlohmann::json preset;
        const auto& preset_op = CollectionManager::get_instance().get_preset(preset_it->second, preset);

        // NOTE: we merge only single preset configuration because multi ("searches") preset value replaces
        // the request body directly before we reach this single search request function.
        if(preset_op.ok() && !preset.contains("searches")) {
            if(!preset.is_object()) {
                return Option<bool>(400, "Search preset is not an object.");
            }

            for(const auto& search_item: preset.items()) {
                // overwrite = false since req params will contain embedded params and so has higher priority
                bool populated = AuthManager::add_item_to_params(req_params, search_item, false);
                if(!populated) {
                    return Option<bool>(400, "One or more search parameters are malformed.");
                }
            }
        }
    }

    //check if stopword set is supplied
    const auto stopword_it = req_params.find("stopwords");
    std::string stopwords_set="";

    if(stopword_it != req_params.end()) {
        stopwords_set = stopword_it->second;

        if(!StopwordsManager::get_instance().stopword_exists(stopwords_set)) {
            return Option<bool>(404, "Could not find the stopword set named `" + stopwords_set + "`.");
        }
    }

    CollectionManager & collectionManager = CollectionManager::get_instance();
    const std::string& orig_coll_name = req_params["collection"];
    auto collection = collectionManager.get_collection(orig_coll_name);

    if(collection == nullptr) {
        return Option<bool>(404, "Not found.");
    }

    // check presence of mandatory params here

    if(req_params.count(QUERY) == 0 && req_params.count(VOICE_QUERY) == 0) {
        return Option<bool>(400, std::string("Parameter `") + QUERY + "` is required.");
    }

    // end check for mandatory params

    const std::string& raw_query = req_params[QUERY];
    std::vector<uint32_t> num_typos = {2};
    size_t min_len_1typo = 4;
    size_t min_len_2typo = 7;
    std::vector<bool> prefixes = {true};
    size_t drop_tokens_threshold = Index::DROP_TOKENS_THRESHOLD;
    size_t typo_tokens_threshold = Index::TYPO_TOKENS_THRESHOLD;

    std::vector<std::string> search_fields;
    std::string filter_query;
    std::vector<std::string> facet_fields;
    std::vector<sort_by> sort_fields;
    size_t per_page = 10;
    size_t page = 0;
    size_t offset = 0;
    token_ordering token_order = NOT_SET;

    std::vector<std::string> facet_return_parent;

    std::string vector_query;

    std::vector<std::string> include_fields_vec;
    std::vector<std::string> exclude_fields_vec;
    std::vector<ref_include_exclude_fields> ref_include_exclude_fields_vec;
    spp::sparse_hash_set<std::string> include_fields;
    spp::sparse_hash_set<std::string> exclude_fields;

    size_t max_facet_values = 10;
    std::string simple_facet_query;
    size_t facet_query_num_typos = 2;
    size_t snippet_threshold = 30;
    size_t highlight_affix_num_tokens = 4;
    std::string highlight_full_fields;
    std::string pinned_hits_str;
    std::string hidden_hits_str;
    std::vector<std::string> group_by_fields;
    size_t group_limit = 3;
    bool group_missing_values = true;
    std::string highlight_start_tag = "<mark>";
    std::string highlight_end_tag = "</mark>";
    std::vector<uint32_t> query_by_weights;
    size_t limit_hits = UINT32_MAX;
    bool prioritize_exact_match = true;
    bool prioritize_token_position = false;
    bool pre_segmented_query = false;
    bool enable_overrides = true;
    bool enable_synonyms = true;
    bool synonym_prefix = false;
    size_t synonym_num_typos = 0;

    size_t filter_curated_hits_option = 2;
    std::string highlight_fields;
    bool exhaustive_search = false;
    size_t search_cutoff_ms = 30 * 1000;
    enable_t split_join_tokens = fallback;
    size_t max_candidates = 0;
    std::vector<enable_t> infixes;
    size_t max_extra_prefix = INT16_MAX;
    size_t max_extra_suffix = INT16_MAX;
    bool enable_highlight_v1 = true;
    text_match_type_t match_type = max_score;
    bool enable_typos_for_numerical_tokens = true;
<<<<<<< HEAD
    bool enable_typos_for_alpha_numerical_tokens = true;
    bool enable_lazy_filter = true;
=======
    bool enable_lazy_filter = Config::get_instance().get_enable_lazy_filter();
>>>>>>> 3d4ad20b

    size_t remote_embedding_timeout_ms = 5000;
    size_t remote_embedding_num_tries = 2;
    
    size_t facet_sample_percent = 100;
    size_t facet_sample_threshold = 0;

    bool conversation = false;
    std::string conversation_id;
    std::string conversation_model_id;

    std::string drop_tokens_mode_str = "right_to_left";
    bool prioritize_num_matching_fields = true;
    std::string override_tags;

    std::string voice_query;


    std::unordered_map<std::string, size_t*> unsigned_int_values = {
        {MIN_LEN_1TYPO, &min_len_1typo},
        {MIN_LEN_2TYPO, &min_len_2typo},
        {DROP_TOKENS_THRESHOLD, &drop_tokens_threshold},
        {TYPO_TOKENS_THRESHOLD, &typo_tokens_threshold},
        {MAX_FACET_VALUES, &max_facet_values},
        {LIMIT_HITS, &limit_hits},
        {SNIPPET_THRESHOLD, &snippet_threshold},
        {HIGHLIGHT_AFFIX_NUM_TOKENS, &highlight_affix_num_tokens},
        {PAGE, &page},
        {OFFSET, &offset},
        {PER_PAGE, &per_page},
        {LIMIT, &per_page},
        {GROUP_LIMIT, &group_limit},
        {SEARCH_CUTOFF_MS, &search_cutoff_ms},
        {MAX_EXTRA_PREFIX, &max_extra_prefix},
        {MAX_EXTRA_SUFFIX, &max_extra_suffix},
        {MAX_CANDIDATES, &max_candidates},
        {FACET_QUERY_NUM_TYPOS, &facet_query_num_typos},
        {FILTER_CURATED_HITS, &filter_curated_hits_option},
        {FACET_SAMPLE_PERCENT, &facet_sample_percent},
        {FACET_SAMPLE_THRESHOLD, &facet_sample_threshold},
        {REMOTE_EMBEDDING_TIMEOUT_MS, &remote_embedding_timeout_ms},
        {REMOTE_EMBEDDING_NUM_TRIES, &remote_embedding_num_tries},
        {SYNONYM_NUM_TYPOS, &synonym_num_typos},
    };

    std::unordered_map<std::string, std::string*> str_values = {
        {FILTER, &filter_query},
        {VECTOR_QUERY, &vector_query},
        {FACET_QUERY, &simple_facet_query},
        {HIGHLIGHT_FIELDS, &highlight_fields},
        {HIGHLIGHT_FULL_FIELDS, &highlight_full_fields},
        {HIGHLIGHT_START_TAG, &highlight_start_tag},
        {HIGHLIGHT_END_TAG, &highlight_end_tag},
        {PINNED_HITS, &pinned_hits_str},
        {HIDDEN_HITS, &hidden_hits_str},
        {CONVERSATION_ID, &conversation_id},
        {DROP_TOKENS_MODE, &drop_tokens_mode_str},
        {OVERRIDE_TAGS, &override_tags},
        {CONVERSATION_MODEL_ID, &conversation_model_id},
        {VOICE_QUERY, &voice_query},
    };

    std::unordered_map<std::string, bool*> bool_values = {
        {PRIORITIZE_EXACT_MATCH, &prioritize_exact_match},
        {PRIORITIZE_TOKEN_POSITION, &prioritize_token_position},
        {PRE_SEGMENTED_QUERY, &pre_segmented_query},
        {EXHAUSTIVE_SEARCH, &exhaustive_search},
        {ENABLE_OVERRIDES, &enable_overrides},
        {ENABLE_HIGHLIGHT_V1, &enable_highlight_v1},
        {CONVERSATION, &conversation},
        {PRIORITIZE_NUM_MATCHING_FIELDS, &prioritize_num_matching_fields},
        {GROUP_MISSING_VALUES, &group_missing_values},
        {ENABLE_TYPOS_FOR_NUMERICAL_TOKENS, &enable_typos_for_numerical_tokens},
        {ENABLE_SYNONYMS, &enable_synonyms},
        {SYNONYM_PREFIX, &synonym_prefix},
        {ENABLE_LAZY_FILTER, &enable_lazy_filter},
        {ENABLE_TYPOS_FOR_ALPHA_NUMERICAL_TOKENS, &enable_typos_for_alpha_numerical_tokens},
    };

    std::unordered_map<std::string, std::vector<std::string>*> str_list_values = {
        {QUERY_BY, &search_fields},
        {FACET_BY, &facet_fields},
        {GROUP_BY, &group_by_fields},
        {INCLUDE_FIELDS, &include_fields_vec},
        {EXCLUDE_FIELDS, &exclude_fields_vec},
        {FACET_RETURN_PARENT, &facet_return_parent},
    };

    std::unordered_map<std::string, std::vector<uint32_t>*> int_list_values = {
        {QUERY_BY_WEIGHTS, &query_by_weights},
        {NUM_TYPOS, &num_typos},
    };

    for(const auto& kv: req_params) {
        const std::string& key = kv.first;
        const std::string& val = kv.second;

        if(key == PREFIX) {
            if(val == "true" || val == "false") {
                prefixes = {(val == "true")};
            } else {
                prefixes.clear();
                std::vector<std::string> prefix_str;
                StringUtils::split(val, prefix_str, ",");
                for(auto& prefix_s : prefix_str) {
                    prefixes.push_back(prefix_s == "true");
                }
            }
        }

        else if(key == SPLIT_JOIN_TOKENS) {
            if(val == "false") {
                split_join_tokens = off;
            } else if(val == "true") {
                split_join_tokens = fallback;
            } else {
                auto enable_op = magic_enum::enum_cast<enable_t>(val);
                if(enable_op.has_value()) {
                    split_join_tokens = enable_op.value();
                }
            }
        }

        else if(key == TEXT_MATCH_TYPE) {
            auto match_op = magic_enum::enum_cast<text_match_type_t>(val);
            if(match_op.has_value()) {
                match_type = match_op.value();
            }
        }

        else {
            auto find_int_it = unsigned_int_values.find(key);
            if(find_int_it != unsigned_int_values.end()) {
                const auto& op = add_unsigned_int_param(key, val, find_int_it->second);
                if(!op.ok()) {
                    return op;
                }

                continue;
            }

            auto find_str_it = str_values.find(key);
            if(find_str_it != str_values.end()) {
                *find_str_it->second = val;
                continue;
            }

            auto find_bool_it = bool_values.find(key);
            if(find_bool_it != bool_values.end()) {
                *find_bool_it->second = (val == "true");
                continue;
            }

            auto find_str_list_it = str_list_values.find(key);
            if(find_str_list_it != str_list_values.end()) {

                if(key == FACET_BY){
                    StringUtils::split_facet(val, *find_str_list_it->second);
                }
                else if(key == INCLUDE_FIELDS || key == EXCLUDE_FIELDS){
                    auto op = StringUtils::split_include_exclude_fields(val, *find_str_list_it->second);
                    if (!op.ok()) {
                        return op;
                    }
                }
                else{
                    StringUtils::split(val, *find_str_list_it->second, ",");
                }
                continue;
            }

            auto find_int_list_it = int_list_values.find(key);
            if(find_int_list_it != int_list_values.end()) {
                add_unsigned_int_list_param(key, val, find_int_list_it->second);
                continue;
            }
        }
    }

    // special defaults
    if(!req_params[FACET_QUERY].empty() && req_params.count(PER_PAGE) == 0) {
        // for facet query we will set per_page to zero if it is not explicitly overridden
        per_page = 0;
    }

    auto initialize_op = _initialize_ref_include_exclude_fields_vec(filter_query, include_fields_vec, exclude_fields_vec,
                                                                    ref_include_exclude_fields_vec);
    if (!initialize_op.ok()) {
        return initialize_op;
    }

    include_fields.insert(include_fields_vec.begin(), include_fields_vec.end());
    exclude_fields.insert(exclude_fields_vec.begin(), exclude_fields_vec.end());

    bool parsed_sort_by = parse_sort_by_str(req_params[SORT_BY], sort_fields);

    if(!parsed_sort_by) {
        return Option<bool>(400,std::string("Parameter `") + SORT_BY + "` is malformed.");
    }

    if(sort_fields.size() > 3) {
        return Option<bool>(400, "Only upto 3 sort fields are allowed.");
    }

    if(req_params.count(INFIX) != 0) {
        std::vector<std::string> infix_strs;
        StringUtils::split(req_params[INFIX], infix_strs, ",");

        for(auto& infix_str: infix_strs) {
            auto infix_op = magic_enum::enum_cast<enable_t>(infix_str);
            if(infix_op.has_value()) {
                infixes.push_back(infix_op.value());
            }
        }
    } else {
        infixes.push_back(off);
    }

    if(req_params.count(RANK_TOKENS_BY) != 0) {
        StringUtils::toupper(req_params[RANK_TOKENS_BY]);
        if (req_params[RANK_TOKENS_BY] == "DEFAULT_SORTING_FIELD") {
            token_order = MAX_SCORE;
        } else if(req_params[RANK_TOKENS_BY] == "FREQUENCY") {
            token_order = FREQUENCY;
        }
    }

    if(!max_candidates) {
        max_candidates = exhaustive_search ? Index::COMBINATION_MAX_LIMIT :
                         (collection->get_num_documents() < 500000 ? Index::NUM_CANDIDATES_DEFAULT_MAX :
                          Index::NUM_CANDIDATES_DEFAULT_MIN);
    }


    Option<nlohmann::json> result_op = collection->search(raw_query, search_fields, filter_query, facet_fields,
                                                          sort_fields, num_typos,
                                                          per_page,
                                                          page,
                                                          token_order, prefixes, drop_tokens_threshold,
                                                          include_fields, exclude_fields,
                                                          max_facet_values,
                                                          simple_facet_query,
                                                          snippet_threshold,
                                                          highlight_affix_num_tokens,
                                                          highlight_full_fields,
                                                          typo_tokens_threshold,
                                                          pinned_hits_str,
                                                          hidden_hits_str,
                                                          group_by_fields,
                                                          group_limit,
                                                          highlight_start_tag,
                                                          highlight_end_tag,
                                                          query_by_weights,
                                                          limit_hits,
                                                          prioritize_exact_match,
                                                          pre_segmented_query,
                                                          enable_overrides,
                                                          highlight_fields,
                                                          exhaustive_search,
                                                          search_cutoff_ms,
                                                          min_len_1typo,
                                                          min_len_2typo,
                                                          split_join_tokens,
                                                          max_candidates,
                                                          infixes,
                                                          max_extra_prefix,
                                                          max_extra_suffix,
                                                          facet_query_num_typos,
                                                          filter_curated_hits_option,
                                                          prioritize_token_position,
                                                          vector_query,
                                                          enable_highlight_v1,
                                                          start_ts,
                                                          match_type,
                                                          facet_sample_percent,
                                                          facet_sample_threshold,
                                                          offset,
                                                          HASH,
                                                          remote_embedding_timeout_ms,
                                                          remote_embedding_num_tries,
                                                          stopwords_set,
                                                          facet_return_parent,
                                                          ref_include_exclude_fields_vec,
                                                          drop_tokens_mode_str,
                                                          prioritize_num_matching_fields,
                                                          group_missing_values,
                                                          conversation,
                                                          conversation_model_id,
                                                          conversation_id,
                                                          override_tags,
                                                          voice_query,
                                                          enable_typos_for_numerical_tokens,
                                                          enable_synonyms,
                                                          synonym_prefix,
                                                          synonym_num_typos,
                                                          enable_lazy_filter,
                                                          enable_typos_for_alpha_numerical_tokens);

    uint64_t timeMillis = std::chrono::duration_cast<std::chrono::milliseconds>(
            std::chrono::high_resolution_clock::now() - begin).count();

    AppMetrics::get_instance().increment_count(AppMetrics::SEARCH_LABEL, 1);
    AppMetrics::get_instance().increment_duration(AppMetrics::SEARCH_LABEL, timeMillis);

    if(!result_op.ok()) {
        return Option<bool>(result_op.code(), result_op.error());
    }

    nlohmann::json result = result_op.get();

    if(Config::get_instance().get_enable_search_analytics()) {
        if(result.contains("found")) {
            std::string analytics_query = Tokenizer::normalize_ascii_no_spaces(raw_query);
            if(result["found"].get<size_t>() != 0) {
                const std::string& expanded_query = Tokenizer::normalize_ascii_no_spaces(
                        result["request_params"]["first_q"].get<std::string>());
                AnalyticsManager::get_instance().add_suggestion(orig_coll_name, analytics_query, expanded_query,
                                                                true, req_params["x-typesense-user-id"]);
            } else {
                AnalyticsManager::get_instance().add_nohits_query(orig_coll_name, analytics_query,
                                                                  true, req_params["x-typesense-user-id"]);
            }
        }
    }

    if(exclude_fields.count("search_time_ms") == 0) {
        result["search_time_ms"] = timeMillis;
    }

    if(page == 0 && offset != 0) {
        result["offset"] = offset;
    } else {
        result["page"] = (page == 0) ? 1 : page;
    }

    results_json_str = result.dump(-1, ' ', false, nlohmann::detail::error_handler_t::ignore);

    //LOG(INFO) << "Time taken: " << timeMillis << "ms";

    return Option<bool>(true);
}

ThreadPool* CollectionManager::get_thread_pool() const {
    return thread_pool;
}

Option<nlohmann::json> CollectionManager::get_collection_summaries(uint32_t limit, uint32_t offset) const {
    std::shared_lock lock(mutex);

    auto collections_op = get_collections(limit, offset);
    if(!collections_op.ok()) {
        return Option<nlohmann::json>(collections_op.code(), collections_op.error());
    }

    std::vector<Collection*> colls = collections_op.get();

    nlohmann::json json_summaries = nlohmann::json::array();

    for(Collection* collection: colls) {
        nlohmann::json collection_json = collection->get_summary_json();
        json_summaries.push_back(collection_json);
    }

    return Option<nlohmann::json>(json_summaries);
}

Option<Collection*> CollectionManager::create_collection(nlohmann::json& req_json) {
    const char* NUM_MEMORY_SHARDS = "num_memory_shards";
    const char* SYMBOLS_TO_INDEX = "symbols_to_index";
    const char* TOKEN_SEPARATORS = "token_separators";
    const char* ENABLE_NESTED_FIELDS = "enable_nested_fields";
    const char* DEFAULT_SORTING_FIELD = "default_sorting_field";
    const char* METADATA = "metadata";

    // validate presence of mandatory fields

    if(req_json.count("name") == 0) {
        return Option<Collection*>(400, "Parameter `name` is required.");
    }

    if(!req_json["name"].is_string() || req_json["name"].get<std::string>().empty()) {
        return Option<Collection*>(400, "Parameter `name` must be a non-empty string.");
    }

    if(req_json.count(NUM_MEMORY_SHARDS) == 0) {
        req_json[NUM_MEMORY_SHARDS] = CollectionManager::DEFAULT_NUM_MEMORY_SHARDS;
    }

    if(req_json.count(SYMBOLS_TO_INDEX) == 0) {
        req_json[SYMBOLS_TO_INDEX] = std::vector<std::string>();
    }

    if(req_json.count(TOKEN_SEPARATORS) == 0) {
        req_json[TOKEN_SEPARATORS] = std::vector<std::string>();
    }

    if(req_json.count(ENABLE_NESTED_FIELDS) == 0) {
        req_json[ENABLE_NESTED_FIELDS] = false;
    }

    if(req_json.count("fields") == 0) {
        return Option<Collection*>(400, "Parameter `fields` is required.");
    }

    if(req_json.count(DEFAULT_SORTING_FIELD) == 0) {
        req_json[DEFAULT_SORTING_FIELD] = "";
    }

    if(!req_json[DEFAULT_SORTING_FIELD].is_string()) {
        return Option<Collection*>(400, std::string("`") + DEFAULT_SORTING_FIELD +
                                        "` should be a string. It should be the name of an int32/float field.");
    }

    if(!req_json[NUM_MEMORY_SHARDS].is_number_unsigned()) {
        return Option<Collection*>(400, std::string("`") + NUM_MEMORY_SHARDS + "` should be a positive integer.");
    }

    if(!req_json[SYMBOLS_TO_INDEX].is_array()) {
        return Option<Collection*>(400, std::string("`") + SYMBOLS_TO_INDEX + "` should be an array of character symbols.");
    }

    if(!req_json[TOKEN_SEPARATORS].is_array()) {
        return Option<Collection*>(400, std::string("`") + TOKEN_SEPARATORS + "` should be an array of character symbols.");
    }

    if(!req_json[ENABLE_NESTED_FIELDS].is_boolean()) {
        return Option<Collection*>(400, std::string("`") + ENABLE_NESTED_FIELDS + "` should be a boolean.");
    }

    for (auto it = req_json[SYMBOLS_TO_INDEX].begin(); it != req_json[SYMBOLS_TO_INDEX].end(); ++it) {
        if(!it->is_string() || it->get<std::string>().size() != 1 ) {
            return Option<Collection*>(400, std::string("`") + SYMBOLS_TO_INDEX + "` should be an array of character symbols.");
        }
    }

    for (auto it = req_json[TOKEN_SEPARATORS].begin(); it != req_json[TOKEN_SEPARATORS].end(); ++it) {
        if(!it->is_string() || it->get<std::string>().size() != 1 ) {
            return Option<Collection*>(400, std::string("`") + TOKEN_SEPARATORS + "` should be an array of character symbols.");
        }
    }

    size_t num_memory_shards = req_json[NUM_MEMORY_SHARDS].get<size_t>();
    if(num_memory_shards == 0) {
        return Option<Collection*>(400, std::string("`") + NUM_MEMORY_SHARDS + "` should be a positive integer.");
    }

    // field specific validation

    if(!req_json["fields"].is_array() || req_json["fields"].empty()) {
        return Option<Collection *>(400, "The `fields` value should be an array of objects containing "
                     "`name`, `type` and optionally, `facet` properties.");
    }

    if(req_json.count(METADATA) != 0) {
        if(!req_json[METADATA].is_object()) {
            return Option<Collection *>(400, "The `metadata` value should be an object.");
        }
    } else {
        req_json[METADATA] = {};
    }

    const std::string& default_sorting_field = req_json[DEFAULT_SORTING_FIELD].get<std::string>();

    if(default_sorting_field == "id") {
        return Option<Collection *>(400, "Invalid `default_sorting_field` value: cannot be `id`.");
    }

    std::string fallback_field_type;
    std::vector<field> fields;
    auto parse_op = field::json_fields_to_fields(req_json[ENABLE_NESTED_FIELDS].get<bool>(),
                                                 req_json["fields"], fallback_field_type, fields);

    if(!parse_op.ok()) {
        return Option<Collection*>(parse_op.code(), parse_op.error());
    }

    std::shared_ptr<VQModel> model = nullptr;
    if(req_json.count(Collection::COLLECTION_VOICE_QUERY_MODEL) != 0) {
        const nlohmann::json& voice_query_model = req_json[Collection::COLLECTION_VOICE_QUERY_MODEL];

        if(!voice_query_model.is_object()) {
            return Option<Collection*>(400, "Parameter `voice_query_model` must be an object.");
        }

        if(voice_query_model.count("model_name") == 0) {
            return Option<Collection*>(400, "Parameter `voice_query_model.model_name` is required.");
        }

        if(!voice_query_model["model_name"].is_string() || voice_query_model["model_name"].get<std::string>().empty()) {
            return Option<Collection*>(400, "Parameter `voice_query_model.model_name` must be a non-empty string.");
        }

        const std::string& model_name = voice_query_model["model_name"].get<std::string>();
        auto model_res = VQModelManager::get_instance().validate_and_init_model(model_name);
        if(!model_res.ok()) {
            LOG(ERROR) << "Error while loading voice query model: " << model_res.error();
            return Option<Collection*>(model_res.code(), model_res.error());
        } else {
            model = model_res.get();
        }
    }


    const auto created_at = static_cast<uint64_t>(std::time(nullptr));

    return CollectionManager::get_instance().create_collection(req_json["name"], num_memory_shards,
                                                                fields, default_sorting_field, created_at,
                                                                fallback_field_type,
                                                                req_json[SYMBOLS_TO_INDEX],
                                                                req_json[TOKEN_SEPARATORS],
                                                                req_json[ENABLE_NESTED_FIELDS],
                                                                model, req_json[METADATA]);
}

Option<bool> CollectionManager::load_collection(const nlohmann::json &collection_meta,
                                                const size_t batch_size,
                                                const StoreStatus& next_coll_id_status,
                                                const std::atomic<bool>& quit,
                                                spp::sparse_hash_map<std::string, std::string>& referenced_in) {

    auto& cm = CollectionManager::get_instance();

    if(!collection_meta.contains(Collection::COLLECTION_NAME_KEY)) {
        return Option<bool>(500, "No collection name in collection meta: " + collection_meta.dump());
    }

    if(!collection_meta[Collection::COLLECTION_NAME_KEY].is_string()) {
        LOG(ERROR) << collection_meta[Collection::COLLECTION_NAME_KEY];
        LOG(ERROR) << Collection::COLLECTION_NAME_KEY;
        LOG(ERROR) << "";
    }
    const std::string & this_collection_name = collection_meta[Collection::COLLECTION_NAME_KEY].get<std::string>();

    std::string collection_next_seq_id_str;
    StoreStatus next_seq_id_status = cm.store->get(Collection::get_next_seq_id_key(this_collection_name),
                                                collection_next_seq_id_str);

    if(next_seq_id_status == StoreStatus::ERROR) {
        LOG(ERROR) << "Error while fetching next sequence ID for " << this_collection_name;
        return Option<bool>(500, "Error while fetching collection's next sequence ID from the disk for "
                                 "`" + this_collection_name + "`");
    }

    if(next_seq_id_status == StoreStatus::NOT_FOUND && next_coll_id_status == StoreStatus::FOUND) {
        LOG(ERROR) << "collection's next sequence ID is missing";
        return Option<bool>(500, "Next collection id was found, but collection's next sequence ID is missing for "
                                 "`" + this_collection_name + "`");
    }

    uint32_t collection_next_seq_id = next_seq_id_status == StoreStatus::NOT_FOUND ? 0 :
                                      StringUtils::deserialize_uint32_t(collection_next_seq_id_str);

    {
        std::shared_lock lock(cm.mutex);
        Collection *existing_collection = cm.get_collection_unsafe(this_collection_name);

        if(existing_collection != nullptr) {
            // To maintain idempotency, if the collection already exists in-memory, drop it from memory
            LOG(WARNING) << "Dropping duplicate collection " << this_collection_name << " before loading it again.";
            lock.unlock();
            cm.drop_collection(this_collection_name, false);
        }
    }

    Collection* collection = init_collection(collection_meta, collection_next_seq_id, cm.store, 1.0f, referenced_in);

    LOG(INFO) << "Loading collection " << collection->get_name();

    // initialize overrides
    std::vector<std::string> collection_override_jsons;
    cm.store->scan_fill(Collection::get_override_key(this_collection_name, ""),
                        std::string(Collection::COLLECTION_OVERRIDE_PREFIX) + "_" + this_collection_name + "`",
                        collection_override_jsons);

    for(const auto & collection_override_json: collection_override_jsons) {
        nlohmann::json collection_override = nlohmann::json::parse(collection_override_json);
        override_t override;
        auto parse_op = override_t::parse(collection_override, "", override, "", collection->get_symbols_to_index(),
                                          collection->get_token_separators());
        if(parse_op.ok()) {
            collection->add_override(override, false);
        } else {
            LOG(ERROR) << "Skipping loading of override: " << parse_op.error();
        }
    }

    // initialize synonyms
    std::vector<std::string> collection_synonym_jsons;
    cm.store->scan_fill(SynonymIndex::get_synonym_key(this_collection_name, ""),
                        std::string(SynonymIndex::COLLECTION_SYNONYM_PREFIX) + "_" + this_collection_name + "`",
                        collection_synonym_jsons);

    for(const auto & collection_synonym_json: collection_synonym_jsons) {
        nlohmann::json collection_synonym = nlohmann::json::parse(collection_synonym_json);
        collection->add_synonym(collection_synonym, false);
    }

    // Fetch records from the store and re-create memory index
    const std::string seq_id_prefix = collection->get_seq_id_collection_prefix();
    std::string upper_bound_key = collection->get_seq_id_collection_prefix() + "`";  // cannot inline this
    rocksdb::Slice upper_bound(upper_bound_key);

    rocksdb::Iterator* iter = cm.store->scan(seq_id_prefix, &upper_bound);
    std::unique_ptr<rocksdb::Iterator> iter_guard(iter);

    std::vector<index_record> index_records;

    size_t num_found_docs = 0;
    size_t num_valid_docs = 0;
    size_t num_indexed_docs = 0;
    size_t batch_doc_str_size = 0;

    auto begin = std::chrono::high_resolution_clock::now();

    while(iter->Valid() && iter->key().starts_with(seq_id_prefix)) {
        num_found_docs++;
        const uint32_t seq_id = Collection::get_seq_id_from_key(iter->key().ToString());

        nlohmann::json document;
        const std::string& doc_string = iter->value().ToString();

        try {
            document = nlohmann::json::parse(doc_string);
        } catch(const std::exception& e) {
            LOG(ERROR) << "JSON error: " << e.what();
            return Option<bool>(400, "Bad JSON.");
        }

        batch_doc_str_size += doc_string.size();

        if(collection->get_enable_nested_fields()) {
            std::vector<field> flattened_fields;
            field::flatten_doc(document, collection->get_nested_fields(), {}, true, flattened_fields);
        }

        auto dirty_values = DIRTY_VALUES::COERCE_OR_DROP;

        num_valid_docs++;

        index_records.emplace_back(index_record(0, seq_id, document, CREATE, dirty_values));

        // Peek and check for last record right here so that we handle batched indexing correctly
        // Without doing this, the "last batch" would have to be indexed outside the loop.
        iter->Next();
        bool last_record = !(iter->Valid() && iter->key().starts_with(seq_id_prefix));

        // if expected memory usage exceeds 250M, we index the accumulated set without caring about batch size
        bool exceeds_batch_mem_threshold = ((batch_doc_str_size * 7) > (250 * 1014 * 1024));

        // batch must match atleast the number of shards
         if(exceeds_batch_mem_threshold || (num_valid_docs % batch_size == 0) || last_record) {
            size_t num_records = index_records.size();
            size_t num_indexed = collection->batch_index_in_memory(index_records, 200, 60000, 2, false);
            batch_doc_str_size = 0;

            if(num_indexed != num_records) {
                const Option<std::string> & index_error_op = get_first_index_error(index_records);
                if(!index_error_op.ok()) {
                    return Option<bool>(400, index_error_op.get());
                }
            }

            index_records.clear();
            num_indexed_docs += num_indexed;
        }

        if(num_found_docs % ((1 << 14)) == 0) {
            // having a cheaper higher layer check to prevent checking clock too often
            auto time_elapsed = std::chrono::duration_cast<std::chrono::seconds>(
                    std::chrono::high_resolution_clock::now() - begin).count();

            if(time_elapsed > 30) {
                begin = std::chrono::high_resolution_clock::now();
                LOG(INFO) << "Loaded " << num_found_docs << " documents from " << collection->get_name() << " so far.";
            }
        }

        if(quit) {
            break;
        }
    }

    cm.add_to_collections(collection);

    LOG(INFO) << "Indexed " << num_indexed_docs << "/" << num_found_docs
              << " documents into collection " << collection->get_name();

    return Option<bool>(true);
}

spp::sparse_hash_map<std::string, nlohmann::json> CollectionManager::get_presets() const {
    std::shared_lock lock(mutex);
    return preset_configs;
}

Option<bool> CollectionManager::get_preset(const string& preset_name, nlohmann::json& preset) const {
    std::shared_lock lock(mutex);

    const auto& it = preset_configs.find(preset_name);
    if(it != preset_configs.end()) {
        preset = it->second;
        return Option<bool>(true);
    }

    return Option<bool>(404, "Not found.");
}

Option<bool> CollectionManager::upsert_preset(const string& preset_name, const nlohmann::json& preset_config) {
    std::unique_lock lock(mutex);

    bool inserted = store->insert(get_preset_key(preset_name), preset_config.dump());
    if(!inserted) {
        return Option<bool>(500, "Unable to insert into store.");
    }

    preset_configs[preset_name] = preset_config;
    return Option<bool>(true);
}

std::string CollectionManager::get_preset_key(const string& preset_name) {
    return std::string(PRESET_PREFIX) + "_" + preset_name;
}

Option<bool> CollectionManager::delete_preset(const string& preset_name) {
    std::unique_lock lock(mutex);

    bool removed = store->remove(get_preset_key(preset_name));
    if(!removed) {
        return Option<bool>(500, "Unable to delete from store.");
    }

    preset_configs.erase(preset_name);
    return Option<bool>(true);
}

Option<Collection*> CollectionManager::clone_collection(const string& existing_name, const nlohmann::json& req_json) {
    std::shared_lock lock(mutex);

    if(collections.count(existing_name) == 0) {
        return Option<Collection*>(400, "Collection with name `" + existing_name + "` not found.");
    }

    if(req_json.count("name") == 0 || !req_json["name"].is_string()) {
        return Option<Collection*>(400, "Collection name must be provided.");
    }

    const std::string& new_name = req_json["name"].get<std::string>();

    if(collections.count(new_name) != 0) {
        return Option<Collection*>(400, "Collection with name `" + new_name + "` already exists.");
    }

    Collection* existing_coll = collections[existing_name];

    std::vector<std::string> symbols_to_index;
    std::vector<std::string> token_separators;

    for(auto c: existing_coll->get_symbols_to_index()) {
        symbols_to_index.emplace_back(1, c);
    }

    for(auto c: existing_coll->get_token_separators()) {
        token_separators.emplace_back(1, c);
    }

    lock.unlock();

    auto coll_create_op = create_collection(new_name, DEFAULT_NUM_MEMORY_SHARDS, existing_coll->get_fields(),
                              existing_coll->get_default_sorting_field(), static_cast<uint64_t>(std::time(nullptr)),
                              existing_coll->get_fallback_field_type(), symbols_to_index, token_separators,
                              existing_coll->get_enable_nested_fields(), existing_coll->get_vq_model());

    lock.lock();

    if(!coll_create_op.ok()) {
        return Option<Collection*>(coll_create_op.code(), coll_create_op.error());
    }

    Collection* new_coll = coll_create_op.get();

    // copy synonyms
    auto synonyms = existing_coll->get_synonyms().get();
    for(const auto& synonym: synonyms) {
        new_coll->get_synonym_index()->add_synonym(new_name, *synonym.second);
    }

    // copy overrides
    auto overrides = existing_coll->get_overrides().get();
    for(const auto& kv: overrides) {
        new_coll->add_override(*kv.second);
    }

    return Option<Collection*>(new_coll);
}

void CollectionManager::add_referenced_in_backlog(const std::string& collection_name, reference_pair&& pair) {
    std::shared_lock lock(mutex);
    referenced_in_backlog[collection_name].insert(pair);
}

std::map<std::string, std::set<reference_pair>> CollectionManager::_get_referenced_in_backlog() const {
    std::shared_lock lock(mutex);
    return referenced_in_backlog;
}

void CollectionManager::process_embedding_field_delete(const std::string& model_name) {
    std::shared_lock lock(mutex);
    bool found = false;

    for(const auto& collection: collections) {
        // will be deadlock if we try to acquire lock on collection here
        // caller of this function should have already acquired lock on collection
        const auto& embedding_fields = collection.second->get_embedding_fields_unsafe();

        for(const auto& embedding_field: embedding_fields) {
            if(embedding_field.embed.count(fields::model_config) != 0) {
                const auto& model_config = embedding_field.embed[fields::model_config];
                if(model_config["model_name"].get<std::string>() == model_name) {
                    found = true;
                    break;
                }
            }
        }
    }

    if(!found) {
        LOG(INFO) << "Deleting text embedder: " << model_name;
        EmbedderManager::get_instance().delete_text_embedder(model_name);
        EmbedderManager::get_instance().delete_image_embedder(model_name);
    }
}

std::unordered_set<std::string> CollectionManager::get_collection_references(const std::string& coll_name) {
    std::shared_lock lock(mutex);

    std::unordered_set<std::string> references;
    auto it = collections.find(coll_name);
    if (it == collections.end()) {
        return references;
    }

    for (const auto& item: it->second->get_reference_fields()) {
        const auto& ref_pair = item.second;
        references.insert(ref_pair.collection);
    }
    return references;
}<|MERGE_RESOLUTION|>--- conflicted
+++ resolved
@@ -1608,12 +1608,8 @@
     bool enable_highlight_v1 = true;
     text_match_type_t match_type = max_score;
     bool enable_typos_for_numerical_tokens = true;
-<<<<<<< HEAD
     bool enable_typos_for_alpha_numerical_tokens = true;
-    bool enable_lazy_filter = true;
-=======
     bool enable_lazy_filter = Config::get_instance().get_enable_lazy_filter();
->>>>>>> 3d4ad20b
 
     size_t remote_embedding_timeout_ms = 5000;
     size_t remote_embedding_num_tries = 2;
