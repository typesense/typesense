#include <string>
#include <vector>
#include <json.hpp>
#include "collection_manager.h"
#include "logger.h"

constexpr const char* CollectionManager::COLLECTION_NUM_MEMORY_SHARDS;
constexpr const size_t CollectionManager::DEFAULT_NUM_MEMORY_SHARDS;

CollectionManager::CollectionManager() {

}

Collection* CollectionManager::init_collection(const nlohmann::json & collection_meta,
                                               const uint32_t collection_next_seq_id) {
    std::string this_collection_name = collection_meta[COLLECTION_NAME_KEY].get<std::string>();

    std::vector<field> fields;
    nlohmann::json fields_map = collection_meta[COLLECTION_SEARCH_FIELDS_KEY];

    for (nlohmann::json::iterator it = fields_map.begin(); it != fields_map.end(); ++it) {
        nlohmann::json & field_obj = it.value();

        // handle older records indexed before optional field introduction
        if(field_obj.count(fields::optional) == 0) {
            field_obj[fields::optional] = false;
        }

        fields.push_back({field_obj[fields::name], field_obj[fields::type],
                          field_obj[fields::facet], field_obj[fields::optional]});
    }

    std::string default_sorting_field = collection_meta[COLLECTION_DEFAULT_SORTING_FIELD_KEY].get<std::string>();
    uint64_t created_at = collection_meta.find((const char*)COLLECTION_CREATED) != collection_meta.end() ?
                       collection_meta[COLLECTION_CREATED].get<uint64_t>() : 0;

    size_t num_memory_shards = collection_meta.count(COLLECTION_NUM_MEMORY_SHARDS) != 0 ?
                               collection_meta[COLLECTION_NUM_MEMORY_SHARDS].get<size_t>() :
                               DEFAULT_NUM_MEMORY_SHARDS;

    LOG(INFO) << "Found collection " << this_collection_name << " with " << num_memory_shards << " memory shards.";

    Collection* collection = new Collection(this_collection_name,
                                            collection_meta[COLLECTION_ID_KEY].get<uint32_t>(),
                                            created_at,
                                            collection_next_seq_id,
                                            store,
                                            fields,
                                            default_sorting_field,
                                            num_memory_shards,
                                            max_memory_ratio);

    return collection;
}

void CollectionManager::add_to_collections(Collection* collection) {
    collections.emplace(collection->get_name(), collection);
    collection_id_names.emplace(collection->get_collection_id(), collection->get_name());
}

void CollectionManager::init(Store *store, ThreadPool* thread_pool,
                             const float max_memory_ratio,
                             const std::string & auth_key) {
    std::unique_lock lock(mutex);

    this->store = store;
    this->thread_pool = thread_pool;
    this->bootstrap_auth_key = auth_key;
    this->max_memory_ratio = max_memory_ratio;
}

// used only in tests!
void CollectionManager::init(Store *store, const float max_memory_ratio, const std::string & auth_key) {
    ThreadPool* thread_pool = new ThreadPool(8);
    init(store, thread_pool, max_memory_ratio, auth_key);
}

Option<bool> CollectionManager::load(const size_t init_batch_size) {
    // This function must be idempotent, i.e. when called multiple times, must produce the same state without leaks
    LOG(INFO) << "CollectionManager::load()";

    Option<bool> auth_init_op = auth_manager.init(store);
    if(!auth_init_op.ok()) {
        LOG(ERROR) << "Auth manager init failed, error=" << auth_init_op.error();
    }

    std::string next_collection_id_str;
    StoreStatus next_coll_id_status = store->get(NEXT_COLLECTION_ID_KEY, next_collection_id_str);

    if(next_coll_id_status == StoreStatus::ERROR) {
        return Option<bool>(500, "Error while fetching the next collection id from the disk.");
    }

    if(next_coll_id_status == StoreStatus::FOUND) {
        next_collection_id = (uint32_t) stoi(next_collection_id_str);
    } else {
        next_collection_id = 0;
    }

    std::vector<std::string> collection_meta_jsons;
    store->scan_fill(Collection::COLLECTION_META_PREFIX, collection_meta_jsons);

    LOG(INFO) << "Found " << collection_meta_jsons.size() << " collection(s) on disk.";

    for(auto & collection_meta_json: collection_meta_jsons) {
        nlohmann::json collection_meta;

        try {
            collection_meta = nlohmann::json::parse(collection_meta_json);
        } catch(...) {
            return Option<bool>(500, "Error while parsing collection meta.");
        }

        const std::string & this_collection_name = collection_meta[COLLECTION_NAME_KEY].get<std::string>();
        std::string collection_next_seq_id_str;
        StoreStatus next_seq_id_status = store->get(Collection::get_next_seq_id_key(this_collection_name),
                                                    collection_next_seq_id_str);

        if(next_seq_id_status == StoreStatus::ERROR) {
            return Option<bool>(500, "Error while fetching collection's next sequence ID from the disk for collection "
                                     "`" + this_collection_name + "`");
        }

        if(next_seq_id_status == StoreStatus::NOT_FOUND && next_coll_id_status == StoreStatus::FOUND) {
            return Option<bool>(500, "Next collection id was found, but collection's next sequence ID is missing for "
                                     "`" + this_collection_name + "`");
        }

        uint32_t collection_next_seq_id = next_seq_id_status == StoreStatus::NOT_FOUND ? 0 :
                                          StringUtils::deserialize_uint32_t(collection_next_seq_id_str);

        if(get_collection(this_collection_name) != nullptr) {
            // To maintain idempotency, if the collection already exists in-memory, drop it from memory
            LOG(WARNING) << "Dropping duplicate collection " << this_collection_name << " before loading it again.";
            drop_collection(this_collection_name, false);
        }

        std::unique_lock lock(mutex);
        Collection* collection = init_collection(collection_meta, collection_next_seq_id);

        LOG(INFO) << "Loading collection " << collection->get_name();

        // initialize overrides
        std::vector<std::string> collection_override_jsons;
        store->scan_fill(Collection::get_override_key(this_collection_name, ""), collection_override_jsons);

        for(const auto & collection_override_json: collection_override_jsons) {
            nlohmann::json collection_override = nlohmann::json::parse(collection_override_json);
            override_t override;
            auto parse_op = override_t::parse(collection_override, "", override);
            if(parse_op.ok()) {
                collection->add_override(override);
            } else {
                LOG(ERROR) << "Skipping loading of override: " << parse_op.error();
            }
        }

        // initialize synonyms
        std::vector<std::string> collection_synonym_jsons;
        store->scan_fill(Collection::get_synonym_key(this_collection_name, ""), collection_synonym_jsons);

        for(const auto & collection_synonym_json: collection_synonym_jsons) {
            nlohmann::json collection_synonym = nlohmann::json::parse(collection_synonym_json);
            synonym_t synonym(collection_synonym);
            collection->add_synonym(synonym);
        }

        // Fetch records from the store and re-create memory index
        std::vector<std::string> documents;
        const std::string seq_id_prefix = collection->get_seq_id_collection_prefix();

        rocksdb::Iterator* iter = store->scan(seq_id_prefix);
        std::unique_ptr<rocksdb::Iterator> iter_guard(iter);

        std::vector<std::vector<index_record>> iter_batch;

        for(size_t i = 0; i < collection->get_num_memory_shards(); i++) {
            iter_batch.push_back(std::vector<index_record>());
        }

        size_t num_found_docs = 0;
        size_t num_valid_docs = 0;
        size_t num_indexed_docs = 0;

        auto begin = std::chrono::high_resolution_clock::now();

        while(iter->Valid() && iter->key().starts_with(seq_id_prefix)) {
            num_found_docs++;
            const uint32_t seq_id = Collection::get_seq_id_from_key(iter->key().ToString());

            nlohmann::json document;

            try {
                document = nlohmann::json::parse(iter->value().ToString());
            } catch(const std::exception& e) {
                LOG(ERROR) << "JSON error: " << e.what();
                return Option<bool>(false, "Bad JSON.");
            }

            num_valid_docs++;
            iter_batch[seq_id % collection->get_num_memory_shards()].emplace_back(index_record(0, seq_id, document, CREATE));

            // Peek and check for last record right here so that we handle batched indexing correctly
            // Without doing this, the "last batch" would have to be indexed outside the loop.
            iter->Next();
            bool last_record = !(iter->Valid() && iter->key().starts_with(seq_id_prefix));

            // batch must match atleast the number of shards
            const size_t batch_size = std::max(init_batch_size, collection->get_num_memory_shards());

            if((num_valid_docs % batch_size == 0) || last_record) {
                std::vector<size_t> indexed_counts;
                indexed_counts.reserve(iter_batch.size());

                collection->par_index_in_memory(iter_batch, indexed_counts);

                for(size_t i = 0; i < collection->get_num_memory_shards(); i++) {
                    size_t num_records = iter_batch[i].size();
                    size_t num_indexed = indexed_counts[i];

                    if(num_indexed != num_records) {
                        const Option<std::string> & index_error_op = get_first_index_error(iter_batch[i]);
                        if(!index_error_op.ok()) {
                            return Option<bool>(false, index_error_op.get());
                        }
                    }
                    iter_batch[i].clear();
                    num_indexed_docs += num_indexed;
                }
            }

            auto time_millis = std::chrono::duration_cast<std::chrono::milliseconds>(
                    std::chrono::high_resolution_clock::now() - begin).count();

            auto throttle_time_millis = uint64_t((LOAD_THROTTLE_PERCENT/100) * time_millis);

            if(throttle_time_millis != 0) {
                // we throttle only when we have accumulated atleast 1 ms worth of throttling time
                begin = std::chrono::high_resolution_clock::now();
                std::this_thread::sleep_for(std::chrono::milliseconds(throttle_time_millis));
            }
        }

        add_to_collections(collection);
        LOG(INFO) << "Indexed " << num_indexed_docs << "/" << num_found_docs
                  << " documents into collection " << collection->get_name();
    }

    std::string symlink_prefix_key = std::string(SYMLINK_PREFIX) + "_";
    rocksdb::Iterator* iter = store->scan(symlink_prefix_key);
    while(iter->Valid() && iter->key().starts_with(symlink_prefix_key)) {
        std::vector<std::string> parts;
        StringUtils::split(iter->key().ToString(), parts, symlink_prefix_key);
        collection_symlinks[parts[0]] = iter->value().ToString();
        iter->Next();
    }

    delete iter;

    return Option<bool>(true);
}


void CollectionManager::dispose() {
    std::unique_lock lock(mutex);

    for(auto & name_collection: collections) {
        delete name_collection.second;
        name_collection.second = nullptr;
    }

    collections.clear();
    store->close();
}

bool CollectionManager::auth_key_matches(const std::string& auth_key_sent,
                                         const std::string& action,
<<<<<<< HEAD
                                         const std::string& collection,
                                         std::map<std::string, std::string>& params) const {
    std::shared_lock lock(mutex);

=======
                                         const std::vector<std::string>& collections,
                                         std::map<std::string, std::string>& params) const {
>>>>>>> 7373fa01
    if(auth_key_sent.empty()) {
        return false;
    }

    // check with bootstrap auth key
    if(bootstrap_auth_key == auth_key_sent) {
        return true;
    }

    // finally, check managed auth keys
    return auth_manager.authenticate(auth_key_sent, action, collections, params);
}

Option<Collection*> CollectionManager::create_collection(const std::string& name,
                                                         const size_t num_memory_shards,
                                                         const std::vector<field> & fields,
                                                         const std::string & default_sorting_field,
                                                         const uint64_t created_at) {
    std::unique_lock lock(mutex);

    if(store->contains(Collection::get_meta_key(name))) {
        return Option<Collection*>(409, std::string("A collection with name `") + name + "` already exists.");
    }

    bool found_default_sorting_field = false;
    nlohmann::json fields_json = nlohmann::json::array();;

    for(const field & field: fields) {
        nlohmann::json field_val;
        field_val[fields::name] = field.name;
        field_val[fields::type] = field.type;
        field_val[fields::facet] = field.facet;
        field_val[fields::optional] = field.optional;
        fields_json.push_back(field_val);

        if(!field.has_valid_type()) {
            return Option<Collection*>(400, "Field `" + field.name +
                                            "` has an invalid data type `" + field.type +
                                            "`, see docs for supported data types.");
        }

        if(field.name == default_sorting_field && !(field.type == field_types::INT32 ||
                                                    field.type == field_types::INT64 ||
                                                    field.type == field_types::FLOAT)) {
            return Option<Collection*>(400, "Default sorting field `" + default_sorting_field +
                                            "` must be a single valued numerical field.");
        }

        if(field.name == default_sorting_field) {
            if(field.optional) {
                return Option<Collection*>(400, "Default sorting field `" + default_sorting_field +
                                                "` cannot be an optional field.");
            }

            found_default_sorting_field = true;
        }
    }

    if(!found_default_sorting_field) {
        return Option<Collection*>(400, "Default sorting field is defined as `" + default_sorting_field +
                                        "` but is not found in the schema.");
    }

    nlohmann::json collection_meta;
    collection_meta[COLLECTION_NAME_KEY] = name;
    collection_meta[COLLECTION_ID_KEY] = next_collection_id.load();
    collection_meta[COLLECTION_SEARCH_FIELDS_KEY] = fields_json;
    collection_meta[COLLECTION_DEFAULT_SORTING_FIELD_KEY] = default_sorting_field;
    collection_meta[COLLECTION_CREATED] = created_at;
    collection_meta[COLLECTION_NUM_MEMORY_SHARDS] = num_memory_shards;

    Collection* new_collection = new Collection(name, next_collection_id, created_at, 0, store, fields,
                                                default_sorting_field, num_memory_shards,
                                                this->max_memory_ratio);
    next_collection_id++;

    rocksdb::WriteBatch batch;
    batch.Put(Collection::get_next_seq_id_key(name), StringUtils::serialize_uint32_t(0));
    batch.Put(Collection::get_meta_key(name), collection_meta.dump());
    batch.Put(NEXT_COLLECTION_ID_KEY, std::to_string(next_collection_id));
    bool write_ok = store->batch_write(batch);

    if(!write_ok) {
        return Option<Collection*>(500, "Could not write to on-disk storage.");
    }

    add_to_collections(new_collection);

    return Option<Collection*>(new_collection);
}

Collection* CollectionManager::get_collection_unafe(const std::string & collection_name) const {
    if(collections.count(collection_name) != 0) {
        return collections.at(collection_name);
    }

    // a symlink name takes lesser precedence over a real collection name
    if(collection_symlinks.count(collection_name) != 0) {
        const std::string & symlinked_name = collection_symlinks.at(collection_name);
        if(collections.count(symlinked_name) != 0) {
            return collections.at(symlinked_name);
        }
    }

    return nullptr;
}

locked_resource_view_t<Collection> CollectionManager::get_collection(const std::string & collection_name) const {
    std::shared_lock lock(mutex);
    Collection* coll = get_collection_unafe(collection_name);
    return locked_resource_view_t<Collection>(mutex, coll);
}

locked_resource_view_t<Collection> CollectionManager::get_collection_with_id(uint32_t collection_id) const {
    std::shared_lock lock(mutex);

    if(collection_id_names.count(collection_id) != 0) {
        return get_collection(collection_id_names.at(collection_id));
    }

    return locked_resource_view_t<Collection>(mutex, nullptr);
}

std::vector<Collection*> CollectionManager::get_collections() const {
    std::shared_lock lock(mutex);

    std::vector<Collection*> collection_vec;
    for(const auto& kv: collections) {
        collection_vec.push_back(kv.second);
    }

    std::sort(std::begin(collection_vec), std::end(collection_vec),
              [] (Collection* lhs, Collection* rhs) {
                  return lhs->get_collection_id()  > rhs->get_collection_id();
              });

    return collection_vec;
}

Option<nlohmann::json> CollectionManager::drop_collection(const std::string& collection_name, const bool remove_from_store) {
    std::unique_lock lock(mutex);

    Collection* collection = get_collection_unafe(collection_name);
    if(collection == nullptr) {
        return Option<nlohmann::json>(404, "No collection with name `" + collection_name + "` found.");
    }

    nlohmann::json collection_json = collection->get_summary_json();

    if(remove_from_store) {
        const std::string &collection_id_str = std::to_string(collection->get_collection_id());

        // Note: The order of dropping documents first before dropping collection meta is important for replication
        rocksdb::Iterator* iter = store->scan(collection_id_str);
        while(iter->Valid() && iter->key().starts_with(collection_id_str)) {
            store->remove(iter->key().ToString());
            iter->Next();
        }
        delete iter;

        store->remove(Collection::get_next_seq_id_key(collection_name));
        store->remove(Collection::get_meta_key(collection_name));
    }

    collections.erase(collection_name);
    collection_id_names.erase(collection->get_collection_id());

    delete collection;

    return Option<nlohmann::json>(collection_json);
}

uint32_t CollectionManager::get_next_collection_id() const {
    return next_collection_id;
}

std::string CollectionManager::get_symlink_key(const std::string & symlink_name) {
    return std::string(SYMLINK_PREFIX) + "_" + symlink_name;
}

spp::sparse_hash_map<std::string, std::string> CollectionManager::get_symlinks() const {
    std::shared_lock lock(mutex);
    return collection_symlinks;
}

Option<std::string> CollectionManager::resolve_symlink(const std::string & symlink_name) const {
    std::shared_lock lock(mutex);

    if(collection_symlinks.count(symlink_name) != 0) {
        return Option<std::string>(collection_symlinks.at(symlink_name));
    }

    return Option<std::string>(404, "Not found.");
}

Option<bool> CollectionManager::upsert_symlink(const std::string & symlink_name, const std::string & collection_name) {
    std::unique_lock lock(mutex);

    if(collections.count(symlink_name) != 0) {
        return Option<bool>(500, "Name `" + symlink_name + "` conflicts with an existing collection name.");
    }

    bool inserted = store->insert(get_symlink_key(symlink_name), collection_name);
    if(!inserted) {
        return Option<bool>(500, "Unable to insert into store.");
    }

    collection_symlinks[symlink_name] = collection_name;
    return Option<bool>(true);
}

Option<bool> CollectionManager::delete_symlink(const std::string & symlink_name) {
    std::unique_lock lock(mutex);

    bool removed = store->remove(get_symlink_key(symlink_name));
    if(!removed) {
        return Option<bool>(500, "Unable to delete from store.");
    }

    collection_symlinks.erase(symlink_name);
    return Option<bool>(true);
}

Store* CollectionManager::get_store() {
    return store;
}

AuthManager& CollectionManager::getAuthManager() {
    return auth_manager;
}

bool CollectionManager::parse_sort_by_str(std::string sort_by_str, std::vector<sort_by>& sort_fields) {
    std::string sort_field_expr;
    char prev_non_space_char = 'a';

    for(size_t i=0; i < sort_by_str.size(); i++) {
        if(i == sort_by_str.size()-1 || (sort_by_str[i] == ',' && !isdigit(prev_non_space_char))) {
            if(i == sort_by_str.size()-1) {
                sort_field_expr += sort_by_str[i];
            }

            std::vector<std::string> expression_parts;
            StringUtils::split(sort_field_expr, expression_parts, ":");

            if(expression_parts.size() != 2) {
                return false;
            }

            StringUtils::toupper(expression_parts[1]);
            sort_fields.emplace_back(expression_parts[0], expression_parts[1]);
            sort_field_expr = "";
        } else {
            sort_field_expr += sort_by_str[i];
        }

        if(sort_by_str[i] != ' ') {
            prev_non_space_char = sort_by_str[i];
        }
    }

    return true;
}


Option<bool> CollectionManager::do_search(std::map<std::string, std::string>& req_params, std::string& results_json_str) {
    auto begin = std::chrono::high_resolution_clock::now();

    const char *NUM_TYPOS = "num_typos";
    const char *PREFIX = "prefix";
    const char *DROP_TOKENS_THRESHOLD = "drop_tokens_threshold";
    const char *TYPO_TOKENS_THRESHOLD = "typo_tokens_threshold";
    const char *FILTER = "filter_by";
    const char *QUERY = "q";
    const char *QUERY_BY = "query_by";
    const char *QUERY_BY_WEIGHTS = "query_by_weights";
    const char *SORT_BY = "sort_by";

    const char *FACET_BY = "facet_by";
    const char *FACET_QUERY = "facet_query";
    const char *MAX_FACET_VALUES = "max_facet_values";

    const char *GROUP_BY = "group_by";
    const char *GROUP_LIMIT = "group_limit";

    const char *LIMIT_HITS = "limit_hits";
    const char *PER_PAGE = "per_page";
    const char *PAGE = "page";
    const char *RANK_TOKENS_BY = "rank_tokens_by";
    const char *INCLUDE_FIELDS = "include_fields";
    const char *EXCLUDE_FIELDS = "exclude_fields";

    const char *PINNED_HITS = "pinned_hits";
    const char *HIDDEN_HITS = "hidden_hits";

    // strings under this length will be fully highlighted, instead of showing a snippet of relevant portion
    const char *SNIPPET_THRESHOLD = "snippet_threshold";

    // the number of tokens that should surround the highlighted text
    const char *HIGHLIGHT_AFFIX_NUM_TOKENS = "highlight_affix_num_tokens";

    // list of fields which will be highlighted fully without snippeting
    const char *HIGHLIGHT_FULL_FIELDS = "highlight_full_fields";

    const char *HIGHLIGHT_START_TAG = "highlight_start_tag";
    const char *HIGHLIGHT_END_TAG = "highlight_end_tag";

    if(req_params.count(NUM_TYPOS) == 0) {
        req_params[NUM_TYPOS] = "2";
    }

    if(req_params.count(PREFIX) == 0) {
        req_params[PREFIX] = "true";
    }

    if(req_params.count(DROP_TOKENS_THRESHOLD) == 0) {
        req_params[DROP_TOKENS_THRESHOLD] = std::to_string(Index::DROP_TOKENS_THRESHOLD);
    }

    if(req_params.count(TYPO_TOKENS_THRESHOLD) == 0) {
        req_params[TYPO_TOKENS_THRESHOLD] = std::to_string(Index::TYPO_TOKENS_THRESHOLD);
    }

    if(req_params.count(QUERY) == 0) {
        return Option<bool>(400, std::string("Parameter `") + QUERY + "` is required.");
    }

    if(req_params.count(MAX_FACET_VALUES) == 0) {
        req_params[MAX_FACET_VALUES] = "10";
    }

    if(req_params.count(FACET_QUERY) == 0) {
        req_params[FACET_QUERY] = "";
    }

    if(req_params.count(LIMIT_HITS) == 0) {
        req_params[LIMIT_HITS] = std::to_string(UINT32_MAX);
    }

    if(req_params.count(SNIPPET_THRESHOLD) == 0) {
        req_params[SNIPPET_THRESHOLD] = "30";
    }

    if(req_params.count(HIGHLIGHT_AFFIX_NUM_TOKENS) == 0) {
        req_params[HIGHLIGHT_AFFIX_NUM_TOKENS] = "4";
    }

    if(req_params.count(HIGHLIGHT_FULL_FIELDS) == 0) {
        req_params[HIGHLIGHT_FULL_FIELDS] = "";
    }

    if(req_params.count(HIGHLIGHT_START_TAG) == 0) {
        req_params[HIGHLIGHT_START_TAG] = "<mark>";
    }

    if(req_params.count(HIGHLIGHT_END_TAG) == 0) {
        req_params[HIGHLIGHT_END_TAG] = "</mark>";
    }

    if(req_params.count(PER_PAGE) == 0) {
        if(req_params[FACET_QUERY].empty()) {
            req_params[PER_PAGE] = "10";
        } else {
            // for facet query we will set per_page to zero if it is not explicitly overridden
            req_params[PER_PAGE] = "0";
        }
    }

    if(req_params.count(PAGE) == 0) {
        req_params[PAGE] = "1";
    }

    if(req_params.count(INCLUDE_FIELDS) == 0) {
        req_params[INCLUDE_FIELDS] = "";
    }

    if(req_params.count(EXCLUDE_FIELDS) == 0) {
        req_params[EXCLUDE_FIELDS] = "";
    }

    if(req_params.count(GROUP_BY) == 0) {
        req_params[GROUP_BY] = "";
    }

    if(req_params.count(GROUP_LIMIT) == 0) {
        if(req_params[GROUP_BY] != "") {
            req_params[GROUP_LIMIT] = "3";
        } else {
            req_params[GROUP_LIMIT] = "0";
        }
    }

    std::vector<std::string> query_by_weights_str;
    std::vector<size_t> query_by_weights;

    if(req_params.count(QUERY_BY_WEIGHTS) != 0) {
        StringUtils::split(req_params[QUERY_BY_WEIGHTS], query_by_weights_str, ",");
        for(const auto& weight_str: query_by_weights_str) {
            if(!StringUtils::is_uint32_t(weight_str)) {
                return Option<bool>(400, "Parameter `" + std::string(QUERY_BY_WEIGHTS) +
                                         "` must be a comma separated string of unsigned integers.");
            }

            query_by_weights.push_back(std::stoi(weight_str));
        }
    }

    if(!StringUtils::is_uint32_t(req_params[DROP_TOKENS_THRESHOLD])) {
        return Option<bool>(400, "Parameter `" + std::string(DROP_TOKENS_THRESHOLD) + "` must be an unsigned integer.");
    }

    if(!StringUtils::is_uint32_t(req_params[TYPO_TOKENS_THRESHOLD])) {
        return Option<bool>(400, "Parameter `" + std::string(TYPO_TOKENS_THRESHOLD) + "` must be an unsigned integer.");
    }

    if(!StringUtils::is_uint32_t(req_params[NUM_TYPOS])) {
        return Option<bool>(400,"Parameter `" + std::string(NUM_TYPOS) + "` must be an unsigned integer.");
    }

    if(!StringUtils::is_uint32_t(req_params[PER_PAGE])) {
        return Option<bool>(400,"Parameter `" + std::string(PER_PAGE) + "` must be an unsigned integer.");
    }

    if(!StringUtils::is_uint32_t(req_params[PAGE])) {
        return Option<bool>(400,"Parameter `" + std::string(PAGE) + "` must be an unsigned integer.");
    }

    if(!StringUtils::is_uint32_t(req_params[MAX_FACET_VALUES])) {
        return Option<bool>(400,"Parameter `" + std::string(MAX_FACET_VALUES) + "` must be an unsigned integer.");
    }

    if(!StringUtils::is_uint32_t(req_params[LIMIT_HITS])) {
        return Option<bool>(400,"Parameter `" + std::string(LIMIT_HITS) + "` must be an unsigned integer.");
    }

    if(!StringUtils::is_uint32_t(req_params[SNIPPET_THRESHOLD])) {
        return Option<bool>(400,"Parameter `" + std::string(SNIPPET_THRESHOLD) + "` must be an unsigned integer.");
    }

    if(!StringUtils::is_uint32_t(req_params[HIGHLIGHT_AFFIX_NUM_TOKENS])) {
        return Option<bool>(400,"Parameter `" + std::string(HIGHLIGHT_AFFIX_NUM_TOKENS) + "` must be an unsigned integer.");
    }

    if(!StringUtils::is_uint32_t(req_params[GROUP_LIMIT])) {
        return Option<bool>(400,"Parameter `" + std::string(GROUP_LIMIT) + "` must be an unsigned integer.");
    }

    std::string filter_str = req_params.count(FILTER) != 0 ? req_params[FILTER] : "";

    std::vector<std::string> search_fields;
    StringUtils::split(req_params[QUERY_BY], search_fields, ",");

    std::vector<std::string> facet_fields;
    StringUtils::split(req_params[FACET_BY], facet_fields, ",");

    std::vector<std::string> include_fields_vec;
    StringUtils::split(req_params[INCLUDE_FIELDS], include_fields_vec, ",");

    std::vector<std::string> exclude_fields_vec;
    StringUtils::split(req_params[EXCLUDE_FIELDS], exclude_fields_vec, ",");

    spp::sparse_hash_set<std::string> include_fields(include_fields_vec.begin(), include_fields_vec.end());
    spp::sparse_hash_set<std::string> exclude_fields(exclude_fields_vec.begin(), exclude_fields_vec.end());

    std::vector<std::string> group_by_fields;
    StringUtils::split(req_params[GROUP_BY], group_by_fields, ",");

    std::vector<sort_by> sort_fields;
    bool parsed_sort_by = parse_sort_by_str(req_params[SORT_BY], sort_fields);

    if(!parsed_sort_by) {
        return Option<bool>(400,std::string("Parameter `") + SORT_BY + "` is malformed.");
    }

    if(sort_fields.size() > 3) {
        return Option<bool>(400, "Only upto 3 sort fields are allowed.");
    }

    if(req_params.count(PINNED_HITS) == 0) {
        req_params[PINNED_HITS] = "";
    }

    if(req_params.count(HIDDEN_HITS) == 0) {
        req_params[HIDDEN_HITS] = "";
    }

    CollectionManager & collectionManager = CollectionManager::get_instance();
    auto collection = collectionManager.get_collection(req_params["collection"]);

    if(collection == nullptr) {
        return Option<bool>(404, "Not found.");
    }

    bool prefix = (req_params[PREFIX] == "true");
    const size_t drop_tokens_threshold = (size_t) std::stoi(req_params[DROP_TOKENS_THRESHOLD]);
    const size_t typo_tokens_threshold = (size_t) std::stoi(req_params[TYPO_TOKENS_THRESHOLD]);

    if(req_params.count(RANK_TOKENS_BY) == 0) {
        req_params[RANK_TOKENS_BY] = "DEFAULT_SORTING_FIELD";
    }

    StringUtils::toupper(req_params[RANK_TOKENS_BY]);
    token_ordering token_order = (req_params[RANK_TOKENS_BY] == "DEFAULT_SORTING_FIELD") ? MAX_SCORE : FREQUENCY;

    Option<nlohmann::json> result_op = collection->search(req_params[QUERY], search_fields, filter_str, facet_fields,
                                                          sort_fields, std::stoi(req_params[NUM_TYPOS]),
                                                          static_cast<size_t>(std::stol(req_params[PER_PAGE])),
                                                          static_cast<size_t>(std::stol(req_params[PAGE])),
                                                          token_order, prefix, drop_tokens_threshold,
                                                          include_fields, exclude_fields,
                                                          static_cast<size_t>(std::stol(req_params[MAX_FACET_VALUES])),
                                                          req_params[FACET_QUERY],
                                                          static_cast<size_t>(std::stol(req_params[SNIPPET_THRESHOLD])),
                                                          static_cast<size_t>(std::stol(req_params[HIGHLIGHT_AFFIX_NUM_TOKENS])),
                                                          req_params[HIGHLIGHT_FULL_FIELDS],
                                                          typo_tokens_threshold,
                                                          req_params[PINNED_HITS],
                                                          req_params[HIDDEN_HITS],
                                                          group_by_fields,
                                                          static_cast<size_t>(std::stol(req_params[GROUP_LIMIT])),
                                                          req_params[HIGHLIGHT_START_TAG],
                                                          req_params[HIGHLIGHT_END_TAG],
                                                          query_by_weights,
                                                          static_cast<size_t>(std::stol(req_params[LIMIT_HITS]))
    );

    uint64_t timeMillis = std::chrono::duration_cast<std::chrono::milliseconds>(
            std::chrono::high_resolution_clock::now() - begin).count();


    if(!result_op.ok()) {
        return Option<bool>(result_op.code(), result_op.error());
    }

    nlohmann::json result = result_op.get();
    result["search_time_ms"] = timeMillis;
    result["page"] = std::stoi(req_params[PAGE]);
    results_json_str = result.dump(-1, ' ', false, nlohmann::detail::error_handler_t::ignore);

    //LOG(INFO) << "Time taken: " << timeMillis << "ms";

    return Option<bool>(true);
}

ThreadPool* CollectionManager::get_thread_pool() const {
    return thread_pool;
}

nlohmann::json CollectionManager::get_collection_summaries() const {
    std::shared_lock lock(mutex);

    std::vector<Collection*> colls = get_collections();
    nlohmann::json json_summaries = nlohmann::json::array();

    for(Collection* collection: colls) {
        nlohmann::json collection_json = collection->get_summary_json();
        json_summaries.push_back(collection_json);
    }

    return json_summaries;
}<|MERGE_RESOLUTION|>--- conflicted
+++ resolved
@@ -275,15 +275,10 @@
 
 bool CollectionManager::auth_key_matches(const std::string& auth_key_sent,
                                          const std::string& action,
-<<<<<<< HEAD
-                                         const std::string& collection,
+                                         const std::vector<std::string>& collections,
                                          std::map<std::string, std::string>& params) const {
     std::shared_lock lock(mutex);
 
-=======
-                                         const std::vector<std::string>& collections,
-                                         std::map<std::string, std::string>& params) const {
->>>>>>> 7373fa01
     if(auth_key_sent.empty()) {
         return false;
     }
