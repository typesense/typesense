--- conflicted
+++ resolved
@@ -2918,7 +2918,6 @@
     return true;
 }
 
-<<<<<<< HEAD
 bool post_import_dictionary(const std::shared_ptr<http_req>& req, const std::shared_ptr<http_res>& res) {
     const char *BATCH_SIZE = "batch_size";
     const char *DICTIONARY_SET = "dictionary_set";
@@ -2982,7 +2981,9 @@
     res->final.store(req->last_chunk_aggregate);
     stream_response(req, res);
 
-=======
+    return true;
+}
+
 bool get_analytics_events(const std::shared_ptr<http_req>& req, const std::shared_ptr<http_res>& res) {
     const char* N = "n";
 
@@ -3004,7 +3005,6 @@
     }
     nlohmann::json response = get_events_op.get();
     res->set_200(response.dump());
->>>>>>> d06de6f1
     return true;
 }
 
