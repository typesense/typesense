#include <chrono>
#include <thread>
#include <app_metrics.h>
#include <regex>
#include <analytics_manager.h>
#include "analytics_manager.h"
#include <housekeeper.h>
#include <arpa/inet.h>
#include "typesense_server_utils.h"
#include "core_api.h"
#include "string_utils.h"
#include "collection.h"
#include "collection_manager.h"
#include "system_metrics.h"
#include "logger.h"
#include "core_api_utils.h"
#include "lru/lru.hpp"
#include "ratelimit_manager.h"
#include "http_proxy.h"
#include "include/stopwords_manager.h"
#include "conversation_manager.h"
#include "conversation_model_manager.h"
#include "conversation_model.h"
#include "personalization_model_manager.h"
#include "sole.hpp"
#include "natural_language_search_model_manager.h"
#include "natural_language_search_model.h"

using namespace std::chrono_literals;

std::shared_mutex mutex;
LRU::Cache<uint64_t, cached_res_t> res_cache;

std::shared_mutex alter_mutex;
std::set<std::string> alters_in_progress;

class alter_guard_t {
    std::string collection_name;
public:
    alter_guard_t(const std::string& collection) {
        std::unique_lock ulock(alter_mutex);
        collection_name = collection;
        alters_in_progress.insert(collection_name);
    }

    ~alter_guard_t() {
        std::unique_lock ulock(alter_mutex);
        alters_in_progress.erase(collection_name);
    }
};


class in_flight_req_guard_t {
    uint64_t req_id;
public:
    in_flight_req_guard_t(const std::shared_ptr<http_req>& req) {
        req_id = req->start_ts;
        HouseKeeper::get_instance().add_req(req);
    }

    ~in_flight_req_guard_t() {
        HouseKeeper::get_instance().remove_req(req_id);
    }
};

void init_api(uint32_t cache_num_entries) {
    std::unique_lock lock(mutex);
    res_cache.capacity(cache_num_entries);
}

bool get_alter_in_progress(const std::string& collection) {
    std::shared_lock lock(alter_mutex);
    return alters_in_progress.count(collection) != 0;
}

bool handle_authentication(std::map<std::string, std::string>& req_params,
                           std::vector<nlohmann::json>& embedded_params_vec,
                           const std::string& body,
                           const route_path& rpath,
                           const std::string& req_auth_key) {

    if(rpath.handler == get_health) {
        // health endpoint requires no authentication
        return true;
    }

    if(rpath.handler == get_health_with_resource_usage) {
        // health_rusage end-point will be authenticated via pre-determined keys
        return !req_auth_key.empty() && (
                req_auth_key == Config::get_instance().get_api_key() ||
                req_auth_key == Config::get_instance().get_health_rusage_api_key()
                );
    }

    CollectionManager & collectionManager = CollectionManager::get_instance();
    std::vector<collection_key_t> collections;
    get_collections_for_auth(req_params, body, rpath, req_auth_key, collections, embedded_params_vec);

    if(collections.size() != embedded_params_vec.size()) {
        LOG(ERROR) << "Impossible error: size of collections and embedded_params_vec don't match, "
                   << "collections.size: " << collections.size()
                   << ", embedded_params_vec.size: " << embedded_params_vec.size();
        return false;
    }

    return collectionManager.auth_key_matches(req_auth_key, rpath.action, collections, req_params, embedded_params_vec);
}

void stream_response(const std::shared_ptr<http_req>& req, const std::shared_ptr<http_res>& res) {
    if(!res->is_alive) {
        // underlying request is dead or this is a raft log playback
        return ;
    }

    // wait for previous chunk to finish (if any)
    res->wait();

    auto req_res = new async_req_res_t(req, res, true);
    server->get_message_dispatcher()->send_message(HttpServer::STREAM_RESPONSE_MESSAGE, req_res);
}

void defer_processing(const std::shared_ptr<http_req>& req, const std::shared_ptr<http_res>& res, size_t timeout_ms) {
    defer_processing_t* defer = new defer_processing_t(req, res, timeout_ms, server);
    //LOG(INFO) << "core_api req " << req.get() << ", use count: " << req.use_count();
    server->get_message_dispatcher()->send_message(HttpServer::DEFER_PROCESSING_MESSAGE, defer);
}

// we cannot return errors here because that will end up as auth failure and won't convey
// bad schema errors
void get_collections_for_auth(std::map<std::string, std::string>& req_params,
                                      const string& body,
                                      const route_path& rpath, const string& req_auth_key,
                                      std::vector<collection_key_t>& collections,
                                      std::vector<nlohmann::json>& embedded_params_vec) {

    if(rpath.handler == post_multi_search) {
        nlohmann::json req_obj;

        // If a `preset` parameter is present, we've to only load a pre-existing search configuration
        // and ignore the actual request body.
        auto preset_it = req_params.find("preset");
        if(preset_it != req_params.end()) {
            CollectionManager::get_instance().get_preset(preset_it->second, req_obj);
        } else {
            req_obj = nlohmann::json::parse(body, nullptr, false);
        }

        if(!req_obj.is_discarded() && req_obj.count("searches") != 0  && req_obj["searches"].is_array()) {
            for(auto& el : req_obj["searches"]) {
                if(el.is_object()) {
                    std::string coll_name;
                    if(el.count("collection") != 0 && el["collection"].is_string()) {
                        coll_name = el["collection"].get<std::string>();
                    } else if(req_params.count("collection") != 0) {
                        coll_name = req_params["collection"];
                    } else {
                        // if preset exists, that should be the lowest priority
                        if(el.count("preset") != 0) {
                            nlohmann::json preset_obj;
                            auto preset_op = CollectionManager::get_instance().
                                    get_preset(el["preset"].get<std::string>(), preset_obj);
                            if(preset_op.ok() && preset_obj.count("collection") != 0  &&
                                preset_obj["collection"].is_string()) {
                                coll_name = preset_obj["collection"].get<std::string>();
                            }
                        }
                    }

                    const std::string& access_key = (el.count("x-typesense-api-key") != 0 &&
                                                     el["x-typesense-api-key"].is_string()) ?
                                                    el["x-typesense-api-key"].get<std::string>() :
                                                    req_auth_key;

                    collections.emplace_back(coll_name, access_key);
                    embedded_params_vec.emplace_back(nlohmann::json::object());
                } else {
                    collections.emplace_back("", req_auth_key);
                    embedded_params_vec.emplace_back(nlohmann::json::object());
                }
            }
        } else {
            //LOG(ERROR) << "Multi search request body is malformed, body: " << body;
        }
    } else {
        if(rpath.handler == post_create_collection) {
            nlohmann::json obj = nlohmann::json::parse(body, nullptr, false);

            if(obj.is_discarded()) {
                LOG(ERROR) << "Create collection request body is malformed.";
            }

            else if(obj.count("name") != 0 && obj["name"].is_string()) {
                collections.emplace_back(obj["name"].get<std::string>(), req_auth_key);
                embedded_params_vec.emplace_back(nlohmann::json::object());
            }

        } else if(req_params.count("collection") != 0) {
            collections.emplace_back(req_params.at("collection"), req_auth_key);
            embedded_params_vec.emplace_back(nlohmann::json::object());
        }
    }

    if(collections.empty()) {
        collections.emplace_back("", req_auth_key);
        embedded_params_vec.emplace_back(nlohmann::json::object());
    }
}

index_operation_t get_index_operation(const std::string& action) {
    if(action == "create") {
        return CREATE;
    } else if(action == "update") {
        return UPDATE;
    } else if(action == "upsert") {
        return UPSERT;
    } else if(action == "emplace") {
        return EMPLACE;
    }

    return CREATE;
}

bool get_collections(const std::shared_ptr<http_req>& req, const std::shared_ptr<http_res>& res) {
    CollectionManager & collectionManager = CollectionManager::get_instance();

    uint32_t offset = 0, limit = 0;
    std::vector<std::string> exclude_fields;

    if(req->params.count("offset") != 0) {
        const auto &offset_str = req->params["offset"];
        if(!StringUtils::is_uint32_t(offset_str)) {
            res->set(400, "Offset param should be unsigned integer.");
            return false;
        }
        offset = std::stoi(offset_str);
    }

    if(req->params.count("limit") != 0) {
        const auto &limit_str = req->params["limit"];
        if(!StringUtils::is_uint32_t(limit_str)) {
            res->set(400, "Limit param should be unsigned integer.");
            return false;
        }
        limit = std::stoi(limit_str);
    }

    if(req->params.count("exclude_fields") != 0) {
        const auto& exclude_fields_str = req->params["exclude_fields"];
        StringUtils::split(exclude_fields_str, exclude_fields, ",");
    }

    AuthManager &auth_manager = collectionManager.getAuthManager();
    auto api_key_collections = auth_manager.get_api_key_collections(req->api_auth_key);

    auto collections_summaries_op = collectionManager.get_collection_summaries(limit, offset, exclude_fields,
                                                                               api_key_collections);
    if(!collections_summaries_op.ok()) {
        res->set(collections_summaries_op.code(), collections_summaries_op.error());
        return false;
    }

    nlohmann::json json_response = collections_summaries_op.get();
    res->set_200(json_response.dump());
    return true;
}

bool post_create_collection(const std::shared_ptr<http_req>& req, const std::shared_ptr<http_res>& res) {
    nlohmann::json req_json;
    try {
        req_json = nlohmann::json::parse(req->body);
    } catch(const std::exception& e) {
        //LOG(ERROR) << "JSON error: " << e.what();
        res->set_400("Bad JSON.");
        return false;
    }

    const std::string SRC_COLL_NAME = "src_name";

    /*if(res->is_alive && req_json.is_object() && req_json.count("enable_nested_fields") == 0) {
        // This patch ensures that nested fields are only enabled for collections created on Typesense versions
        // which support nested fields. This ensures that ".*" schema does not end up duplicating fields on
        // manually flattened collection schemas that also contain nested versions for convenience.
        // TO BE ENABLED WHEN READY!
        // req_json["enable_nested_fields"] = true;
    }*/

    CollectionManager& collectionManager = CollectionManager::get_instance();
    const Option<Collection*> &collection_op = req->params.count(SRC_COLL_NAME) != 0 ?
               collectionManager.clone_collection(req->params[SRC_COLL_NAME], req_json) :
               CollectionManager::create_collection(req_json);

    if(collection_op.ok()) {
        nlohmann::json json_response = collection_op.get()->get_summary_json();
        res->set_201(json_response.dump());
        return true;
    }

    res->set(collection_op.code(), collection_op.error());
    return false;
}

bool patch_update_collection(const std::shared_ptr<http_req>& req, const std::shared_ptr<http_res>& res) {
    nlohmann::json req_json;
    std::set<std::string> allowed_keys = {"metadata", "fields"};

    // Ensures that only one alter can run per collection.
    // The actual check for this, happens in `ReplicationState::write` which is called only during live writes.
    alter_guard_t alter_guard(req->params["collection"]);

    try {
        req_json = nlohmann::json::parse(req->body);
    } catch(const std::exception& e) {
        //LOG(ERROR) << "JSON error: " << e.what();
        res->set_400("Bad JSON.");
        return false;
    }

    if(req_json.empty()) {
        res->set_400("Alter payload is empty.");
        return false;
    }

    for(auto it : req_json.items()) {
        if(allowed_keys.count(it.key()) == 0) {
            res->set_400("Only `fields` and `metadata` can be updated at the moment.");
            return false;
        }
    }

    CollectionManager & collectionManager = CollectionManager::get_instance();
    auto collection = collectionManager.get_collection(req->params["collection"]);

    if(collection == nullptr) {
        res->set_404("Collection not found");
        return false;
    }

    if(req_json.contains("metadata")) {
        if(!req_json["metadata"].is_object()) {
            res->set_400("The `metadata` value should be an object.");
            return false;
        }

        //update in collection metadata and store in db
        auto op = collectionManager.update_collection_metadata(req->params["collection"], req_json["metadata"]);
        if(!op.ok()) {
            res->set(op.code(), op.error());
            return false;
        }
    }

    if(req_json.contains("fields")) {
        nlohmann::json alter_payload;
        alter_payload["fields"] = req_json["fields"];
        auto alter_op = collection->alter(alter_payload);
        if(!alter_op.ok()) {
            res->set(alter_op.code(), alter_op.error());
            return false;
        }
        // without this line, response will return full api key without being masked
        req_json["fields"] = alter_payload["fields"];

        NaturalLanguageSearchModelManager::clear_schema_prompt(req->params["collection"]);
    }

    res->set_200(req_json.dump());
    return true;
}

bool del_drop_collection(const std::shared_ptr<http_req>& req, const std::shared_ptr<http_res>& res) {
    bool compact_store = false;

    if(req->params.count("compact_store") != 0) {
        compact_store = (req->params["compact_store"] == "true");
    }

    // Clear schema prompt cache for this collection before dropping it
    NaturalLanguageSearchModelManager::clear_schema_prompt(req->params["collection"]);
    LOG(INFO) << "Invalidated schema prompt cache for collection: " << req->params["collection"];

    CollectionManager & collectionManager = CollectionManager::get_instance();
    Option<nlohmann::json> drop_op = collectionManager.drop_collection(req->params["collection"], true, compact_store);

    if(!drop_op.ok()) {
        res->set(drop_op.code(), drop_op.error());
        return false;
    }

    res->set_200(drop_op.get().dump());
    return true;
}

bool get_debug(const std::shared_ptr<http_req>& req, const std::shared_ptr<http_res>& res) {
    bool log_inflight_queries = false;

    if(req->params.count("log_inflight_queries") != 0) {
        log_inflight_queries = (req->params["log_inflight_queries"] == "true");
    }

    if(log_inflight_queries) {
        HouseKeeper::get_instance().log_running_queries();
    }

    nlohmann::json result;
    result["version"] = server->get_version();

    uint64_t state = server->node_state();
    result["state"] = state;

    res->set_200(result.dump());
    return true;
}

bool get_health_with_resource_usage(const std::shared_ptr<http_req>& req, const std::shared_ptr<http_res>& res) {
    nlohmann::json result;
    bool alive = server->is_alive();

    auto resource_check = cached_resource_stat_t::get_instance().has_enough_resources(
        Config::get_instance().get_data_dir(),
        Config::get_instance().get_disk_used_max_percentage(),
        Config::get_instance().get_memory_used_max_percentage()
    );

    if (resource_check != cached_resource_stat_t::resource_check_t::OK) {
        result["resource_error"] = std::string(magic_enum::enum_name(resource_check));
    }

    if(req->params.count("cpu_threshold") != 0 && StringUtils::is_float(req->params["cpu_threshold"])) {
        float cpu_threshold = std::stof(req->params["cpu_threshold"]);
        std::vector<cpu_stat_t> cpu_stats = SystemMetrics::get_instance().get_cpu_stats();
        if(!cpu_stats.empty() && StringUtils::is_float(cpu_stats[0].active)) {
            alive = alive && (std::stof(cpu_stats[0].active) < cpu_threshold);
        }
    }

    if(req->params.count("pending_write_batches_threshold") != 0 &&
        StringUtils::is_uint32_t(req->params["pending_write_batches_threshold"])) {
        const int64_t pending_write_batches_threshold = std::stol(req->params["pending_write_batches_threshold"]);
        int64_t pending_write_batches = server->get_num_queued_writes();
        bool is_lagging = (pending_write_batches > pending_write_batches_threshold);
        alive = alive && !is_lagging;
    }

    result["ok"] = alive;

    if(alive) {
        res->set_body(200, result.dump());
    } else {
        res->set_body(503, result.dump());
    }

    return alive;
}

bool get_health(const std::shared_ptr<http_req>& req, const std::shared_ptr<http_res>& res) {
    nlohmann::json result;
    bool alive = server->is_alive();
    result["ok"] = alive;

    auto resource_check = cached_resource_stat_t::get_instance().has_enough_resources(
        Config::get_instance().get_data_dir(),
        Config::get_instance().get_disk_used_max_percentage(),
        Config::get_instance().get_memory_used_max_percentage()
    );

    if (resource_check != cached_resource_stat_t::resource_check_t::OK) {
        result["resource_error"] = std::string(magic_enum::enum_name(resource_check));
    }

    if(alive) {
        res->set_body(200, result.dump());
    } else {
        res->set_body(503, result.dump());
    }

    return alive;
}

bool post_health(const std::shared_ptr<http_req>& req, const std::shared_ptr<http_res>& res) {
    nlohmann::json result;
    bool alive = server->is_alive();
    result["ok"] = alive;

    if(alive) {
        res->set_body(200, result.dump());
    } else {
        res->set_body(503, result.dump());
    }

    return alive;
}

bool get_metrics_json(const std::shared_ptr<http_req>& req, const std::shared_ptr<http_res>& res) {
    nlohmann::json result;

    CollectionManager & collectionManager = CollectionManager::get_instance();
    const std::string & data_dir_path = collectionManager.get_store()->get_state_dir_path();

    SystemMetrics::get_instance().get(data_dir_path, result);

    res->set_body(200, result.dump(2));
    return true;
}

bool get_stats_json(const std::shared_ptr<http_req>& req, const std::shared_ptr<http_res>& res) {
    nlohmann::json result;
    AppMetrics::get_instance().get("requests_per_second", "latency_ms", result);
    result["pending_write_batches"] = server->get_num_queued_writes();

    res->set_body(200, result.dump(2));
    return true;
}

bool get_status(const std::shared_ptr<http_req>& req, const std::shared_ptr<http_res>& res) {
    nlohmann::json status = server->node_status();
    res->set_body(200, status.dump());
    return true;
}

uint64_t hash_request(const std::shared_ptr<http_req>& req) {
    std::stringstream ss;
    ss << req->route_hash << req->body;

    for(auto& kv: req->params) {
        const auto& param_name = kv.first;
        if(param_name != "use_cache" && param_name != http_req::USER_HEADER) {
            ss << kv.second;
        }
    }

    const std::string& req_str = ss.str();
    return StringUtils::hash_wy(req_str.c_str(), req_str.size());
}

bool get_search(const std::shared_ptr<http_req>& req, const std::shared_ptr<http_res>& res) {
    const auto use_cache_it = req->params.find("use_cache");
    bool use_cache = (use_cache_it != req->params.end()) && (use_cache_it->second == "1" || use_cache_it->second == "true");
    uint64_t req_hash = 0;

    in_flight_req_guard_t in_flight_req_guard(req);

    if(use_cache) {
        // cache enabled, let's check if request is already in the cache
        req_hash = hash_request(req);

        //LOG(INFO) << "req_hash = " << req_hash;

        std::unique_lock lock(mutex);
        auto hit_it = res_cache.find(req_hash);
        if(hit_it != res_cache.end()) {
            //LOG(INFO) << "Result found in cache.";
            const auto& cached_value = hit_it.value();

            // we still need to check that TTL has not expired
            uint64_t seconds_elapsed = std::chrono::duration_cast<std::chrono::seconds>(
                    std::chrono::high_resolution_clock::now() - cached_value.created_at).count();

            if(seconds_elapsed < cached_value.ttl) {
                res->set_content(cached_value.status_code, cached_value.content_type_header, cached_value.body, true);
                AppMetrics::get_instance().increment_count(AppMetrics::CACHE_HIT_LABEL, 1);
                AppMetrics::get_instance().increment_count(AppMetrics::SEARCH_LABEL, 1);
                AppMetrics::get_instance().increment_duration(AppMetrics::SEARCH_LABEL, 1);
                stream_response(req, res);
                return true;
            }

            // Result found in cache but ttl has lapsed.
            res_cache.erase(req_hash);
        }
    }

    if(req->embedded_params_vec.empty()) {
        res->set_500("Embedded params is empty.");
        res->final = true;
        stream_response(req, res);
        return false;
    }

    bool conversation = false;
    std::string conversation_id = "";
    std::string conversation_model_id = "";
    bool conversation_stream = false;
    std::string query = req->params["q"];
    std::string raw_query = query;

    if(req->params.find("conversation") != req->params.end() && req->params["conversation"] == "true") {
        conversation = true;
    }

    if(req->params.find("conversation_stream") != req->params.end() && req->params["conversation_stream"] == "true") {
        conversation_stream = true;
    }

    if(req->params.find("conversation_id") != req->params.end()) {
        conversation_id = req->params["conversation_id"];
    }

    if(req->params.find("conversation_model_id") != req->params.end()) {
        conversation_model_id = req->params["conversation_model_id"];
    }

    if(conversation) {
        if(conversation_model_id.empty()) {
            res->set(400, "Conversation is enabled but no conversation model ID is provided.");
            res->final = true;
            stream_response(req, res);
            return false;
        }

        auto conversation_model_op = ConversationModelManager::get_model(conversation_model_id);

        if(!conversation_model_op.ok()) {
            res->set(400, conversation_model_op.error());
            res->final = true;
            stream_response(req, res);
            return false;
        }
    }


    if(!conversation_id.empty()) {
        auto conversation_model_op = ConversationModelManager::get_model(conversation_model_id);
        if(!conversation) {
            res->set_400("Conversation ID provided but conversation is not enabled for this collection.");
            res->final = true;
            stream_response(req, res);
            return false;
        }

        auto conversation_history_op = ConversationManager::get_instance().get_conversation(conversation_id, conversation_model_op.get());
        if(!conversation_history_op.ok()) {
            res->set_400(conversation_history_op.error());
            res->final = true;
            stream_response(req, res);
            return false;
        }

        auto conversation_history = conversation_history_op.get();

        auto standalone_question_op = ConversationModel::get_standalone_question(conversation_history, raw_query, conversation_model_op.get());
        if(!standalone_question_op.ok()) {
            res->set_400(standalone_question_op.error());
            res->final = true;
            stream_response(req, res);
            return false;
        }
        query = standalone_question_op.get();
        req->params["q"] = query;
    }

    uint64_t prompt_cache_ttl = NaturalLanguageSearchModelManager::DEFAULT_SCHEMA_PROMPT_TTL_SEC;
    if(req->params.count("nl_query_prompt_cache_ttl") && StringUtils::is_uint64_t(req->params["nl_query_prompt_cache_ttl"])) {
        prompt_cache_ttl = std::stoull(req->params["nl_query_prompt_cache_ttl"]);
    }

    auto nl_search_op = NaturalLanguageSearchModelManager::process_nl_query_and_augment_params(req->params, prompt_cache_ttl);
    uint64_t nl_search_time_ms = nl_search_op.ok() ? nl_search_op.get() : 0;

    std::string results_json_str;
    Option<bool> search_op = CollectionManager::do_search(req->params, req->embedded_params_vec[0],
                                                          results_json_str, req->conn_ts);
    if(conversation) {
        nlohmann::json results_json = nlohmann::json::parse(results_json_str);
        results_json["conversation"] = nlohmann::json::object();
        results_json["conversation"]["query"] = query;

        nlohmann::json docs_array = nlohmann::json::array();

        if(results_json.count("hits") != 0 && results_json["hits"].is_array()) {
            docs_array = results_json["hits"];
        }

        auto conversation_model = ConversationModelManager::get_model(conversation_model_id).get();
        auto min_required_bytes_op = ConversationModel::get_minimum_required_bytes(conversation_model);
        if(!min_required_bytes_op.ok()) {
            res->status_code = min_required_bytes_op.code();
            res->body = min_required_bytes_op.error();
            res->final = true;
            stream_response(req, res);
            return false;
        }
        auto min_required_bytes = min_required_bytes_op.get();
        if(conversation_model["max_bytes"].get<size_t>() < min_required_bytes + query.size()) {
            res->set_400("`max_bytes` of the conversation model is less than the minimum required bytes(" + std::to_string(min_required_bytes) + ").");
            res->final = true;
            stream_response(req, res);
            return false;
        }
        // remove document with lowest score until total tokens is less than MAX_TOKENS
        while(docs_array.dump(0).size() > conversation_model["max_bytes"].get<size_t>() - min_required_bytes - query.size()) {
            try {
                if(docs_array.empty()) {
                    break;
                }
                docs_array.erase(docs_array.size() - 1);
            } catch(...) {
                //return Option<nlohmann::json>(400, "Failed to remove document from search results.");
                res->set_400("Failed to remove document from search results.");
                res->final = true;
                stream_response(req, res);
                return false;
            }
        }

        Option<std::string> qa_op("");
        bool conversation_id_created_in_advance = false;

        if(!conversation_stream) {
            qa_op = ConversationModel::get_answer(docs_array.dump(0), query, conversation_model);
        } else {
            // create a new conversation_id in advance for streaming
            if(conversation_id.empty()) {
                conversation_id = sole::uuid4().str();
                conversation_id_created_in_advance = true;
            }
            qa_op = ConversationModel::get_answer_stream(docs_array.dump(0), query, conversation_model, req, res, conversation_id);
        }
        if(!qa_op.ok()) {
            res->status_code = qa_op.code();
            res->body = qa_op.error();
            res->final = true;
            stream_response(req, res);
            return false;
        }
        results_json["conversation"]["answer"] = qa_op.get();
        std::vector<std::string> exclude_fields;
        StringUtils::split(req->params["exclude_fields"], exclude_fields, ",");
        bool exclude_conversation_history = std::find(exclude_fields.begin(), exclude_fields.end(), "conversation_history") != exclude_fields.end();
        if(exclude_conversation_history) {
            results_json["conversation"]["conversation_id"] = conversation_id;
        }

        // do not send conversation id as param if streaming, because it is just created in advance for streaming
        auto conversation_history_op = ConversationManager::get_instance().get_full_conversation(raw_query, qa_op.get(), conversation_model, conversation_id_created_in_advance ? "" : conversation_id);
        if(!conversation_history_op.ok()) {
            res->status_code = conversation_history_op.code();
            res->body = conversation_history_op.error();
            res->final = true;
            stream_response(req, res);
            return false;
        }
        auto conversation_history = conversation_history_op.get();

        auto new_conversation_op = ConversationManager::get_last_n_messages(conversation_history["conversation"], 2);
        if(!new_conversation_op.ok()) {
            res->status_code = new_conversation_op.code();
            res->body = new_conversation_op.error();
            res->final = true;
            stream_response(req, res);
            return false;
        }
        auto new_conversation = new_conversation_op.get();

        auto add_conversation_op = ConversationManager::get_instance().add_conversation(new_conversation, conversation_model, conversation_id, !conversation_id_created_in_advance);
        if(!add_conversation_op.ok()) {
            res->status_code = add_conversation_op.code();
            res->body = add_conversation_op.error();
            res->final = true;
            stream_response(req, res);
            return false;
        }


        if(!exclude_conversation_history) {
            results_json["conversation"]["conversation_history"] = conversation_history;
        }
        results_json["conversation"]["conversation_id"] = add_conversation_op.get();

        results_json["request_params"]["q"] = raw_query;
        results_json["request_params"]["first_q"] = raw_query;

        results_json_str = results_json.dump();

    }

    if(!search_op.ok()) {
        nlohmann::json error_json;
        NaturalLanguageSearchModelManager::add_nl_query_data_to_results(error_json, &(req->params), nl_search_time_ms, true);
        error_json["message"] = search_op.error();
        res->set_body(search_op.code(), error_json.dump());
        if(search_op.code() == 408) {
            req->overloaded = true;
        }
        res->final = true;
        stream_response(req, res);
        return false;
    }

    nlohmann::json results_json = nlohmann::json::parse(results_json_str);
    NaturalLanguageSearchModelManager::add_nl_query_data_to_results(results_json, &(req->params), nl_search_time_ms);
    results_json_str = results_json.dump();

    // if the response is an event stream, we need to add the data: prefix
    if(conversation_stream) {
        results_json_str = "data: " + results_json_str + "\n\n";
    }


    res->set_200(results_json_str);
    res->final = true;
    stream_response(req, res);

    // we will cache only successful requests
    if(use_cache && !conversation_stream) {
        //LOG(INFO) << "Adding to cache, key = " << req_hash;
        auto now = std::chrono::high_resolution_clock::now();
        const auto cache_ttl_it = req->params.find("cache_ttl");
        uint32_t cache_ttl = 60;
        if(cache_ttl_it != req->params.end() && StringUtils::is_int32_t(cache_ttl_it->second)) {
            cache_ttl = std::stoul(cache_ttl_it->second);
        }

        cached_res_t cached_res;
        cached_res.load(res->status_code, res->content_type_header, results_json_str, now, cache_ttl, req_hash);

        std::unique_lock lock(mutex);
        res_cache.insert(req_hash, cached_res);
        AppMetrics::get_instance().increment_count(AppMetrics::CACHE_MISS_LABEL, 1);
    }

    return true;
}

bool post_multi_search(const std::shared_ptr<http_req>& req, const std::shared_ptr<http_res>& res) {
    const auto use_cache_it = req->params.find("use_cache");
    bool use_cache = (use_cache_it != req->params.end()) && (use_cache_it->second == "1" || use_cache_it->second == "true");
    uint64_t req_hash = 0;

    in_flight_req_guard_t in_flight_req_guard(req);

    if(use_cache) {
        // cache enabled, let's check if request is already in the cache
        req_hash = hash_request(req);

        //LOG(INFO) << "req_hash = " << req_hash;

        std::unique_lock lock(mutex);
        auto hit_it = res_cache.find(req_hash);
        if(hit_it != res_cache.end()) {
            //LOG(INFO) << "Result found in cache.";
            const auto& cached_value = hit_it.value();

            // we still need to check that TTL has not expired
            uint64_t seconds_elapsed = std::chrono::duration_cast<std::chrono::seconds>(
                    std::chrono::high_resolution_clock::now() - cached_value.created_at).count();

            if(seconds_elapsed < cached_value.ttl) {
                res->set_content(cached_value.status_code, cached_value.content_type_header, cached_value.body, true);
                stream_response(req, res);
                AppMetrics::get_instance().increment_count(AppMetrics::CACHE_HIT_LABEL, 1);
                AppMetrics::get_instance().increment_count(AppMetrics::SEARCH_LABEL, 1);
                AppMetrics::get_instance().increment_duration(AppMetrics::SEARCH_LABEL, 1);
                return true;
            }

            // Result found in cache but ttl has lapsed.
            res_cache.erase(req_hash);
        }
    }

    nlohmann::json req_json;

    const auto preset_it = req->params.find("preset");
    if(preset_it != req->params.end()) {
        CollectionManager::get_instance().get_preset(preset_it->second, req_json);
    } else {
        try {
            req_json = nlohmann::json::parse(req->body);
        } catch(const std::exception& e) {
            LOG(ERROR) << "JSON error: " << e.what();
            res->set_400("Bad JSON.");
            res->final = true;
            stream_response(req, res);
            return false;
        }
    }

    if(req_json.count("searches") == 0) {
        res->set_400("Missing `searches` array.");
        res->final = true;
        stream_response(req, res);
        return false;
    }

    if(!req_json["searches"].is_array()) {
        res->set_400("Missing `searches` array.");
        res->final = true;
        stream_response(req, res);
        return false;
    }

    if(req->embedded_params_vec.empty()) {
        res->set_400("Missing embedded params array.");
        res->final = true;
        stream_response(req, res);
        return false;
    }

    auto orig_req_params = req->params;
    const char* LIMIT_MULTI_SEARCHES = "limit_multi_searches";
    size_t limit_multi_searches = 50;

    if(orig_req_params.count(LIMIT_MULTI_SEARCHES) != 0 &&
        StringUtils::is_uint32_t(orig_req_params[LIMIT_MULTI_SEARCHES])) {
        limit_multi_searches = std::stoi(orig_req_params[LIMIT_MULTI_SEARCHES]);
    }

    const auto& first_embedded_param = req->embedded_params_vec[0];
    if(first_embedded_param.count(LIMIT_MULTI_SEARCHES) != 0 && first_embedded_param[LIMIT_MULTI_SEARCHES].is_number_integer()) {
        limit_multi_searches = first_embedded_param[LIMIT_MULTI_SEARCHES].get<size_t>();
    }

    if(req_json["searches"].size() > limit_multi_searches) {
        res->set_400(std::string("Number of multi searches exceeds `") + LIMIT_MULTI_SEARCHES + "` parameter.");
        res->final = true;
        stream_response(req, res);
        return false;
    }

    nlohmann::json response;

    nlohmann::json& searches = req_json["searches"];

    if(searches.size() != req->embedded_params_vec.size()) {
        LOG(ERROR) << "Embedded params parsing error: length does not match multi search array, searches.size(): "
                   << searches.size() << ", embedded_params_vec.size: " << req->embedded_params_vec.size()
                   << ", req_body: " << req->body;
        res->set_500("Embedded params parsing error.");
        res->final = true;
        stream_response(req, res);
        return false;
    }

    // Get API key and IP
    if(!req->metadata.empty()) {
        auto api_key_ip_op = get_api_key_and_ip(req->metadata);
        if(!api_key_ip_op.ok()) {
            res->set(api_key_ip_op.code(), api_key_ip_op.error());
            res->final = true;
            stream_response(req, res);
            return false;
        }
        const auto& api_key_ip = api_key_ip_op.get();

        // Check rate limiting first before doing any search, don't want to waste time if we're rate limited
        for(size_t i = 0; i < searches.size(); i++) {
            if(RateLimitManager::getInstance()->is_rate_limited({RateLimitedEntityType::api_key, api_key_ip.first}, {RateLimitedEntityType::ip, api_key_ip.second})) {
                res->set(429, "Rate limit exceeded or blocked");
                res->final = true;
                stream_response(req, res);
                return false;
            }
        }
    }

    const char* UNION_RESULT = "union";
    auto is_union = false;
    auto it = req_json.find(UNION_RESULT);
    if (it != req_json.end() && it.value().is_boolean()) {
        is_union = it.value();
    }

    bool conversation = orig_req_params["conversation"] == "true" && !is_union;
    bool conversation_stream = orig_req_params["conversation_stream"] == "true" && !is_union;
    bool conversation_history = orig_req_params.find("conversation_id") != orig_req_params.end();
    std::string common_query;

    if(!conversation && conversation_history) {
        res->set_400("`conversation_id` can only be used if `conversation` is enabled.");
        res->final = true;
        stream_response(req, res);
        return false;
    }

    if(conversation) {
        if(orig_req_params.find("q") == orig_req_params.end()) {
            res->set_400("`q` parameter has to be common for all searches if conversation is enabled. Please set `q` as a query parameter in the request, instead of inside the POST body");
            res->final = true;
            stream_response(req, res);
            return false;
        }

        if(orig_req_params.find("conversation_model_id") == orig_req_params.end()) {
            res->set_400("`conversation_model_id` is needed if conversation is enabled.");
            res->final = true;
            stream_response(req, res);
            return false;
        }

        const std::string& conversation_model_id = orig_req_params["conversation_model_id"];
        auto conversation_model_op = ConversationModelManager::get_model(conversation_model_id);

        if(!conversation_model_op.ok()) {
            res->set_400("`conversation_model_id` is invalid.");
            res->final = true;
            stream_response(req, res);
            return false;
        }
        auto conversation_model = conversation_model_op.get();
        if(conversation_history) {
            std::string conversation_id = orig_req_params["conversation_id"];

            auto conversation_history = ConversationManager::get_instance().get_conversation(conversation_id, conversation_model);

            if(!conversation_history.ok()) {
                res->set_400("`conversation_id` is invalid.");
                res->final = true;
                stream_response(req, res);
                return false;
            }
        }

        common_query = orig_req_params["q"];

        if(conversation_history) {
            auto conversation_id = orig_req_params["conversation_id"];
            auto conversation_history = ConversationManager::get_instance().get_conversation(conversation_id, conversation_model).get();
            auto generate_standalone_q = ConversationModel::get_standalone_question(conversation_history, common_query, conversation_model);

            if(!generate_standalone_q.ok()) {
                res->set_400(generate_standalone_q.error());
                res->final = true;
                stream_response(req, res);
                return false;
            }

            orig_req_params["q"] = generate_standalone_q.get();
        }
    }

    if (is_union) {
        Option<bool> union_op = CollectionManager::do_union(req->params, req->embedded_params_vec, searches,
                                                            response, req->conn_ts);
        if(!union_op.ok() && union_op.code() == 408) {
            res->set(union_op.code(), union_op.error());
            req->overloaded = true;
            return false;
        }
    } else {
        response["results"] = nlohmann::json::array();

        for(size_t i = 0; i < searches.size(); i++) {
            auto& search_params = searches[i];
            req->params = orig_req_params;

            auto validate_op = multi_search_validate_and_add_params(req->params, search_params, conversation);
            if (!validate_op.ok()) {
                LOG(ERROR) << "multi_search parameter validation failed: " << validate_op.error()
                          << " with code: " << validate_op.code();
                // Log the problematic search parameters
                LOG(ERROR) << "Problematic search parameters: " << search_params.dump();
                res->set_400(validate_op.error());
                res->final = true;
                stream_response(req, res);
                return false;
            }

            uint64_t prompt_cache_ttl = NaturalLanguageSearchModelManager::DEFAULT_SCHEMA_PROMPT_TTL_SEC;
            if(req->params.count("nl_query_prompt_cache_ttl") && StringUtils::is_uint64_t(req->params["nl_query_prompt_cache_ttl"])) {
                prompt_cache_ttl = std::stoull(req->params["nl_query_prompt_cache_ttl"]);
            }

            auto nl_search_op = NaturalLanguageSearchModelManager::process_nl_query_and_augment_params(req->params, prompt_cache_ttl);

            std::string results_json_str;
            Option<bool> search_op = CollectionManager::do_search(req->params, req->embedded_params_vec[i],
                                                                  results_json_str, req->conn_ts);

            auto nl_processing_time_ms = nl_search_op.ok() ? nl_search_op.get() : 0;
            if(search_op.ok()) {
                auto results_json = nlohmann::json::parse(results_json_str);
                if(conversation) {
                    results_json["request_params"]["q"] = common_query;
                }

                NaturalLanguageSearchModelManager::add_nl_query_data_to_results(results_json, &(req->params), nl_processing_time_ms);

                response["results"].push_back(results_json);
            } else {
                if(search_op.code() == 408) {
                    res->set(search_op.code(), search_op.error());
                    req->overloaded = true;
                    res->final = true;
                    stream_response(req, res);
                    return false;
                }
                nlohmann::json err_res;
                err_res["error"] = search_op.error();
                err_res["code"] = search_op.code();
                NaturalLanguageSearchModelManager::add_nl_query_data_to_results(err_res, &(req->params), nl_processing_time_ms, true);
                response["results"].push_back(err_res);
            }
        }
    }

    if(conversation) {
        nlohmann::json result_docs_arr = nlohmann::json::array();
        int res_index = 0;
        for(const auto& result : response["results"]) {
            if(result.count("code") != 0) {
                continue;
            }

            nlohmann::json result_docs = nlohmann::json::array();

            std::vector<std::string> vector_fields;

            auto collection = CollectionManager::get_instance().get_collection(searches[res_index]["collection"].get<std::string>());
            auto search_schema = collection->get_schema();

            for(const auto& field : search_schema) {
                if(field.type == field_types::FLOAT_ARRAY) {
                    vector_fields.push_back(field.name);
                }
            }

            if(result.contains("grouped_hits")) {
                for(const auto& grouped_hit : result["grouped_hits"]) {
                    for(const auto& hit : grouped_hit["hits"]) {
                        auto doc = hit["document"];
                        for(const auto& vector_field : vector_fields) {
                            if(doc.contains(vector_field)) {
                                doc.erase(vector_field);
                            }
                        }
                        result_docs.push_back(doc);
                    }
                }
            }
            else {
                for(const auto& hit : result["hits"]) {
                    auto doc = hit["document"];
                    for(const auto& vector_field : vector_fields) {
                        if(doc.contains(vector_field)) {
                            doc.erase(vector_field);
                        }
                    }
                    result_docs.push_back(doc);
                }
            }

            result_docs_arr.push_back(result_docs);
        }

        const std::string& conversation_model_id = orig_req_params["conversation_model_id"];
        auto conversation_model = ConversationModelManager::get_model(conversation_model_id).get();
        auto min_required_bytes_op = ConversationModel::get_minimum_required_bytes(conversation_model);
        if(!min_required_bytes_op.ok()) {
            res->set_400(min_required_bytes_op.error());
            res->final = true;
            stream_response(req, res);
            return false;
        }
        auto min_required_bytes = min_required_bytes_op.get();
        auto prompt = req->params["q"];
        if(conversation_model["max_bytes"].get<size_t>() < min_required_bytes + prompt.size()) {
            res->set_400("`max_bytes` of the conversation model is less than the minimum required bytes(" + std::to_string(min_required_bytes) + ").");
            res->final = true;
            stream_response(req, res);
            return false;
        }

        // remove document with lowest score until total tokens is less than MAX_TOKENS
        while(result_docs_arr.dump(0).size() > conversation_model["max_bytes"].get<size_t>() - min_required_bytes - prompt.size()) {
            // sort the result_docs_arr by size descending
            std::sort(result_docs_arr.begin(), result_docs_arr.end(), [](const auto& a, const auto& b) {
                return a.size() > b.size();
            });

            // pop the last element from first array
            if(result_docs_arr.size() > 0 && result_docs_arr[0].size() > 0) {
                result_docs_arr[0].erase(result_docs_arr[0].size() - 1);
            }
        }

        // Make result_docs_arr 1D
        nlohmann::json result_docs = nlohmann::json::array();
        for(const auto& result_doc : result_docs_arr) {
            for(const auto& doc : result_doc) {
                result_docs.push_back(doc);
            }
        }

        Option<std::string> answer_op("");
        std::string conversation_id = conversation_history ? orig_req_params["conversation_id"] : "";
        bool conversation_id_created_in_advance = false;
        if(!conversation_stream) {
            answer_op = ConversationModel::get_answer(result_docs.dump(0), prompt, conversation_model);
        } else {
            // create conversation id in advance for streaming
            if(conversation_id.empty()) {
                conversation_id = sole::uuid4().str();
                conversation_id_created_in_advance = true;
            }
            answer_op = ConversationModel::get_answer_stream(result_docs.dump(0), prompt, conversation_model, req, res, conversation_id);
        }

        if(!answer_op.ok()) {
            res->set_400(answer_op.error());
            res->final = true;
            stream_response(req, res);
            return false;
        }

        response["conversation"] = nlohmann::json::object();
        response["conversation"]["query"] = common_query;
        response["conversation"]["answer"] = answer_op.get();

        // do not send conversation id as param if streaming, because it is just created in advance for streaming
        auto conversation_history_op = ConversationManager::get_instance().get_full_conversation(common_query, answer_op.get(), conversation_model, conversation_id_created_in_advance ? "" : conversation_id);
        if(!conversation_history_op.ok()) {
            res->set_400(conversation_history_op.error());
            res->final = true;
            stream_response(req, res);
            return false;
        }

        auto conversation_history = conversation_history_op.get();

        std::vector<std::string> exclude_fields;
        StringUtils::split(req->params["exclude_fields"], exclude_fields, ",");
        bool exclude_conversation_history = std::find(exclude_fields.begin(), exclude_fields.end(), "conversation_history") != exclude_fields.end();
        
        auto new_conversation_op = ConversationManager::get_last_n_messages(conversation_history["conversation"], 2);
        if(!new_conversation_op.ok()) {
            res->set_400(new_conversation_op.error());
            res->final = true;
            stream_response(req, res);
            return false;
        }
        auto new_conversation = new_conversation_op.get();

        auto add_conversation_op = ConversationManager::get_instance().add_conversation(new_conversation, conversation_model, conversation_id, !conversation_id_created_in_advance);
        if(!add_conversation_op.ok()) {
            res->set_400(add_conversation_op.error());
            res->final = true;
            stream_response(req, res);
            return false;
        }

        if(!exclude_conversation_history) {
            response["conversation"]["conversation_history"] = conversation_history;
        }
        response["conversation"]["conversation_id"] = add_conversation_op.get();

    }

    std::string response_str = response.dump();
    // if the response is an event stream, we need to add the data: prefix
    if(res->content_type_header.find("event-stream") != std::string::npos) {
        response_str = "data: " + response_str + "\n\n";
    }

    res->set_200(response_str);
    res->final = true;
    stream_response(req, res);

    // we will cache only successful requests
    if(use_cache && !conversation_stream) {
        //LOG(INFO) << "Adding to cache, key = " << req_hash;
        auto now = std::chrono::high_resolution_clock::now();
        const auto cache_ttl_it = req->params.find("cache_ttl");
        uint32_t cache_ttl = 60;
        if(cache_ttl_it != req->params.end() && StringUtils::is_int32_t(cache_ttl_it->second)) {
            cache_ttl = std::stoul(cache_ttl_it->second);
        }

        cached_res_t cached_res;
        cached_res.load(res->status_code, res->content_type_header, response_str, now, cache_ttl, req_hash);

        std::unique_lock lock(mutex);
        res_cache.insert(req_hash, cached_res);
        AppMetrics::get_instance().increment_count(AppMetrics::CACHE_MISS_LABEL, 1);
    }

    return true;
}

bool get_collection_summary(const std::shared_ptr<http_req>& req, const std::shared_ptr<http_res>& res) {
    CollectionManager& collectionManager = CollectionManager::get_instance();
    auto collection = collectionManager.get_collection(req->params["collection"]);

    if(collection == nullptr) {
        res->set_404("Collection not found");
        return false;
    }

    nlohmann::json json_response = collection->get_summary_json();
    res->set_200(json_response.dump(-1, ' ', false, nlohmann::detail::error_handler_t::ignore));

    return true;
}

Option<bool> populate_include_exclude(const std::shared_ptr<http_req>& req, std::shared_ptr<Collection>& collection,
                                      const std::string& filter_query,
                                      tsl::htrie_set<char>& include_fields, tsl::htrie_set<char>& exclude_fields,
                                      std::vector<ref_include_exclude_fields>& ref_include_exclude_fields_vec) {
    const char* INCLUDE_FIELDS = "include_fields";
    const char* EXCLUDE_FIELDS = "exclude_fields";

    std::vector<std::string> include_fields_vec;
    std::vector<std::string> exclude_fields_vec;

    if(req->params.count(INCLUDE_FIELDS) != 0) {
        auto op = StringUtils::split_include_exclude_fields(req->params[INCLUDE_FIELDS], include_fields_vec);
        if (!op.ok()) {
            return op;
        }
    }

    if(req->params.count(EXCLUDE_FIELDS) != 0) {
        auto op = StringUtils::split_include_exclude_fields(req->params[EXCLUDE_FIELDS], exclude_fields_vec);
        if (!op.ok()) {
            return op;
        }
    }

    auto initialize_op = Join::initialize_ref_include_exclude_fields_vec(filter_query, include_fields_vec, exclude_fields_vec,
                                                                         ref_include_exclude_fields_vec);
    if (!initialize_op.ok()) {
        return initialize_op;
    }

    spp::sparse_hash_set<std::string> includes;
    spp::sparse_hash_set<std::string> excludes;
    includes.insert(include_fields_vec.begin(), include_fields_vec.end());
    excludes.insert(exclude_fields_vec.begin(), exclude_fields_vec.end());

    collection->populate_include_exclude_fields_lk(includes, excludes, include_fields, exclude_fields);

    return Option<bool>(true);
}

bool get_export_documents(const std::shared_ptr<http_req>& req, const std::shared_ptr<http_res>& res) {
    // NOTE: this is a streaming response end-point so this handler will be called multiple times
    CollectionManager & collectionManager = CollectionManager::get_instance();
    auto collection = collectionManager.get_collection(req->params["collection"]);

    if(collection == nullptr) {
        req->last_chunk_aggregate = true;
        res->final = true;
        res->set_404("Collection not found");
        stream_response(req, res);
        return false;
    }

    const char* FILTER_BY = "filter_by";
    const char* BATCH_SIZE = "batch_size";
    const char* VALIDATE_FIELD_NAMES = "validate_field_names";

    export_state_t* export_state = nullptr;

    const std::string seq_id_prefix = collection->get_seq_id_collection_prefix();

    if(req->data == nullptr) {
        export_state = new export_state_t();
        export_state->collection = collection.get();

        // destruction of data is managed by req destructor
        req->data = export_state;

        std::string filter_query;

        if(req->params.count(FILTER_BY) != 0) {
            filter_query = req->params[FILTER_BY];
        }

        auto initialize_op = populate_include_exclude(req, collection, filter_query, export_state->include_fields,
                                                      export_state->exclude_fields, export_state->ref_include_exclude_fields_vec);
        if (!initialize_op.ok()) {
            res->set(initialize_op.code(), initialize_op.error());
            req->last_chunk_aggregate = true;
            res->final = true;
            stream_response(req, res);
            return false;
        }

        if(req->params.count(BATCH_SIZE) != 0 && StringUtils::is_uint32_t(req->params[BATCH_SIZE])) {
            export_state->export_batch_size = std::stoul(req->params[BATCH_SIZE]);
        }

        if(filter_query.empty()) {
            export_state->iter_upper_bound_key = collection->get_seq_id_collection_prefix() + "`";  // cannot inline this
            export_state->iter_upper_bound = new rocksdb::Slice(export_state->iter_upper_bound_key);
            export_state->it = collectionManager.get_store()->scan(seq_id_prefix, export_state->iter_upper_bound);
        } else {
            bool validate_field_names = true;
            if (req->params.count(VALIDATE_FIELD_NAMES) != 0 && req->params[VALIDATE_FIELD_NAMES] == "false") {
                validate_field_names = false;
            }

            auto filter_ids_op = collection->get_filter_ids(filter_query, export_state->filter_result, false,
                                                            validate_field_names);

            if(!filter_ids_op.ok()) {
                res->set(filter_ids_op.code(), filter_ids_op.error());
                req->last_chunk_aggregate = true;
                res->final = true;
                stream_response(req, res);
                return false;
            }

            export_state->res_body = &res->body;
        }
    } else {
        export_state = dynamic_cast<export_state_t*>(req->data);
    }

    if(export_state->it != nullptr) {
        rocksdb::Iterator* it = export_state->it;
        size_t batch_counter = 0;
        std::string().swap(res->body);

        while(it->Valid() && it->key().ToString().compare(0, seq_id_prefix.size(), seq_id_prefix) == 0) {
            nlohmann::json doc = nlohmann::json::parse(it->value().ToString());
            Collection::remove_flat_fields(doc);
            Collection::remove_reference_helper_fields(doc);

            if(export_state->include_fields.empty() && export_state->exclude_fields.empty()) {
                res->body += doc.dump();
            } else {
                if (doc.count("id") == 0 || !doc.at("id").is_string()) {
                    res->set(500, "Could not find `id` field in the document: " + doc.dump());
                    req->last_chunk_aggregate = true;
                    res->final = true;
                    stream_response(req, res);
                    return false;
                }

                auto const& coll = export_state->collection;
                auto const seq_id_op = coll->doc_id_to_seq_id(doc.at("id"));
                if (!seq_id_op.ok()) {
                    res->set(seq_id_op.code(), seq_id_op.error());
                    req->last_chunk_aggregate = true;
                    res->final = true;
                    stream_response(req, res);
                    return false;
                }

                std::map<std::string, reference_filter_result_t> references = {};
                coll->prune_doc_with_lock(doc, export_state->include_fields, export_state->exclude_fields,
                                          references, seq_id_op.get(), export_state->ref_include_exclude_fields_vec);
                res->body += doc.dump();
            }

            it->Next();

            // append a new line character if there is going to be one more record to send
            if(it->Valid() && it->key().ToString().compare(0, seq_id_prefix.size(), seq_id_prefix) == 0) {
                res->body += "\n";
                req->last_chunk_aggregate = false;
                res->final = false;
            } else {
                req->last_chunk_aggregate = true;
                res->final = true;
            }

            batch_counter++;
            if(batch_counter == export_state->export_batch_size) {
                break;
            }
        }
    } else {
        bool done;
        stateful_export_docs(export_state, export_state->export_batch_size, done);

        if(!done) {
            req->last_chunk_aggregate = false;
            res->final = false;
        } else {
            req->last_chunk_aggregate = true;
            res->final = true;
        }
    }

    res->content_type_header = "text/plain; charset=utf-8";
    res->status_code = 200;

    stream_response(req, res);
    return true;
}

bool post_import_documents(const std::shared_ptr<http_req>& req, const std::shared_ptr<http_res>& res) {
    //LOG(INFO) << "Import, req->body_index=" << req->body_index << ", body size: " << req->body.size();
    //LOG(INFO) << "req->first_chunk=" << req->first_chunk_aggregate << ", last_chunk=" << req->last_chunk_aggregate;

    const char *BATCH_SIZE = "batch_size";
    const char *ACTION = "action";
    const char *DIRTY_VALUES = "dirty_values";
    const char *RETURN_DOC = "return_doc";
    const char *RETURN_ID = "return_id";
    const char *REMOTE_EMBEDDING_BATCH_SIZE = "remote_embedding_batch_size";
    const char *REMOTE_EMBEDDING_TIMEOUT_MS = "remote_embedding_timeout_ms";
    const char *REMOTE_EMBEDDING_NUM_TRIES = "remote_embedding_num_tries";

    if(req->params.count(BATCH_SIZE) == 0) {
        req->params[BATCH_SIZE] = "40";
    }

    if(req->params.count(REMOTE_EMBEDDING_BATCH_SIZE) == 0) {
        req->params[REMOTE_EMBEDDING_BATCH_SIZE] = "200";
    }

    if(req->params.count(ACTION) == 0) {
        req->params[ACTION] = "create";
    }

    if(req->params.count(DIRTY_VALUES) == 0) {
        req->params[DIRTY_VALUES] = "";  // set it empty as default will depend on `index_all_fields`
    }

    if(req->params.count(RETURN_DOC) == 0) {
        req->params[RETURN_DOC] = "false";
    }

    if(req->params.count(RETURN_ID) == 0) {
        req->params[RETURN_ID] = "false";
    }

    if(!StringUtils::is_uint32_t(req->params[BATCH_SIZE])) {
        res->final = true;
        res->set_400("Parameter `" + std::string(BATCH_SIZE) + "` must be a positive integer.");
        stream_response(req, res);
        return false;
    }

    if(req->params[ACTION] != "create" && req->params[ACTION] != "update" && req->params[ACTION] != "upsert" &&
       req->params[ACTION] != "emplace") {
        res->final = true;
        res->set_400("Parameter `" + std::string(ACTION) + "` must be a create|update|upsert.");
        stream_response(req, res);
        return false;
    }

    if(req->params[RETURN_DOC] != "true" && req->params[RETURN_DOC] != "false") {
        res->final = true;
        res->set_400("Parameter `" + std::string(RETURN_DOC) + "` must be a true|false.");
        stream_response(req, res);
        return false;
    }

    if(req->params[RETURN_ID] != "true" && req->params[RETURN_ID] != "false") {
        res->final = true;
        res->set_400("Parameter `" + std::string(RETURN_ID) + "` must be a true|false.");
        stream_response(req, res);
        return false;
    }

    if(req->params.count(REMOTE_EMBEDDING_TIMEOUT_MS) == 0) {
        req->params[REMOTE_EMBEDDING_TIMEOUT_MS] = "60000";
    }

    if(req->params.count(REMOTE_EMBEDDING_NUM_TRIES) == 0) {
        req->params[REMOTE_EMBEDDING_NUM_TRIES] = "2";
    }

    const size_t IMPORT_BATCH_SIZE = std::stoi(req->params[BATCH_SIZE]);
    const size_t REMOTE_EMBEDDING_BATCH_SIZE_VAL = std::stoi(req->params[REMOTE_EMBEDDING_BATCH_SIZE]);
    const size_t REMOTE_EMBEDDING_TIMEOUT_MS_VAL = std::stoi(req->params[REMOTE_EMBEDDING_TIMEOUT_MS]);
    const size_t REMOTE_EMBEDDING_NUM_TRIES_VAL = std::stoi(req->params[REMOTE_EMBEDDING_NUM_TRIES]);

    if(IMPORT_BATCH_SIZE == 0) {
        res->final = true;
        res->set_400("Parameter `" + std::string(BATCH_SIZE) + "` must be a positive integer.");
        stream_response(req, res);
        return false;
    }

    if(REMOTE_EMBEDDING_BATCH_SIZE_VAL == 0) {
        res->final = true;
        res->set_400("Parameter `" + std::string(REMOTE_EMBEDDING_BATCH_SIZE) + "` must be a positive integer.");
        stream_response(req, res);
        return false;
    }

    if(REMOTE_EMBEDDING_TIMEOUT_MS_VAL == 0) {
        res->final = true;
        res->set_400("Parameter `" + std::string(REMOTE_EMBEDDING_TIMEOUT_MS) + "` must be a positive integer.");
        stream_response(req, res);
        return false;
    }

    if(REMOTE_EMBEDDING_NUM_TRIES_VAL == 0) {
        res->final = true;
        res->set_400("Parameter `" + std::string(REMOTE_EMBEDDING_NUM_TRIES) + "` must be a positive integer.");
        stream_response(req, res);
        return false;
    }

    if(req->body_index == 0) {
        // will log for every major chunk of request body
        //LOG(INFO) << "Import, req->body.size=" << req->body.size() << ", batch_size=" << IMPORT_BATCH_SIZE;
        //int nminusten_pos = std::max(0, int(req->body.size())-10);
        //LOG(INFO) << "Last 10 chars: " << req->body.substr(nminusten_pos);
    }

    CollectionManager & collectionManager = CollectionManager::get_instance();
    auto collection = collectionManager.get_collection(req->params["collection"]);

    if(collection == nullptr) {
        //LOG(INFO) << "collection == nullptr, for collection: " << req->params["collection"];
        res->final = true;
        res->set_404("Collection not found");
        stream_response(req, res);
        return false;
    }

    //LOG(INFO) << "Import, " << "req->body_index=" << req->body_index << ", req->body.size: " << req->body.size();
    //LOG(INFO) << "req body %: " << (float(req->body_index)/req->body.size())*100;

    std::vector<std::string> json_lines;
    StringUtils::split(req->body, json_lines, "\n", false, false);

    //LOG(INFO) << "json_lines.size before: " << json_lines.size() << ", req->body_index: " << req->body_index;

    if(req->last_chunk_aggregate) {
        //LOG(INFO) << "req->last_chunk_aggregate is true";
        req->body = "";
    } else {
        if(!json_lines.empty()) {
            // check if req->body had complete last record
            bool complete_document;

            try {
                nlohmann::json document = nlohmann::json::parse(json_lines.back());
                complete_document = document.is_object();
            } catch(const std::exception& e) {
                complete_document = false;
            }

            if(!complete_document) {
                // eject partial record
                req->body = json_lines.back();
                json_lines.pop_back();
            } else {
                req->body = "";
            }
        }
    }

    //LOG(INFO) << "json_lines.size after: " << json_lines.size() << ", stream_proceed: " << stream_proceed;
    //LOG(INFO) << "json_lines.size: " << json_lines.size() << ", req->res_state: " << req->res_state;

    // When only one partial record arrives as a chunk, an empty body is pushed to response stream
    bool single_partial_record_body = (json_lines.empty() && !req->body.empty());
    std::stringstream response_stream;

    //LOG(INFO) << "single_partial_record_body: " << single_partial_record_body;

    const index_operation_t operation = get_index_operation(req->params[ACTION]);

    if(!single_partial_record_body) {
        nlohmann::json document;

        const auto& dirty_values = collection->parse_dirty_values_option(req->params[DIRTY_VALUES]);
        const bool& return_doc = req->params[RETURN_DOC] == "true";
        const bool& return_id = req->params[RETURN_ID] == "true";
        nlohmann::json json_res = collection->add_many(json_lines, document, operation, "",
                                                       dirty_values, return_doc, return_id, REMOTE_EMBEDDING_BATCH_SIZE_VAL, REMOTE_EMBEDDING_TIMEOUT_MS_VAL, REMOTE_EMBEDDING_NUM_TRIES_VAL);
        //const std::string& import_summary_json = json_res->dump();
        //response_stream << import_summary_json << "\n";

        for (size_t i = 0; i < json_lines.size(); i++) {
            bool res_start = (res->status_code == 0) && (i == 0);

            if(res_start) {
                // indicates first import result to be streamed
                response_stream << json_lines[i];
            } else {
                response_stream << "\n" << json_lines[i];
            }
        }

        // Since we use `res->status_code == 0` for flagging `res_start`, we will only set this
        // when we have accumulated enough response data to stream.
        // Otherwise, we will send an empty line as first response.
        res->status_code = 200;
    }

    res->content_type_header = "text/plain; charset=utf-8";
    res->body = response_stream.str();

    res->final.store(req->last_chunk_aggregate);
    stream_response(req, res);

    return true;
}

bool post_add_document(const std::shared_ptr<http_req>& req, const std::shared_ptr<http_res>& res) {
    const char *ACTION = "action";
    const char *DIRTY_VALUES_PARAM = "dirty_values";

    if(req->params.count(ACTION) == 0) {
        req->params[ACTION] = "create";
    }

    if(req->params[ACTION] != "create" && req->params[ACTION] != "update" && req->params[ACTION] != "upsert" &&
       req->params[ACTION] != "emplace") {
        res->set_400("Parameter `" + std::string(ACTION) + "` must be a create|update|upsert.");
        return false;
    }

    if(req->params.count(DIRTY_VALUES_PARAM) == 0) {
        req->params[DIRTY_VALUES_PARAM] = "";  // set it empty as default will depend on whether schema is enabled
    }


    CollectionManager & collectionManager = CollectionManager::get_instance();
    auto collection = collectionManager.get_collection(req->params["collection"]);

    if(collection == nullptr) {
        res->set_404("Collection not found");
        return false;
    }

    const index_operation_t operation = get_index_operation(req->params[ACTION]);
    const auto& dirty_values = collection->parse_dirty_values_option(req->params[DIRTY_VALUES_PARAM]);

    size_t remote_embedding_timeout_ms = 60000;
    size_t remote_embedding_num_tries = 2;

    if(req->params.count("remote_embedding_timeout_ms") != 0) {
        remote_embedding_timeout_ms = std::stoul(req->params["remote_embedding_timeout_ms"]);
    }

    if(req->params.count("remote_embedding_num_tries") != 0) {
        remote_embedding_num_tries = std::stoul(req->params["remote_embedding_num_tries"]);
    }

    nlohmann::json document;
    std::vector<std::string> json_lines = {req->body};
    const nlohmann::json& inserted_doc_op = collection->add_many(json_lines, document, operation, "", dirty_values,
                                                                 false, false, 200, remote_embedding_timeout_ms,
                                                                 remote_embedding_num_tries);

    if(!inserted_doc_op["success"].get<bool>()) {
        nlohmann::json res_doc;

        try {
            res_doc = nlohmann::json::parse(json_lines[0]);
        } catch(const std::exception& e) {
            LOG(ERROR) << "JSON error: " << e.what();
            res->set_400("Bad JSON.");
            return false;
        }

        res->status_code = res_doc["code"].get<size_t>();
        // erase keys from res_doc except error and embedding_error
        for(auto it = res_doc.begin(); it != res_doc.end(); ) {
            if(it.key() != "error" && it.key() != "embedding_error") {
                it = res_doc.erase(it);
            } else {
                ++it;
            }
        }

        // rename error to message if not empty and exists
        if(res_doc.count("error") != 0 && !res_doc["error"].get<std::string>().empty()) {
            res_doc["message"] = res_doc["error"];
            res_doc.erase("error");
        }

        res->body = res_doc.dump();
        return false;
    }

    res->set_201(document.dump(-1, ' ', false, nlohmann::detail::error_handler_t::ignore));
    return true;
}

bool patch_update_document(const std::shared_ptr<http_req>& req, const std::shared_ptr<http_res>& res) {
    std::string doc_id = req->params["id"];

    CollectionManager & collectionManager = CollectionManager::get_instance();
    auto collection = collectionManager.get_collection(req->params["collection"]);

    if(collection == nullptr) {
        res->set_404("Collection not found");
        return false;
    }

    const char* DIRTY_VALUES_PARAM = "dirty_values";

    if(req->params.count(DIRTY_VALUES_PARAM) == 0) {
        req->params[DIRTY_VALUES_PARAM] = "";  // set it empty as default will depend on whether schema is enabled
    }

    const auto& dirty_values = collection->parse_dirty_values_option(req->params[DIRTY_VALUES_PARAM]);
    Option<nlohmann::json> upserted_doc_op = collection->add(req->body, index_operation_t::UPDATE, doc_id, dirty_values);

    if(!upserted_doc_op.ok()) {
        res->set(upserted_doc_op.code(), upserted_doc_op.error());
        return false;
    }

    res->set_200(upserted_doc_op.get().dump(-1, ' ', false, nlohmann::detail::error_handler_t::ignore));
    return true;
}

bool patch_update_documents(const std::shared_ptr<http_req>& req, const std::shared_ptr<http_res>& res) {
    const char *FILTER_BY = "filter_by";
    std::string filter_query;
    if(req->params.count(FILTER_BY) == 0) {
        res->set_400("Parameter `" + std::string(FILTER_BY) + "` must be provided.");
        return false;
    } else {
        filter_query = req->params[FILTER_BY];
    }

    CollectionManager & collectionManager = CollectionManager::get_instance();
    auto collection = collectionManager.get_collection(req->params["collection"]);
    if(collection == nullptr) {
        res->set_404("Collection not found");
        return false;
    }

    const char* DIRTY_VALUES_PARAM = "dirty_values";
    if(req->params.count(DIRTY_VALUES_PARAM) == 0) {
        req->params[DIRTY_VALUES_PARAM] = "";  // set it empty as default will depend on whether schema is enabled
    }

    const char* VALIDATE_FIELD_NAMES = "validate_field_names";
    bool validate_field_names = true;
    if (req->params.count(VALIDATE_FIELD_NAMES) != 0 && req->params[VALIDATE_FIELD_NAMES] == "false") {
        validate_field_names = false;
    }

    search_stop_us = UINT64_MAX; // Filtering shouldn't timeout during update operation.
    auto update_op = collection->update_matching_filter(filter_query, req->body, req->params[DIRTY_VALUES_PARAM],
                                                        validate_field_names);
    if(update_op.ok()) {
        res->set_200(update_op.get().dump());
    } else {
        res->set(update_op.code(), update_op.error());
    }

    return update_op.ok();
}

bool get_fetch_document(const std::shared_ptr<http_req>& req, const std::shared_ptr<http_res>& res) {
    std::string doc_id = req->params["id"];

    CollectionManager & collectionManager = CollectionManager::get_instance();
    auto collection = collectionManager.get_collection(req->params["collection"]);
    if(collection == nullptr) {
        res->set_404("Collection not found");
        return false;
    }

    Option<nlohmann::json> doc_option = collection->get(doc_id);

    if(!doc_option.ok()) {
        res->set(doc_option.code(), doc_option.error());
        return false;
    }

    tsl::htrie_set<char> include_fields;
    tsl::htrie_set<char> exclude_fields;
    std::vector<ref_include_exclude_fields> ref_include_exclude_fields_vec;
    auto initialize_op = populate_include_exclude(req, collection, "", include_fields, exclude_fields,
                                                  ref_include_exclude_fields_vec);
    if (!initialize_op.ok()) {
        res->set(initialize_op.code(), initialize_op.error());
        req->last_chunk_aggregate = true;
        res->final = true;
        stream_response(req, res);
        return false;
    }

    nlohmann::json doc = doc_option.get();
    auto const seq_id_op = collection->doc_id_to_seq_id(doc.at("id"));

    std::map<std::string, reference_filter_result_t> references = {};
    const auto prune_op = collection->prune_doc_with_lock(doc, include_fields, exclude_fields, references, seq_id_op.get(),
                                                          ref_include_exclude_fields_vec);
    if (!prune_op.ok()) {
        res->set(prune_op.code(), prune_op.error());
        return false;
    }

    res->set_200(doc.dump(-1, ' ', false, nlohmann::detail::error_handler_t::ignore));
    return true;
}

bool del_remove_document(const std::shared_ptr<http_req>& req, const std::shared_ptr<http_res>& res) {
    std::string doc_id = req->params["id"];

    bool ignore_not_found = false;
    if((req->params.count("ignore_not_found") != 0) && (req->params["ignore_not_found"] == "true")) {
        ignore_not_found = true;
    }

    CollectionManager & collectionManager = CollectionManager::get_instance();
    auto collection = collectionManager.get_collection(req->params["collection"]);
    if(collection == nullptr) {
        res->set_404("Collection not found");
        return false;
    }

    Option<nlohmann::json> doc_option = collection->get(doc_id);

    if (!doc_option.ok()) {
        if (ignore_not_found && doc_option.code() == 404) {
            nlohmann::json resp;
            resp["id"] = doc_id;
            res->set_200(resp.dump());
            return true;
        }

        res->set(doc_option.code(), doc_option.error());
        return false;
    }

    Option<std::string> deleted_id_op = collection->remove(doc_id);

    if (!deleted_id_op.ok()) {
        if (ignore_not_found && deleted_id_op.code() == 404) {
            nlohmann::json resp;
            resp["id"] = doc_id;
            res->set_200(resp.dump());
            return true;
        }

        res->set(deleted_id_op.code(), deleted_id_op.error());
        return false;
    }

    nlohmann::json doc = doc_option.get();
    res->set_200(doc.dump(-1, ' ', false, nlohmann::detail::error_handler_t::ignore));

    return true;
}

bool del_remove_documents(const std::shared_ptr<http_req>& req, const std::shared_ptr<http_res>& res) {
    // defaults: will get overridden later if needed
    res->content_type_header = "application/json";
    res->status_code = 200;

    // NOTE: this is a streaming response end-point so this handler will be called multiple times
    CollectionManager & collectionManager = CollectionManager::get_instance();
    auto collection = collectionManager.get_collection(req->params["collection"]);

    if(collection == nullptr) {
        req->last_chunk_aggregate = true;
        res->final = true;
        res->set_404("Collection not found");
        stream_response(req, res);
        return false;
    }

    const char *BATCH_SIZE = "batch_size";
    const char *FILTER_BY = "filter_by";
    const char *TOP_K_BY = "top_k_by";
    const char* VALIDATE_FIELD_NAMES = "validate_field_names";
    const char* TRUNCATE = "truncate";
    const char* RETURN_DOC = "return_doc";
    const char* RETURN_ID = "return_id";

    if(req->params.count(TOP_K_BY) != 0) {
        std::vector<std::string> parts;
        StringUtils::split(req->params[TOP_K_BY], parts, ":");

        if(parts.size() != 2 || !StringUtils::is_uint32_t(parts[1])) {
            req->last_chunk_aggregate = true;
            res->final = true;
            res->set_400("The `top_k_by` parameter is not valid.");
            stream_response(req, res);
            return false;
        }

        const std::string& field_name = parts[0];
        const size_t k = std::stoull(parts[1]);
        auto op = collection->truncate_after_top_k(field_name, k);

        req->last_chunk_aggregate = true;
        res->final = true;

        if(!op.ok()) {
            res->set_500(op.error());
            stream_response(req, res);
            return false;
        }

        res->set_200(R"({"ok": true})");
        stream_response(req, res);
        return true;
    }

    if(req->params.count(BATCH_SIZE) == 0) {
        req->params[BATCH_SIZE] = "1000000000"; // 1 Billion
    }

    deletion_state_t* deletion_state = nullptr;
    nlohmann::json response;

    if(req->params.count(TRUNCATE) != 0 && req->params[TRUNCATE] == "true") {
        auto op = collection->remove_all_docs();

        if (!op.ok()) {
            res->set(op.code(), op.error());
        } else {
            response["num_deleted"] = op.get();
            res->body = response.dump();
        }

        req->last_chunk_aggregate = true;
        res->final = true;
        stream_response(req, res);
        return true;
    }

    if(req->params.count(FILTER_BY) == 0) {
        req->last_chunk_aggregate = true;
        res->final = true;
        res->set_400("Parameter `" + std::string(FILTER_BY) + "` must be provided.");
        stream_response(req, res);
        return false;
    }

    if(!StringUtils::is_uint32_t(req->params[BATCH_SIZE])) {
        req->last_chunk_aggregate = true;
        res->final = true;
        res->set_400("Parameter `" + std::string(BATCH_SIZE) + "` must be a positive integer.");
        stream_response(req, res);
        return false;
    }

    const size_t DELETE_BATCH_SIZE = std::stoi(req->params[BATCH_SIZE]);

    if(DELETE_BATCH_SIZE == 0) {
        req->last_chunk_aggregate = true;
        res->final = true;
        res->set_400("Parameter `" + std::string(BATCH_SIZE) + "` must be a positive integer.");
        stream_response(req, res);
        return false;
    }

    std::string simple_filter_query;

    if(req->params.count(FILTER_BY) != 0) {
        simple_filter_query = req->params[FILTER_BY];
    }

    if (req->data == nullptr) {
        deletion_state = new deletion_state_t{};
        // destruction of data is managed by req destructor
        req->data = deletion_state;

        if (req->params.count(RETURN_DOC) != 0 && req->params[RETURN_DOC] == "true") {
            deletion_state->return_doc = true;
        }

        if (req->params.count(RETURN_ID) != 0 && req->params[RETURN_ID] == "true") {
            deletion_state->return_id = true;
        }

        bool validate_field_names = true;
        if (req->params.count(VALIDATE_FIELD_NAMES) != 0 && req->params[VALIDATE_FIELD_NAMES] == "false") {
            validate_field_names = false;
        }

        filter_result_t filter_result;
        auto filter_ids_op = collection->get_filter_ids(simple_filter_query, filter_result, false,
                                                        validate_field_names);

        if (!filter_ids_op.ok()) {
            res->set(filter_ids_op.code(), filter_ids_op.error());
            req->last_chunk_aggregate = true;
            res->final = true;
            stream_response(req, res);
            return false;
        }

        deletion_state->index_ids.emplace_back(filter_result.count, filter_result.docs);
        filter_result.docs = nullptr;

        for (size_t i = 0; i < deletion_state->index_ids.size(); i++) {
            deletion_state->offsets.push_back(0);
        }
        deletion_state->collection = collection.get();
        deletion_state->num_removed = 0;
    } else {
        deletion_state = dynamic_cast<deletion_state_t *>(req->data);
    }

    bool done = true;
    Option<bool> remove_op = stateful_remove_docs(deletion_state, DELETE_BATCH_SIZE, done);

    if (!remove_op.ok()) {
        res->set(remove_op.code(), remove_op.error());
        req->last_chunk_aggregate = true;
        res->final = true;
    } else {
        if (!done) {
            req->last_chunk_aggregate = false;
            res->final = false;
        } else {
            response["num_deleted"] = deletion_state->num_removed;

            if (deletion_state->return_doc && !deletion_state->removed_docs.empty()) {
                response["documents"] = deletion_state->removed_docs;
            }

            if (deletion_state->return_id && !deletion_state->removed_ids.empty()) {
                response["ids"] = deletion_state->removed_ids;
            }

            req->last_chunk_aggregate = true;
            res->body = response.dump();
            res->final = true;
        }
    }

    if(res->final) {
        stream_response(req, res);
    } else {
        defer_processing(req, res, 0);
    }

    return true;
}

bool get_aliases(const std::shared_ptr<http_req>& req, const std::shared_ptr<http_res>& res) {
    CollectionManager & collectionManager = CollectionManager::get_instance();
    const spp::sparse_hash_map<std::string, std::string> & symlinks = collectionManager.get_symlinks();
    nlohmann::json res_json = nlohmann::json::object();
    res_json["aliases"] = nlohmann::json::array();

    for(const auto & symlink_collection: symlinks) {
        nlohmann::json symlink;
        symlink["name"] = symlink_collection.first;
        symlink["collection_name"] = symlink_collection.second;
        res_json["aliases"].push_back(symlink);
    }

    res->set_200(res_json.dump());
    return true;
}

bool get_alias(const std::shared_ptr<http_req>& req, const std::shared_ptr<http_res>& res) {
    const std::string & alias = req->params["alias"];
    CollectionManager & collectionManager = CollectionManager::get_instance();
    Option<std::string> collection_name_op = collectionManager.resolve_symlink(alias);

    if(!collection_name_op.ok()) {
        res->set_404("Collection not found");
        return false;
    }

    nlohmann::json res_json;
    res_json["name"] = alias;
    res_json["collection_name"] = collection_name_op.get();

    res->set_200(res_json.dump());
    return true;
}

bool put_upsert_alias(const std::shared_ptr<http_req>& req, const std::shared_ptr<http_res>& res) {
    nlohmann::json req_json;

    try {
        req_json = nlohmann::json::parse(req->body);
    } catch(const std::exception& e) {
        LOG(ERROR) << "JSON error: " << e.what();
        res->set_400("Bad JSON.");
        return false;
    }

    CollectionManager & collectionManager = CollectionManager::get_instance();
    const std::string & alias = req->params["alias"];

    const char* COLLECTION_NAME = "collection_name";

    if(req_json.count(COLLECTION_NAME) == 0) {
        res->set_400(std::string("Parameter `") + COLLECTION_NAME + "` is required.");
        return false;
    }

    Option<bool> success_op = collectionManager.upsert_symlink(alias, req_json[COLLECTION_NAME]);
    if(!success_op.ok()) {
        res->set_500(success_op.error());
        return false;
    }

    req_json["name"] = alias;
    res->set_200(req_json.dump());
    return true;
}

bool del_alias(const std::shared_ptr<http_req>& req, const std::shared_ptr<http_res>& res) {
    const std::string & alias = req->params["alias"];
    CollectionManager & collectionManager = CollectionManager::get_instance();

    Option<std::string> collection_name_op = collectionManager.resolve_symlink(alias);
    if(!collection_name_op.ok()) {
        res->set_404("Collection not found");
        return false;
    }

    Option<bool> delete_op = collectionManager.delete_symlink(alias);

    if(!delete_op.ok()) {
        res->set_500(delete_op.error());
        return false;
    }

    nlohmann::json res_json;
    res_json["name"] = alias;
    res_json["collection_name"] = collection_name_op.get();
    res->set_200(res_json.dump());
    return true;
}

bool get_overrides(const std::shared_ptr<http_req>& req, const std::shared_ptr<http_res>& res) {
    CollectionManager & collectionManager = CollectionManager::get_instance();
    auto collection = collectionManager.get_collection(req->params["collection"]);

    if(collection == nullptr) {
        res->set_404("Collection not found");
        return false;
    }

    uint32_t offset = 0, limit = 0;
    if(req->params.count("offset") != 0) {
        const auto &offset_str = req->params["offset"];
        if(!StringUtils::is_uint32_t(offset_str)) {
            res->set(400, "Offset param should be unsigned integer.");
            return false;
        }
        offset = std::stoi(offset_str);
    }

    if(req->params.count("limit") != 0) {
        const auto &limit_str = req->params["limit"];
        if(!StringUtils::is_uint32_t(limit_str)) {
            res->set(400, "Limit param should be unsigned integer.");
            return false;
        }
        limit = std::stoi(limit_str);
    }

    nlohmann::json res_json;
    res_json["overrides"] = nlohmann::json::array();

    auto overrides_op = collection->get_overrides(limit, offset);
    if(!overrides_op.ok()) {
        res->set(overrides_op.code(), overrides_op.error());
        return false;
    }

    const auto overrides = overrides_op.get();

    for(const auto &kv: overrides) {
        res_json["overrides"].push_back(kv.second->to_json());
    }

    res->set_200(res_json.dump());
    return true;
}

bool get_override(const std::shared_ptr<http_req>& req, const std::shared_ptr<http_res>& res) {
    CollectionManager & collectionManager = CollectionManager::get_instance();
    auto collection = collectionManager.get_collection(req->params["collection"]);

    if(collection == nullptr) {
        res->set_404("Collection not found");
        return false;
    }

    std::string override_id = req->params["id"];

    auto overrides_op = collection->get_override(override_id);

    if(!overrides_op.ok()) {
        res->set(overrides_op.code(), overrides_op.error());
        return false;
    }

    res->set_200(overrides_op.get().to_json().dump());
    return true;
}

bool put_override(const std::shared_ptr<http_req>& req, const std::shared_ptr<http_res>& res) {
    CollectionManager & collectionManager = CollectionManager::get_instance();
    auto collection = collectionManager.get_collection(req->params["collection"]);

    std::string override_id = req->params["id"];

    if(collection == nullptr) {
        res->set_404("Collection not found");
        return false;
    }

    nlohmann::json req_json;

    try {
        req_json = nlohmann::json::parse(req->body);
    } catch(const std::exception& e) {
        LOG(ERROR) << "JSON error: " << e.what();
        res->set_400("Bad JSON.");
        return false;
    }
    
    override_t override;
    Option<bool> parse_op = override_t::parse(req_json, override_id, override, "",
                                              collection->get_symbols_to_index(),
                                              collection->get_token_separators());
    if(!parse_op.ok()) {
        res->set(parse_op.code(), parse_op.error());
        return false;
    }
    
    Option<uint32_t> add_op = collection->add_override(override);

    if(!add_op.ok()) {
        res->set(add_op.code(), add_op.error());
        return false;
    }

    req_json["id"] = override.id;

    res->set_200(req_json.dump());
    return true;
}

bool del_override(const std::shared_ptr<http_req>& req, const std::shared_ptr<http_res>& res) {
    CollectionManager & collectionManager = CollectionManager::get_instance();
    auto collection = collectionManager.get_collection(req->params["collection"]);

    if(collection == nullptr) {
        res->set_404("Collection not found");
        return false;
    }

    Option<uint32_t> rem_op = collection->remove_override(req->params["id"]);
    if(!rem_op.ok()) {
        res->set(rem_op.code(), rem_op.error());
        return false;
    }

    nlohmann::json res_json;
    res_json["id"] = req->params["id"];

    res->set_200(res_json.dump());
    return true;
}

bool get_keys(const std::shared_ptr<http_req>& req, const std::shared_ptr<http_res>& res) {
    CollectionManager & collectionManager = CollectionManager::get_instance();
    AuthManager &auth_manager = collectionManager.getAuthManager();

    const Option<std::vector<api_key_t>>& keys_op = auth_manager.list_keys();
    if(!keys_op.ok()) {
        res->set(keys_op.code(), keys_op.error());
        return false;
    }

    nlohmann::json res_json;
    res_json["keys"] = nlohmann::json::array();

    const std::vector<api_key_t>& keys = keys_op.get();
    for(const auto & key: keys) {
        nlohmann::json key_obj = key.to_json();
        key_obj["value_prefix"] = key_obj["value"];
        key_obj.erase("value");
        res_json["keys"].push_back(key_obj);
    }

    res->set_200(res_json.dump());
    return true;
}

bool post_create_key(const std::shared_ptr<http_req>& req, const std::shared_ptr<http_res>& res) {
    //LOG(INFO) << "post_create_key";

    CollectionManager & collectionManager = CollectionManager::get_instance();
    AuthManager &auth_manager = collectionManager.getAuthManager();

    nlohmann::json req_json;

    try {
        req_json = nlohmann::json::parse(req->body);
    } catch(const std::exception& e) {
        LOG(ERROR) << "JSON error: " << e.what();
        res->set_400("Bad JSON.");
        return false;
    }


    const Option<uint32_t>& validate_op = api_key_t::validate(req_json);
    if(!validate_op.ok()) {
        res->set(validate_op.code(), validate_op.error());
        return false;
    }

    if(req_json.count("expires_at") == 0) {
        req_json["expires_at"] = api_key_t::FAR_FUTURE_TIMESTAMP;
    }

    if(req_json.count("autodelete") == 0) {
        req_json["autodelete"] = false;
    }

    const std::string &rand_key = (req_json.count("value") != 0) ?
            req_json["value"].get<std::string>() : req->metadata;

    api_key_t api_key(
        rand_key,
        req_json["description"].get<std::string>(),
        req_json["actions"].get<std::vector<std::string>>(),
        req_json["collections"].get<std::vector<std::string>>(),
        req_json["expires_at"].get<uint64_t>(),
        req_json["autodelete"].get<bool>()
    );

    const Option<api_key_t>& api_key_op = auth_manager.create_key(api_key);
    if(!api_key_op.ok()) {
        res->set(api_key_op.code(), api_key_op.error());
        return false;
    }

    res->set_201(api_key_op.get().to_json().dump());
    return true;
}

bool get_key(const std::shared_ptr<http_req>& req, const std::shared_ptr<http_res>& res) {
    CollectionManager & collectionManager = CollectionManager::get_instance();
    AuthManager &auth_manager = collectionManager.getAuthManager();

    const std::string& key_id_str = req->params["id"];
    uint32_t key_id = (uint32_t) std::stoul(key_id_str);

    const Option<api_key_t>& key_op = auth_manager.get_key(key_id);

    if(!key_op.ok()) {
        res->set(key_op.code(), key_op.error());
        return false;
    }

    nlohmann::json key_obj = key_op.get().to_json();
    key_obj["value_prefix"] = key_obj["value"];
    key_obj.erase("value");

    res->set_200(key_obj.dump());
    return true;
}

bool del_key(const std::shared_ptr<http_req>& req, const std::shared_ptr<http_res>& res) {
    CollectionManager & collectionManager = CollectionManager::get_instance();
    AuthManager &auth_manager = collectionManager.getAuthManager();

    const std::string& key_id_str = req->params["id"];
    uint32_t key_id = (uint32_t) std::stoul(key_id_str);

    const Option<api_key_t> &del_op = auth_manager.remove_key(key_id);

    if(!del_op.ok()) {
        res->set(del_op.code(), del_op.error());
        return false;
    }

    nlohmann::json res_json;
    res_json["id"] = del_op.get().id;

    res->set_200(res_json.dump(-1, ' ', false, nlohmann::detail::error_handler_t::ignore));
    return true;
}

bool post_snapshot(const std::shared_ptr<http_req>& req, const std::shared_ptr<http_res>& res) {
    const std::string SNAPSHOT_PATH = "snapshot_path";

    res->status_code = 201;
    res->content_type_header = "application/json";

    if(req->params.count(SNAPSHOT_PATH) == 0) {
        req->params[SNAPSHOT_PATH] = "";
    }

    server->do_snapshot(req->params[SNAPSHOT_PATH], req, res);

    return true;
}

bool post_vote(const std::shared_ptr<http_req>& req, const std::shared_ptr<http_res>& res) {
    res->status_code = 200;
    res->content_type_header = "application/json";

    nlohmann::json response;
    response["success"] = server->trigger_vote();
    res->body = response.dump();

    return true;
}

bool post_config(const std::shared_ptr<http_req>& req, const std::shared_ptr<http_res>& res) {
    nlohmann::json req_json;

    try {
        req_json = nlohmann::json::parse(req->body);
    } catch(const std::exception& e) {
        LOG(ERROR) << "JSON error: " << e.what();
        res->set_400("Bad JSON.");
        return false;
    }

    auto config_update_op = Config::get_instance().update_config(req_json);

    if(!config_update_op.ok()) {
        res->set(config_update_op.code(), config_update_op.error());
    } else {
        // for cache config, we have to resize the cache
        if(req_json.count("cache-num-entries") != 0) {
            std::unique_lock lock(mutex);
            res_cache.capacity(Config::get_instance().get_cache_num_entries());
        }
        nlohmann::json response;
        response["success"] = true;
        res->set_201(response.dump());
    }

    return true;
}

bool post_clear_cache(const std::shared_ptr<http_req>& req, const std::shared_ptr<http_res>& res) {
    {
        std::unique_lock lock(mutex);
        res_cache.clear();
    }

    nlohmann::json response;
    response["success"] = true;
    res->set_200(response.dump());

    return true;
}

bool post_compact_db(const std::shared_ptr<http_req>& req, const std::shared_ptr<http_res>& res) {
    CollectionManager& collectionManager = CollectionManager::get_instance();
    rocksdb::Status status = collectionManager.get_store()->compact_all();

    nlohmann::json response;
    response["success"] = status.ok();

    if(!status.ok()) {
        response["error"] = "Error code: " + std::to_string(status.code());
        res->set_500(response.dump());
    } else {
        res->set_200(response.dump());
    }

    return true;
}

bool post_reset_peers(const std::shared_ptr<http_req>& req, const std::shared_ptr<http_res>& res) {
    res->status_code = 200;
    res->content_type_header = "application/json";

    nlohmann::json response;
    response["success"] = server->reset_peers();
    res->body = response.dump();

    return true;
}

bool get_schema_changes(const std::shared_ptr<http_req>& req, const std::shared_ptr<http_res>& res) {
    CollectionManager & collectionManager = CollectionManager::get_instance();
    auto op = collectionManager.get_collection_alter_status();

    if(!op.ok()) {
        res->set(op.code(), op.error());
    }

    res->set_200(op.get().dump());

    return true;
}

bool get_synonyms(const std::shared_ptr<http_req>& req, const std::shared_ptr<http_res>& res) {
    CollectionManager & collectionManager = CollectionManager::get_instance();
    auto collection = collectionManager.get_collection(req->params["collection"]);

    if(collection == nullptr) {
        res->set_404("Collection not found");
        return false;
    }

    uint32_t offset = 0, limit = 0;
    if(req->params.count("offset") != 0) {
        const auto &offset_str = req->params["offset"];
        if(!StringUtils::is_uint32_t(offset_str)) {
            res->set(400, "Offset param should be unsigned integer.");
            return false;
        }
        offset = std::stoi(offset_str);
    }

    if(req->params.count("limit") != 0) {
        const auto &limit_str = req->params["limit"];
        if(!StringUtils::is_uint32_t(limit_str)) {
            res->set(400, "Limit param should be unsigned integer.");
            return false;
        }
        limit = std::stoi(limit_str);
    }

    nlohmann::json res_json;
    res_json["synonyms"] = nlohmann::json::array();

    auto synonyms_op = collection->get_synonyms(limit, offset);
    if(!synonyms_op.ok()) {
        res->set(synonyms_op.code(), synonyms_op.error());
        return false;
    }

    const auto synonyms = synonyms_op.get();
    for(const auto & kv: synonyms) {
        res_json["synonyms"].push_back(kv.second->to_view_json());
    }

    res->set_200(res_json.dump());
    return true;
}

bool get_synonym(const std::shared_ptr<http_req>& req, const std::shared_ptr<http_res>& res) {
    CollectionManager & collectionManager = CollectionManager::get_instance();
    auto collection = collectionManager.get_collection(req->params["collection"]);

    if(collection == nullptr) {
        res->set_404("Collection not found");
        return false;
    }

    std::string synonym_id = req->params["id"];

    synonym_t synonym;
    bool found = collection->get_synonym(synonym_id, synonym);

    if(found) {
        nlohmann::json synonym_json = synonym.to_view_json();
        res->set_200(synonym_json.dump());
        return true;
    }

    res->set_404();
    return false;
}

bool put_synonym(const std::shared_ptr<http_req>& req, const std::shared_ptr<http_res>& res) {
    CollectionManager & collectionManager = CollectionManager::get_instance();
    auto collection = collectionManager.get_collection(req->params["collection"]);

    std::string synonym_id = req->params["id"];

    if(collection == nullptr) {
        res->set_404("Collection not found");
        return false;
    }

    nlohmann::json syn_json;

    try {
        syn_json = nlohmann::json::parse(req->body);
    } catch(const std::exception& e) {
        LOG(ERROR) << "JSON error: " << e.what();
        res->set_400("Bad JSON.");
        return false;
    }

    if(!syn_json.is_object()) {
        res->set_400("Bad JSON.");
        return false;
    }

    // These checks should be inside `add_synonym` but older versions of Typesense wrongly persisted
    // `root` as an array, so we have to do it here so that on-disk synonyms are loaded properly
    if(syn_json.count("root") != 0 && !syn_json["root"].is_string()) {
        res->set_400("Key `root` should be a string.");
        return false;
    }

    if(syn_json.count("synonyms") && syn_json["synonyms"].is_array()) {
        if(syn_json["synonyms"].empty()) {
            res->set_400("Could not find a valid string array of `synonyms`");
            return false;
        }

        for(const auto& synonym: syn_json["synonyms"]) {
            if (!synonym.is_string() || synonym.empty()) {
                res->set_400("Could not find a valid string array of `synonyms`");
                return false;
            }
        }
    }

    syn_json["id"] = synonym_id;
    Option<bool> upsert_op = collection->add_synonym(syn_json);

    if(!upsert_op.ok()) {
        res->set(upsert_op.code(), upsert_op.error());
        return false;
    }

    res->set_200(syn_json.dump());
    return true;
}

bool del_synonym(const std::shared_ptr<http_req>& req, const std::shared_ptr<http_res>& res) {
    CollectionManager & collectionManager = CollectionManager::get_instance();
    auto collection = collectionManager.get_collection(req->params["collection"]);

    if(collection == nullptr) {
        res->set_404("Collection not found");
        return false;
    }

    Option<bool> rem_op = collection->remove_synonym(req->params["id"]);
    if(!rem_op.ok()) {
        res->set(rem_op.code(), rem_op.error());
        return false;
    }

    nlohmann::json res_json;
    res_json["id"] = req->params["id"];

    res->set_200(res_json.dump());
    return true;
}

bool is_doc_import_route(uint64_t route_hash) {
    route_path* rpath;
    bool found = server->get_route(route_hash, &rpath);
    return found && (rpath->handler == post_import_documents);
}

bool is_coll_create_route(uint64_t route_hash) {
    route_path* rpath;
    bool found = server->get_route(route_hash, &rpath);
    return found && (rpath->handler == post_create_collection);
}

bool is_drop_collection_route(uint64_t route_hash) {
    route_path* rpath;
    bool found = server->get_route(route_hash, &rpath);
    return found && (rpath->handler == del_drop_collection);
}

bool is_doc_write_route(uint64_t route_hash) {
    route_path* rpath;
    bool found = server->get_route(route_hash, &rpath);
    return found && (rpath->handler == post_add_document || rpath->handler == patch_update_document);
}

bool is_doc_del_route(uint64_t route_hash) {
    route_path* rpath;
    bool found = server->get_route(route_hash, &rpath);
    return found && (rpath->handler == del_remove_document || rpath->handler == del_remove_documents);
}

bool get_presets(const std::shared_ptr<http_req>& req, const std::shared_ptr<http_res>& res) {
    CollectionManager & collectionManager = CollectionManager::get_instance();
    const spp::sparse_hash_map<std::string, nlohmann::json> & presets = collectionManager.get_presets();
    nlohmann::json res_json = nlohmann::json::object();
    res_json["presets"] = nlohmann::json::array();

    for(const auto& preset_kv: presets) {
        nlohmann::json preset;
        preset["name"] = preset_kv.first;
        preset["value"] = preset_kv.second;
        res_json["presets"].push_back(preset);
    }

    res->set_200(res_json.dump());
    return true;
}

bool get_preset(const std::shared_ptr<http_req>& req, const std::shared_ptr<http_res>& res) {
    const std::string & preset_name = req->params["name"];
    CollectionManager & collectionManager = CollectionManager::get_instance();

    nlohmann::json preset;
    Option<bool> preset_op = collectionManager.get_preset(preset_name, preset);

    if(!preset_op.ok()) {
        res->set(preset_op.code(), preset_op.error());
        return false;
    }

    nlohmann::json res_json;
    res_json["name"] = preset_name;
    res_json["value"] = preset;

    res->set_200(res_json.dump());
    return true;
}

bool put_upsert_preset(const std::shared_ptr<http_req>& req, const std::shared_ptr<http_res>& res) {
    nlohmann::json req_json;

    try {
        req_json = nlohmann::json::parse(req->body);
    } catch(const std::exception& e) {
        LOG(ERROR) << "JSON error: " << e.what();
        res->set_400("Bad JSON.");
        return false;
    }

    CollectionManager & collectionManager = CollectionManager::get_instance();
    const std::string & preset_name = req->params["name"];

    const char* PRESET_VALUE = "value";

    if(req_json.count(PRESET_VALUE) == 0) {
        res->set_400(std::string("Parameter `") + PRESET_VALUE + "` is required.");
        return false;
    }

    Option<bool> success_op = collectionManager.upsert_preset(preset_name, req_json[PRESET_VALUE]);
    if(!success_op.ok()) {
        res->set_500(success_op.error());
        return false;
    }

    req_json["name"] = preset_name;

    res->set_200(req_json.dump());
    return true;
}

bool del_preset(const std::shared_ptr<http_req>& req, const std::shared_ptr<http_res>& res) {
    const std::string & preset_name = req->params["name"];
    CollectionManager & collectionManager = CollectionManager::get_instance();

    nlohmann::json preset;
    Option<bool> preset_op = collectionManager.get_preset(preset_name, preset);
    if(!preset_op.ok()) {
        res->set(preset_op.code(), preset_op.error());
        return false;
    }

    Option<bool> delete_op = collectionManager.delete_preset(preset_name);

    if(!delete_op.ok()) {
        res->set_500(delete_op.error());
        return false;
    }

    nlohmann::json res_json;
    res_json["name"] = preset_name;
    res_json["value"] = preset;
    res->set_200(res_json.dump());
    return true;
}

bool get_stopwords(const std::shared_ptr<http_req>& req, const std::shared_ptr<http_res>& res) {
    StopwordsManager& stopwordManager = StopwordsManager::get_instance();
    const spp::sparse_hash_map<std::string, stopword_struct_t>& stopwords = stopwordManager.get_stopwords();
    nlohmann::json res_json = nlohmann::json::object();
    res_json["stopwords"] = nlohmann::json::array();

    for(const auto& stopwords_kv: stopwords) {
        auto stopword = stopwords_kv.second.to_json();
        res_json["stopwords"].push_back(stopword);
    }

    res->set_200(res_json.dump());
    return true;
}

bool get_stopword(const std::shared_ptr<http_req>& req, const std::shared_ptr<http_res>& res) {
    const std::string & stopword_name = req->params["name"];
    StopwordsManager& stopwordManager = StopwordsManager::get_instance();

    stopword_struct_t stopwordStruct;
    Option<bool> stopword_op = stopwordManager.get_stopword(stopword_name, stopwordStruct);

    if(!stopword_op.ok()) {
        res->set(stopword_op.code(), stopword_op.error());
        return false;
    }

    nlohmann::json res_json;

    res_json["stopwords"] = stopwordStruct.to_json();

    res->set_200(res_json.dump());
    return true;
}

bool put_upsert_stopword(const std::shared_ptr<http_req>& req, const std::shared_ptr<http_res>& res) {
    nlohmann::json req_json;

    try {
        req_json = nlohmann::json::parse(req->body);
    } catch(const std::exception& e) {
        LOG(ERROR) << "JSON error: " << e.what();
        res->set_400("Bad JSON.");
        return false;
    }

    StopwordsManager& stopwordManager = StopwordsManager::get_instance();
    const std::string & stopword_name = req->params["name"];

    Option<bool> success_op = stopwordManager.upsert_stopword(stopword_name, req_json, true);
    if(!success_op.ok()) {
        res->set(success_op.code(), success_op.error());
        return false;
    }

    req_json["id"] = stopword_name;

    res->set_200(req_json.dump());
    return true;
}

bool del_stopword(const std::shared_ptr<http_req>& req, const std::shared_ptr<http_res>& res) {
    const std::string & stopword_name = req->params["name"];
    StopwordsManager& stopwordManager = StopwordsManager::get_instance();

    Option<bool> delete_op = stopwordManager.delete_stopword(stopword_name);

    if(!delete_op.ok()) {
        res->set(delete_op.code(), delete_op.error());
        return false;
    }

    nlohmann::json res_json;
    res_json["id"] = stopword_name;

    res->set_200(res_json.dump());
    return true;
}

bool get_rate_limits(const std::shared_ptr<http_req>& req, const std::shared_ptr<http_res>& res) {
    RateLimitManager* rateLimitManager = RateLimitManager::getInstance();

    res->set_200(rateLimitManager->get_all_rules_json().dump());
    return true;
}

bool get_rate_limit(const std::shared_ptr<http_req>& req, const std::shared_ptr<http_res>& res) {
    RateLimitManager* rateLimitManager = RateLimitManager::getInstance();
    // Convert param id to uint64_t
    if(!StringUtils::is_uint32_t(req->params["id"])) {
        res->set_400("{\"message\": \"Invalid ID\"}");
        return false;
    }
    uint64_t id = std::stoull(req->params["id"]);
    const auto& rule_option = rateLimitManager->find_rule_by_id(id);

    if(!rule_option.ok()) {
        res->set(rule_option.code(), rule_option.error());
        return false;
    }

    res->set_200(rule_option.get().dump());
    return true;
}

bool put_rate_limit(const std::shared_ptr<http_req>& req, const std::shared_ptr<http_res>& res) {
    RateLimitManager* rateLimitManager = RateLimitManager::getInstance();
    nlohmann::json req_json;
    if(!StringUtils::is_uint32_t(req->params["id"])) {
        res->set_400("{\"message\": \"Invalid ID\"}");
        return false;
    }
    uint64_t id = std::stoull(req->params["id"]);

    try {
        req_json = nlohmann::json::parse(req->body);
    } catch(const nlohmann::json::parse_error& e) {
        res->set_400("Invalid JSON");
        return false;
    }

    const auto& edit_rule_result = rateLimitManager->edit_rule(id, req_json);

    if(!edit_rule_result.ok()) {
        res->set(edit_rule_result.code(), edit_rule_result.error());
        return false;
    }

    res->set_200(edit_rule_result.get().dump());
    return true;

}

bool del_rate_limit(const std::shared_ptr<http_req>& req, const std::shared_ptr<http_res>& res) {
    RateLimitManager* rateLimitManager = RateLimitManager::getInstance();
    if(!StringUtils::is_uint32_t(req->params["id"])) {
        res->set_400("{\"message\": \"Invalid ID\"}");
        return false;
    }
    uint64_t id = std::stoull(req->params["id"]);
    const auto& rule_option = rateLimitManager->find_rule_by_id(id);

    if(!rule_option.ok()) {
        res->set(rule_option.code(), rule_option.error());
        return false;
    }

    rateLimitManager->delete_rule_by_id(id);
    nlohmann::json res_json;
    res_json["id"] = id;
    res->set_200(res_json.dump());
    return true;
}

bool post_rate_limit(const std::shared_ptr<http_req>& req, const std::shared_ptr<http_res>& res) {
    RateLimitManager* rateLimitManager = RateLimitManager::getInstance();
    nlohmann::json req_json;

    try {
        req_json = nlohmann::json::parse(req->body);
    } catch (const std::exception & e) {
        res->set_400("Bad JSON.");
        return false;
    }

    auto add_rule_result = rateLimitManager->add_rule(req_json);

    if(!add_rule_result.ok()) {
        res->set(add_rule_result.code(), add_rule_result.error());
        return false;
    }

    res->set_200(add_rule_result.get().dump());
    return true;
}

bool get_active_throttles(const std::shared_ptr<http_req>& req, const std::shared_ptr<http_res>& res) {
    RateLimitManager* rateLimitManager = RateLimitManager::getInstance();
    res->set_200(rateLimitManager->get_throttled_entities_json().dump());
    return true;
}

bool del_throttle(const std::shared_ptr<http_req>& req, const std::shared_ptr<http_res>& res) {
    RateLimitManager* rateLimitManager = RateLimitManager::getInstance();
    if(!StringUtils::is_uint32_t(req->params["id"])) {
        res->set_400("{\"message\": \"Invalid ID\"}");
        return false;
    }
    uint64_t id = std::stoull(req->params["id"]);
    bool res_ = rateLimitManager->delete_ban_by_id(id);
    if(!res_) {
        res->set_400("{\"message\": \"Invalid ID\"}");
        return false;
    }
    nlohmann::json res_json;
    res_json["id"] = id;
    res->set_200(res_json.dump());
    return true;
}

bool del_exceed(const std::shared_ptr<http_req>& req, const std::shared_ptr<http_res>& res) {
    RateLimitManager* rateLimitManager = RateLimitManager::getInstance();
    if(!StringUtils::is_uint32_t(req->params["id"])) {
        res->set_400("{\"message\": \"Invalid ID\"}");
        return false;
    }
    uint64_t id = std::stoull(req->params["id"]);
    bool res_ = rateLimitManager->delete_throttle_by_id(id);
    if(!res_) {
        res->set_400("{\"message\": \"Invalid ID\"}");
        return false;
    }
    nlohmann::json res_json;
    res_json["id"] = id;
    res->set_200(res_json.dump());
    return true;
}

bool get_limit_exceed_counts(const std::shared_ptr<http_req>& req, const std::shared_ptr<http_res>& res) {
    RateLimitManager* rateLimitManager = RateLimitManager::getInstance();
    res->set_200(rateLimitManager->get_exceeded_entities_json().dump());
    return true;
}

Option<std::pair<std::string,std::string>> get_api_key_and_ip(const std::string& metadata) {
    // format <length of api_key>:<api_key><ip>

    const size_t colon_pos = metadata.find(":");
    if (colon_pos == std::string::npos) {
        return Option<std::pair<std::string,std::string>>(400, "Invalid metadata");
    }

    // Handle empty API key case: "0:1.2.3.4" or "0:2001:db8::1"
    if (metadata.size() >= 2 && metadata[0] == '0' && colon_pos == 1) {
        const std::string ip = metadata.substr(colon_pos + 1);

        // Validate the IP
        struct sockaddr_in sa4;
        struct sockaddr_in6 sa6;
        if (inet_pton(AF_INET, ip.c_str(), &(sa4.sin_addr)) == 1 ||
            inet_pton(AF_INET6, ip.c_str(), &(sa6.sin6_addr)) == 1) {
            return Option<std::pair<std::string,std::string>>(std::make_pair("", ip));
        }
        return Option<std::pair<std::string,std::string>>(400, "Invalid metadata");
    }

    // For normal API key case
    const std::string key_len_str = metadata.substr(0, colon_pos);
    if (!StringUtils::is_uint32_t(key_len_str)) {
        return Option<std::pair<std::string,std::string>>(400, "Invalid metadata");
    }

    const uint32_t api_key_length = static_cast<uint32_t>(std::stoul(key_len_str));

    // Check if there's enough data after the colon
    if (metadata.size() < api_key_length + colon_pos + 1) {
        return Option<std::pair<std::string,std::string>>(400, "Invalid metadata");
    }

    const std::string api_key = metadata.substr(colon_pos + 1, api_key_length);
    const std::string ip = metadata.substr(colon_pos + 1 + api_key_length);

    // Validate the IP using inet_pton
    struct sockaddr_in sa4;
    struct sockaddr_in6 sa6;
    if (inet_pton(AF_INET, ip.c_str(), &(sa4.sin_addr)) != 1 &&
        inet_pton(AF_INET6, ip.c_str(), &(sa6.sin6_addr)) != 1) {
        return Option<std::pair<std::string,std::string>>(400, "Invalid metadata");
    }

    return Option<std::pair<std::string,std::string>>(std::make_pair(api_key, ip));
}

bool post_import_stemming_dictionary(const std::shared_ptr<http_req>& req, const std::shared_ptr<http_res>& res) {
    const char *BATCH_SIZE = "batch_size";
    const char *ID = "id";

    if(req->params.count(BATCH_SIZE) == 0) {
        req->params[BATCH_SIZE] = "40";
    }

    if(req->params.count(ID) == 0) {
        res->final = true;
        res->set_400("Parameter `" + std::string(ID) + "` must be provided while importing dictionary words.");
        stream_response(req, res);
        return false;
    }

    if(!StringUtils::is_uint32_t(req->params[BATCH_SIZE])) {
        res->final = true;
        res->set_400("Parameter `" + std::string(BATCH_SIZE) + "` must be a positive integer.");
        stream_response(req, res);
        return false;
    }

    std::vector<std::string> json_lines;
    StringUtils::split(req->body, json_lines, "\n", false, false);

    if(req->last_chunk_aggregate) {
        //LOG(INFO) << "req->last_chunk_aggregate is true";
        req->body = "";
    } else if(!json_lines.empty()) {
        // check if req->body had complete last record
        bool complete_document;

        try {
            nlohmann::json document = nlohmann::json::parse(json_lines.back());
            complete_document = document.is_object();
        } catch(const std::exception& e) {
            complete_document = false;
        }

        if(!complete_document) {
            // eject partial record
            req->body = json_lines.back();
            json_lines.pop_back();
        } else {
            req->body = "";
        }
    }

    // When only one partial record arrives as a chunk, an empty body is pushed to response stream
    bool single_partial_record_body = (json_lines.empty() && !req->body.empty());
    std::stringstream response_stream;

    if(!single_partial_record_body) {
        auto op = StemmerManager::get_instance().upsert_stemming_dictionary(req->params.at(ID), json_lines);
        if(!op.ok()) {
            res->set(op.code(), op.error());
            stream_response(req, res);
        }

        for (size_t i = 0; i < json_lines.size(); i++) {
            bool res_start = (res->status_code == 0) && (i == 0);

            if(res_start) {
                // indicates first import result to be streamed
                response_stream << json_lines[i];
            } else {
                response_stream << "\n" << json_lines[i];
            }
        }

        // Since we use `res->status_code == 0` for flagging `res_start`, we will only set this
        // when we have accumulated enough response data to stream.
        // Otherwise, we will send an empty line as first response.
        res->status_code = 200;
    }

    res->content_type_header = "text/plain; charset=utf-8";
    res->body = response_stream.str();

    res->final.store(req->last_chunk_aggregate);
    stream_response(req, res);

    return true;
}

bool get_stemming_dictionaries(const std::shared_ptr<http_req>& req, const std::shared_ptr<http_res>& res) {
    nlohmann::json dictionaries;
    StemmerManager::get_instance().get_stemming_dictionaries(dictionaries);

    res->set_200(dictionaries.dump());
    return true;
}

bool get_stemming_dictionary(const std::shared_ptr<http_req>& req, const std::shared_ptr<http_res>& res) {
    const std::string& id = req->params["id"];
    nlohmann::json dictionary;

    if(!StemmerManager::get_instance().get_stemming_dictionary(id, dictionary)) {
        res->set_404("Collection not found");
        return false;
    }

    res->set_200(dictionary.dump());
    return true;
}

bool del_stemming_dictionary(const std::shared_ptr<http_req>& req, const std::shared_ptr<http_res>& res) {
    const std::string& id = req->params["id"];
    nlohmann::json dictionary;

    auto delete_op = StemmerManager::get_instance().del_stemming_dictionary(id);

    if(!delete_op.ok()) {
        res->set(delete_op.code(), delete_op.error());
    }

    nlohmann::json res_json;
    res_json["id"] = id;
    res->set_200(res_json.dump());

    return true;
}

bool post_proxy(const std::shared_ptr<http_req>& req, const std::shared_ptr<http_res>& res) {
    HttpProxy& proxy = HttpProxy::get_instance();

    nlohmann::json req_json;

    try {
        req_json = nlohmann::json::parse(req->body);
    } catch(const nlohmann::json::parse_error& e) {
        LOG(ERROR) << "JSON error: " << e.what();
        res->set_400("Bad JSON.");
        return false;
    }

    std::string body, url, method;
    std::unordered_map<std::string, std::string> headers;

    if(req_json.count("url") == 0 || req_json.count("method") == 0) {
        res->set_400("Missing required fields.");
        return false;
    }

    if(!req_json["url"].is_string() || !req_json["method"].is_string() || req_json["url"].get<std::string>().empty() || req_json["method"].get<std::string>().empty()) {
        res->set_400("URL and method must be non-empty strings.");
        return false;
    }

    try {        
        if(req_json.count("body") != 0 && !req_json["body"].is_string()) {
            res->set_400("Body must be a string.");
            return false;
        }
        if(req_json.count("headers") != 0 && !req_json["headers"].is_object()) {
            res->set_400("Headers must be a JSON object.");
            return false;
        }
        if(req_json.count("body")) {
            body = req_json["body"].get<std::string>();
        }
        url = req_json["url"].get<std::string>();
        method = req_json["method"].get<std::string>();
        if(req_json.count("headers")) {
            headers = req_json["headers"].get<std::unordered_map<std::string, std::string>>();
        }
    } catch(const std::exception& e) {
        LOG(ERROR) << "JSON error: " << e.what();
        res->set_400("Bad JSON.");
        return false;
    }

    auto response = proxy.send(url, method, body, headers);
    
    if(response.status_code != 200) {
        int code = response.status_code;
        res->set_body(code, response.body);
        return false;
    }

    res->set_200(response.body);
    return true;
}


bool post_conversation_model(const std::shared_ptr<http_req>& req, const std::shared_ptr<http_res>& res) {
    nlohmann::json model_json;

    try {
        model_json = nlohmann::json::parse(req->body);
    } catch(const nlohmann::json::parse_error& e) {
        LOG(ERROR) << "JSON error: " << e.what();
        res->set_400("Bad JSON.");
        return false;
    }

    if(!model_json.is_object()) {
        res->set_400("Bad JSON.");
        return false;
    }

    std::string model_id = req->metadata;

    auto add_model_op = ConversationModelManager::add_model(model_json, model_id, true);

    if(!add_model_op.ok()) {
        res->set(add_model_op.code(), add_model_op.error());
        return false;
    }

    Collection::hide_credential(model_json, "api_key");

    res->set_200(model_json.dump());
    return true;
}

bool get_conversation_model(const std::shared_ptr<http_req>& req, const std::shared_ptr<http_res>& res) {
    const std::string& model_id = req->params["id"];

    auto model_op = ConversationModelManager::get_model(model_id);

    if(!model_op.ok()) {
        res->set(model_op.code(), model_op.error());
        return false;
    }

    auto model = model_op.get();
    Collection::hide_credential(model, "api_key");

    res->set_200(model.dump());
    return true;
}

bool get_conversation_models(const std::shared_ptr<http_req>& req, const std::shared_ptr<http_res>& res) {
    auto models_op = ConversationModelManager::get_all_models();

    if(!models_op.ok()) {
        res->set(models_op.code(), models_op.error());
        return false;
    }

    auto models = models_op.get();

    for(auto& model: models) {
        Collection::hide_credential(model, "api_key");
    }

    res->set_200(models.dump());
    return true;
}

bool del_conversation_model(const std::shared_ptr<http_req>& req, const std::shared_ptr<http_res>& res) {
    const std::string& model_id = req->params["id"];

    auto model_op = ConversationModelManager::delete_model(model_id);

    if(!model_op.ok()) {
        res->set(model_op.code(), model_op.error());
        return false;
    }

    auto model = model_op.get();

    Collection::hide_credential(model, "api_key");

    res->set_200(model.dump());
    return true;
}

bool put_conversation_model(const std::shared_ptr<http_req>& req, const std::shared_ptr<http_res>& res) {
    const std::string& model_id = req->params["id"];

    nlohmann::json req_json;

    try {
        req_json = nlohmann::json::parse(req->body);
    } catch(const nlohmann::json::parse_error& e) {
        LOG(ERROR) << "JSON error: " << e.what();
        res->set_400("Bad JSON.");
        return false;
    }

    if(!req_json.is_object()) {
        res->set_400("Bad JSON.");
        return false;
    }

    auto model_op = ConversationModelManager::update_model(model_id, req_json);

    if(!model_op.ok()) {
        res->set(model_op.code(), model_op.error());
        return false;
    }

    auto model = model_op.get();

    Collection::hide_credential(model, "api_key");

    res->set_200(model.dump());
    return true;
}

bool post_personalization_model(const std::shared_ptr<http_req>& req, const std::shared_ptr<http_res>& res) {
    nlohmann::json req_json;
    
    if (!req->params.count("name") || !req->params.count("type")) {
        res->set_400("Missing required parameters 'name' and 'type'.");
        return false;
    }

    req_json = {
        {"name", req->params["name"]},
        {"type", req->params["type"]}
    };

    std::string model_id;
    if (req->params.count("id")) {
        req_json["id"] = req->params["id"];
        model_id = req->params["id"];
    }

    const std::string model_data = req->body;
    auto create_op = PersonalizationModelManager::add_model(req_json, model_id, true, model_data);
    if(!create_op.ok()) {
        res->set(create_op.code(), create_op.error());
        return false;
    }
    
    auto model = create_op.get();
    if (model.contains("model_path")) {
      model.erase("model_path");
    }
    res->set_200(model.dump());
    
    return true;
}

bool get_personalization_model(const std::shared_ptr<http_req>& req, const std::shared_ptr<http_res>& res) {
    const std::string& model_id = req->params["id"];
    
    auto model_op = PersonalizationModelManager::get_model(model_id);
    if (!model_op.ok()) {
        res->set(model_op.code(), model_op.error());
        return false;
    }

    auto model = model_op.get();

    if (model.contains("model_path")) {
        model.erase("model_path");
    }
    res->set_200(model.dump());
    return true;
}

bool get_personalization_models(const std::shared_ptr<http_req>& req, const std::shared_ptr<http_res>& res) {
    auto models_op = PersonalizationModelManager::get_all_models();
    if (!models_op.ok()) {
        res->set(models_op.code(), models_op.error());
        return false;
    }

    auto models = models_op.get();
    for (auto& model : models) {
        if (model.contains("model_path")) {
            model.erase("model_path");
        }
    }

    res->set_200(models.dump());
    return true;
}

bool del_personalization_model(const std::shared_ptr<http_req>& req, const std::shared_ptr<http_res>& res) {
    const std::string& model_id = req->params["id"];
    
    auto delete_op = PersonalizationModelManager::delete_model(model_id);
    if (!delete_op.ok()) {
        res->set(delete_op.code(), delete_op.error());
        return false;
    }

    auto deleted_model = delete_op.get();
    if (deleted_model.contains("model_path")) {
        deleted_model.erase("model_path");
    }
    res->set_200(deleted_model.dump());
    return true;
}

bool put_personalization_model(const std::shared_ptr<http_req>& req, const std::shared_ptr<http_res>& res) {
    nlohmann::json req_json;
    
    if (req->params.count("name") && !req->params["name"].empty()) {
        req_json["name"] = req->params["name"];
    }
    if (req->params.count("collection") && !req->params["collection"].empty()) {
        req_json["collection"] = req->params["collection"];
    }
    if (req->params.count("type") && !req->params["type"].empty()) {
        req_json["type"] = req->params["type"];
    }

    if (!req->params.count("id")) {
        res->set_400("Missing required parameter 'id'.");
        return false;
    }
    std::string model_id = req->params["id"];

    const std::string model_data = req->body;
    auto update_op = PersonalizationModelManager::update_model(model_id, req_json, model_data);
    if(!update_op.ok()) {
        res->set(update_op.code(), update_op.error());
        return false;
    }

    nlohmann::json response = update_op.get();
    if (response.contains("model_path")) {
        response.erase("model_path");
    }
    res->set_200(response.dump());
    return true;
}

bool post_proxy_sse(const std::shared_ptr<http_req>& req, const std::shared_ptr<http_res>& res) {
    HttpProxy& proxy = HttpProxy::get_instance();

    nlohmann::json req_json;
    try {
        req_json = nlohmann::json::parse(req->body);
    } catch(const nlohmann::json::parse_error& e) {
        LOG(ERROR) << "JSON error: " << e.what();
        res->set_400("Bad JSON.");
        res->final = true;
        stream_response(req, res);
        return false;
    }

    std::string body, url, method;
    std::unordered_map<std::string, std::string> headers;

    if(req_json.count("url") == 0 || req_json.count("method") == 0) {
        res->set_400("Missing required fields.");
        res->final = true;
        stream_response(req, res);
        return false;
    }

    if(!req_json["url"].is_string() || !req_json["method"].is_string() || req_json["url"].get<std::string>().empty() || req_json["method"].get<std::string>().empty()) {
        res->set_400("URL and method must be non-empty strings.");
        res->final = true;
        stream_response(req, res);
        return false;
    }

    try {
        if(req_json.count("body") != 0 && !req_json["body"].is_string()) {
            res->set_400("Body must be a string.");
            res->final = true;
            stream_response(req, res);
            return false;
        }
        if(req_json.count("headers") != 0 && !req_json["headers"].is_object()) {
            res->set_400("Headers must be a JSON object.");
            res->final = true;
            stream_response(req, res);
            return false;
        }
        if(req_json.count("body")) {
            body = req_json["body"].get<std::string>();
        }
        url = req_json["url"].get<std::string>();
        method = req_json["method"].get<std::string>();
        if(req_json.count("headers")) {
            headers = req_json["headers"].get<std::unordered_map<std::string, std::string>>();
        }
    } catch(const std::exception& e) {
        LOG(ERROR) << "JSON error: " << e.what();
        res->set_400("Bad JSON.");
        res->final = true;
        stream_response(req, res);
        return false;
    }

    return proxy.call_sse(url, method, body, headers, req, res);
}

<<<<<<< HEAD
bool post_create_event(const std::shared_ptr<http_req>& req, const std::shared_ptr<http_res>& res) {
    nlohmann::json req_json;
    try {
        req_json = nlohmann::json::parse(req->body);
    } catch(const nlohmann::json::parse_error& e) {
        LOG(ERROR) << "JSON error: " << e.what();
        res->set_400("Bad JSON.");
        return false;
    }

    auto add_event_op = AnalyticsManager::get_instance().add_external_event(req->client_ip, req_json);
    if (!add_event_op.ok()) {
        res->set(add_event_op.code(), add_event_op.error());
        return false;
    }
    res->set_200(nlohmann::json{
        {"ok", true}
    }.dump());
    return true;
}

bool get_analytics_rules(const std::shared_ptr<http_req>& req, const std::shared_ptr<http_res>& res) {
    
    if (req->params.count("rule_tag") == 1 && !req->params["rule_tag"].empty()) {
      const std::string& rule_tag = req->params["rule_tag"];
      auto list_rules_op = AnalyticsManager::get_instance().list_rules(rule_tag);
      if (!list_rules_op.ok()) {
        res->set(list_rules_op.code(), list_rules_op.error());
        return false;
      }
      res->set_200(list_rules_op.get().dump());
      return true;
    }

    auto list_rules_op = AnalyticsManager::get_instance().list_rules();
    if (!list_rules_op.ok()) {
        res->set(list_rules_op.code(), list_rules_op.error());
        return false;
    }

    res->set_200(list_rules_op.get().dump());
    return true;
}

bool get_analytics_rule(const std::shared_ptr<http_req>& req, const std::shared_ptr<http_res>& res) {
    if (req->params.count("name") != 1 || req->params["name"].empty()) {
        res->set_400("Missing required parameter 'name'.");
        return false;
    }
    const std::string& name = req->params["name"];

    auto get_rule_op = AnalyticsManager::get_instance().get_rule(name);
    if (!get_rule_op.ok()) {
        res->set(get_rule_op.code(), get_rule_op.error());
        return false;
    }

    res->set_200(get_rule_op.get().dump());
    return true;
}

bool post_create_analytics_rules(const std::shared_ptr<http_req>& req, const std::shared_ptr<http_res>& res) {
    nlohmann::json req_json;
    try {
        req_json = nlohmann::json::parse(req->body);
=======
bool get_nl_search_models(const std::shared_ptr<http_req>& req, const std::shared_ptr<http_res>& res) {
    auto models_op = NaturalLanguageSearchModelManager::get_all_models();

    if(!models_op.ok()) {
        res->set(models_op.code(), models_op.error());
        return false;
    }

    auto models = models_op.get();

     for(auto& model: models) {
         Collection::hide_credential(model, "api_key");
         Collection::hide_credential(model, "access_token");
         Collection::hide_credential(model, "refresh_token");
         Collection::hide_credential(model, "client_secret");
     }

    res->set_200(models.dump());
    return true;
}

bool get_nl_search_model(const std::shared_ptr<http_req>& req, const std::shared_ptr<http_res>& res) {
    const std::string& model_id = req->params["id"];

    auto model_op = NaturalLanguageSearchModelManager::get_model(model_id);

    if(!model_op.ok()) {
        res->set(model_op.code(), model_op.error());
        return false;
    }

    auto model = model_op.get();
    Collection::hide_credential(model, "api_key");
    Collection::hide_credential(model, "access_token");
    Collection::hide_credential(model, "refresh_token");
    Collection::hide_credential(model, "client_secret");

    res->set_200(model.dump());
    return true;
}

bool post_nl_search_model(const std::shared_ptr<http_req>& req, const std::shared_ptr<http_res>& res) {
    nlohmann::json model_json;

    try {
        model_json = nlohmann::json::parse(req->body);
>>>>>>> fb36f645
    } catch(const nlohmann::json::parse_error& e) {
        LOG(ERROR) << "JSON error: " << e.what();
        res->set_400("Bad JSON.");
        return false;
    }
<<<<<<< HEAD
    
    auto create_op = AnalyticsManager::get_instance().process_create_rule_request(req_json, res->is_alive);
    if (!create_op.ok()) {
        res->set(create_op.code(), create_op.error());
        return false;
    }
    res->set_200(create_op.get().dump());
    return true;
}

bool patch_update_analytics_rules(const std::shared_ptr<http_req>& req, const std::shared_ptr<http_res>& res) {
    if (req->params.count("name") != 1 || req->params["name"].empty()) {
        res->set_400("Missing required parameter 'name'.");
        return false;
    }
    const std::string& name = req->params["name"];
    nlohmann::json req_json;
    try {
        req_json = nlohmann::json::parse(req->body);
    } catch(const nlohmann::json::parse_error& e) {
        LOG(ERROR) << "JSON error: " << e.what();
        res->set_400("Bad JSON.");
        return false;
    }
    req_json["name"] = name;
    auto create_op = AnalyticsManager::get_instance().create_rule(req_json, true, true, res->is_alive);
    if (!create_op.ok()) {
        res->set_400(create_op.error());
        return false;
    }
    res->set_201(nlohmann::json{
          {"success", true}
    }.dump());
    return true;
}

bool del_analytics_rules(const std::shared_ptr<http_req>& req, const std::shared_ptr<http_res>& res) {
    if (req->params.count("name") != 1 || req->params["name"].empty()) {
        res->set_400("Missing required parameter 'name'.");
        return false;
    }
    const std::string& name = req->params["name"];
    auto remove_op = AnalyticsManager::get_instance().remove_rule(name);
    if (!remove_op.ok()) {
        res->set(remove_op.code(), remove_op.error());
        return false;
    }
    res->set_200(nlohmann::json{
        {"success", true}
    }.dump());
    return true;
}

bool post_write_analytics_to_db(const std::shared_ptr<http_req>& req, const std::shared_ptr<http_res>& res) {
=======

    if(!model_json.is_object()) {
        res->set_400("Bad JSON.");
        return false;
    }

    std::string model_id = req->metadata;

    auto add_model_op = NaturalLanguageSearchModelManager::add_model(model_json, model_id, true);

    if(!add_model_op.ok()) {
        res->set(add_model_op.code(), add_model_op.error());
        return false;
    }

    Collection::hide_credential(model_json, "api_key");
    Collection::hide_credential(model_json, "access_token");
    Collection::hide_credential(model_json, "refresh_token");
    Collection::hide_credential(model_json, "client_secret");

    res->set_200(model_json.dump());
    return true;
}

bool put_nl_search_model(const std::shared_ptr<http_req>& req, const std::shared_ptr<http_res>& res) {
    const std::string& model_id = req->params["id"];

>>>>>>> fb36f645
    nlohmann::json req_json;

    try {
        req_json = nlohmann::json::parse(req->body);
<<<<<<< HEAD
    } catch(const std::exception& e) {
=======
    } catch(const nlohmann::json::parse_error& e) {
>>>>>>> fb36f645
        LOG(ERROR) << "JSON error: " << e.what();
        res->set_400("Bad JSON.");
        return false;
    }

<<<<<<< HEAD
    if(!AnalyticsManager::get_instance().write_to_db(req_json)) {
        res->set_500(R"({"ok": false})");
        return false;
    }

    res->set_200(R"({"ok": true})");
    return true;
}

bool get_analytics_events(const std::shared_ptr<http_req>& req, const std::shared_ptr<http_res>& res) {
    if(req->params.count("user_id") != 1 || req->params["user_id"].empty()) {
        res->set_400("Missing required parameter 'user_id'.");
        return false;
    }
    const std::string& user_id = req->params["user_id"];

    if(req->params.count("name") != 1 || req->params["name"].empty()) {
        res->set_400("Missing required parameter 'name'.");
        return false;
    }
    const std::string& name = req->params["name"];

    if(req->params.count("n") != 1 || req->params["n"].empty()) {
        res->set_400("Missing required parameter 'n'.");
        return false;
    }
    const uint32_t n = std::stoi(req->params["n"]);

    auto get_events_op = AnalyticsManager::get_instance().get_events(user_id, name, n);
    if(!get_events_op.ok()) {
        res->set(get_events_op.code(), get_events_op.error());
        return false;
    }
    res->set_200(get_events_op.get().dump());
=======
    if(!req_json.is_object()) {
        res->set_400("Bad JSON.");
        return false;
    }

    auto model_op = NaturalLanguageSearchModelManager::update_model(model_id, req_json);

    if(!model_op.ok()) {
        res->set(model_op.code(), model_op.error());
        return false;
    }

    auto model = model_op.get();

    Collection::hide_credential(model, "api_key");
    Collection::hide_credential(model, "access_token");
    Collection::hide_credential(model, "refresh_token");
    Collection::hide_credential(model, "client_secret");

    res->set_200(model.dump());
    return true;
}

bool delete_nl_search_model(const std::shared_ptr<http_req>& req, const std::shared_ptr<http_res>& res) {
    const std::string& model_id = req->params["id"];

    auto model_op = NaturalLanguageSearchModelManager::delete_model(model_id);

    if(!model_op.ok()) {
        res->set(model_op.code(), model_op.error());
        return false;
    }

    auto model = model_op.get();

    Collection::hide_credential(model, "api_key");

    res->set_200(model.dump());
>>>>>>> fb36f645
    return true;
}<|MERGE_RESOLUTION|>--- conflicted
+++ resolved
@@ -3611,7 +3611,135 @@
     return proxy.call_sse(url, method, body, headers, req, res);
 }
 
-<<<<<<< HEAD
+bool get_nl_search_models(const std::shared_ptr<http_req>& req, const std::shared_ptr<http_res>& res) {
+    auto models_op = NaturalLanguageSearchModelManager::get_all_models();
+
+    if(!models_op.ok()) {
+        res->set(models_op.code(), models_op.error());
+        return false;
+    }
+
+    auto models = models_op.get();
+
+     for(auto& model: models) {
+         Collection::hide_credential(model, "api_key");
+         Collection::hide_credential(model, "access_token");
+         Collection::hide_credential(model, "refresh_token");
+         Collection::hide_credential(model, "client_secret");
+     }
+
+    res->set_200(models.dump());
+    return true;
+}
+
+bool get_nl_search_model(const std::shared_ptr<http_req>& req, const std::shared_ptr<http_res>& res) {
+    const std::string& model_id = req->params["id"];
+
+    auto model_op = NaturalLanguageSearchModelManager::get_model(model_id);
+
+    if(!model_op.ok()) {
+        res->set(model_op.code(), model_op.error());
+        return false;
+    }
+
+    auto model = model_op.get();
+    Collection::hide_credential(model, "api_key");
+    Collection::hide_credential(model, "access_token");
+    Collection::hide_credential(model, "refresh_token");
+    Collection::hide_credential(model, "client_secret");
+
+    res->set_200(model.dump());
+    return true;
+}
+
+bool post_nl_search_model(const std::shared_ptr<http_req>& req, const std::shared_ptr<http_res>& res) {
+    nlohmann::json model_json;
+
+    try {
+        model_json = nlohmann::json::parse(req->body);
+    } catch(const nlohmann::json::parse_error& e) {
+        LOG(ERROR) << "JSON error: " << e.what();
+        res->set_400("Bad JSON.");
+        return false;
+    }
+
+    if(!model_json.is_object()) {
+        res->set_400("Bad JSON.");
+        return false;
+    }
+
+    std::string model_id = req->metadata;
+
+    auto add_model_op = NaturalLanguageSearchModelManager::add_model(model_json, model_id, true);
+
+    if(!add_model_op.ok()) {
+        res->set(add_model_op.code(), add_model_op.error());
+        return false;
+    }
+
+    Collection::hide_credential(model_json, "api_key");
+    Collection::hide_credential(model_json, "access_token");
+    Collection::hide_credential(model_json, "refresh_token");
+    Collection::hide_credential(model_json, "client_secret");
+
+    res->set_200(model_json.dump());
+    return true;
+}
+
+bool put_nl_search_model(const std::shared_ptr<http_req>& req, const std::shared_ptr<http_res>& res) {
+    const std::string& model_id = req->params["id"];
+
+    nlohmann::json req_json;
+
+    try {
+        req_json = nlohmann::json::parse(req->body);
+    } catch(const nlohmann::json::parse_error& e) {
+        LOG(ERROR) << "JSON error: " << e.what();
+        res->set_400("Bad JSON.");
+        return false;
+    }
+
+    if(!req_json.is_object()) {
+        res->set_400("Bad JSON.");
+        return false;
+    }
+
+    auto model_op = NaturalLanguageSearchModelManager::update_model(model_id, req_json);
+
+    if(!model_op.ok()) {
+        res->set(model_op.code(), model_op.error());
+        return false;
+    }
+
+    auto model = model_op.get();
+
+    Collection::hide_credential(model, "api_key");
+    Collection::hide_credential(model, "access_token");
+    Collection::hide_credential(model, "refresh_token");
+    Collection::hide_credential(model, "client_secret");
+
+    res->set_200(model.dump());
+    return true;
+}
+
+bool delete_nl_search_model(const std::shared_ptr<http_req>& req, const std::shared_ptr<http_res>& res) {
+    const std::string& model_id = req->params["id"];
+
+    auto model_op = NaturalLanguageSearchModelManager::delete_model(model_id);
+
+    if(!model_op.ok()) {
+        res->set(model_op.code(), model_op.error());
+        return false;
+    }
+
+    auto model = model_op.get();
+
+    Collection::hide_credential(model, "api_key");
+
+    res->set_200(model.dump());
+    return true;
+}
+
 bool post_create_event(const std::shared_ptr<http_req>& req, const std::shared_ptr<http_res>& res) {
     nlohmann::json req_json;
     try {
@@ -3634,7 +3762,7 @@
 }
 
 bool get_analytics_rules(const std::shared_ptr<http_req>& req, const std::shared_ptr<http_res>& res) {
-    
+
     if (req->params.count("rule_tag") == 1 && !req->params["rule_tag"].empty()) {
       const std::string& rule_tag = req->params["rule_tag"];
       auto list_rules_op = AnalyticsManager::get_instance().list_rules(rule_tag);
@@ -3677,61 +3805,12 @@
     nlohmann::json req_json;
     try {
         req_json = nlohmann::json::parse(req->body);
-=======
-bool get_nl_search_models(const std::shared_ptr<http_req>& req, const std::shared_ptr<http_res>& res) {
-    auto models_op = NaturalLanguageSearchModelManager::get_all_models();
-
-    if(!models_op.ok()) {
-        res->set(models_op.code(), models_op.error());
-        return false;
-    }
-
-    auto models = models_op.get();
-
-     for(auto& model: models) {
-         Collection::hide_credential(model, "api_key");
-         Collection::hide_credential(model, "access_token");
-         Collection::hide_credential(model, "refresh_token");
-         Collection::hide_credential(model, "client_secret");
-     }
-
-    res->set_200(models.dump());
-    return true;
-}
-
-bool get_nl_search_model(const std::shared_ptr<http_req>& req, const std::shared_ptr<http_res>& res) {
-    const std::string& model_id = req->params["id"];
-
-    auto model_op = NaturalLanguageSearchModelManager::get_model(model_id);
-
-    if(!model_op.ok()) {
-        res->set(model_op.code(), model_op.error());
-        return false;
-    }
-
-    auto model = model_op.get();
-    Collection::hide_credential(model, "api_key");
-    Collection::hide_credential(model, "access_token");
-    Collection::hide_credential(model, "refresh_token");
-    Collection::hide_credential(model, "client_secret");
-
-    res->set_200(model.dump());
-    return true;
-}
-
-bool post_nl_search_model(const std::shared_ptr<http_req>& req, const std::shared_ptr<http_res>& res) {
-    nlohmann::json model_json;
-
-    try {
-        model_json = nlohmann::json::parse(req->body);
->>>>>>> fb36f645
     } catch(const nlohmann::json::parse_error& e) {
         LOG(ERROR) << "JSON error: " << e.what();
         res->set_400("Bad JSON.");
         return false;
     }
-<<<<<<< HEAD
-    
+
     auto create_op = AnalyticsManager::get_instance().process_create_rule_request(req_json, res->is_alive);
     if (!create_op.ok()) {
         res->set(create_op.code(), create_op.error());
@@ -3785,50 +3864,16 @@
 }
 
 bool post_write_analytics_to_db(const std::shared_ptr<http_req>& req, const std::shared_ptr<http_res>& res) {
-=======
-
-    if(!model_json.is_object()) {
-        res->set_400("Bad JSON.");
-        return false;
-    }
-
-    std::string model_id = req->metadata;
-
-    auto add_model_op = NaturalLanguageSearchModelManager::add_model(model_json, model_id, true);
-
-    if(!add_model_op.ok()) {
-        res->set(add_model_op.code(), add_model_op.error());
-        return false;
-    }
-
-    Collection::hide_credential(model_json, "api_key");
-    Collection::hide_credential(model_json, "access_token");
-    Collection::hide_credential(model_json, "refresh_token");
-    Collection::hide_credential(model_json, "client_secret");
-
-    res->set_200(model_json.dump());
-    return true;
-}
-
-bool put_nl_search_model(const std::shared_ptr<http_req>& req, const std::shared_ptr<http_res>& res) {
-    const std::string& model_id = req->params["id"];
-
->>>>>>> fb36f645
     nlohmann::json req_json;
 
     try {
         req_json = nlohmann::json::parse(req->body);
-<<<<<<< HEAD
     } catch(const std::exception& e) {
-=======
-    } catch(const nlohmann::json::parse_error& e) {
->>>>>>> fb36f645
         LOG(ERROR) << "JSON error: " << e.what();
         res->set_400("Bad JSON.");
         return false;
     }
 
-<<<<<<< HEAD
     if(!AnalyticsManager::get_instance().write_to_db(req_json)) {
         res->set_500(R"({"ok": false})");
         return false;
@@ -3863,45 +3908,5 @@
         return false;
     }
     res->set_200(get_events_op.get().dump());
-=======
-    if(!req_json.is_object()) {
-        res->set_400("Bad JSON.");
-        return false;
-    }
-
-    auto model_op = NaturalLanguageSearchModelManager::update_model(model_id, req_json);
-
-    if(!model_op.ok()) {
-        res->set(model_op.code(), model_op.error());
-        return false;
-    }
-
-    auto model = model_op.get();
-
-    Collection::hide_credential(model, "api_key");
-    Collection::hide_credential(model, "access_token");
-    Collection::hide_credential(model, "refresh_token");
-    Collection::hide_credential(model, "client_secret");
-
-    res->set_200(model.dump());
-    return true;
-}
-
-bool delete_nl_search_model(const std::shared_ptr<http_req>& req, const std::shared_ptr<http_res>& res) {
-    const std::string& model_id = req->params["id"];
-
-    auto model_op = NaturalLanguageSearchModelManager::delete_model(model_id);
-
-    if(!model_op.ok()) {
-        res->set(model_op.code(), model_op.error());
-        return false;
-    }
-
-    auto model = model_op.get();
-
-    Collection::hide_credential(model, "api_key");
-
-    res->set_200(model.dump());
->>>>>>> fb36f645
     return true;
 }