#include <chrono>
#include <thread>
#include <app_metrics.h>
#include <regex>
#include <analytics_manager.h>
#include <housekeeper.h>
#include "typesense_server_utils.h"
#include "core_api.h"
#include "string_utils.h"
#include "collection.h"
#include "collection_manager.h"
#include "system_metrics.h"
#include "logger.h"
#include "core_api_utils.h"
#include "lru/lru.hpp"
#include "ratelimit_manager.h"
#include "event_manager.h"
#include "http_proxy.h"
#include "include/stopwords_manager.h"
#include "conversation_manager.h"
#include "conversation_model_manager.h"
#include "conversation_model.h"
#include "personalization_model_manager.h"
#include "sole.hpp"
<<<<<<< HEAD
#include "async_doc_request.h"
=======
#include "natural_language_search_model_manager.h"
#include "natural_language_search_model.h"
>>>>>>> cec617b2

using namespace std::chrono_literals;

std::shared_mutex mutex;
LRU::Cache<uint64_t, cached_res_t> res_cache;

std::shared_mutex alter_mutex;
std::set<std::string> alters_in_progress;

class alter_guard_t {
    std::string collection_name;
public:
    alter_guard_t(const std::string& collection) {
        std::unique_lock ulock(alter_mutex);
        collection_name = collection;
        alters_in_progress.insert(collection_name);
    }

    ~alter_guard_t() {
        std::unique_lock ulock(alter_mutex);
        alters_in_progress.erase(collection_name);
    }
};


class in_flight_req_guard_t {
    uint64_t req_id;
public:
    in_flight_req_guard_t(const std::shared_ptr<http_req>& req) {
        req_id = req->start_ts;
        HouseKeeper::get_instance().add_req(req);
    }

    ~in_flight_req_guard_t() {
        HouseKeeper::get_instance().remove_req(req_id);
    }
};

void init_api(uint32_t cache_num_entries) {
    std::unique_lock lock(mutex);
    res_cache.capacity(cache_num_entries);
}

bool get_alter_in_progress(const std::string& collection) {
    std::shared_lock lock(alter_mutex);
    return alters_in_progress.count(collection) != 0;
}

bool handle_authentication(std::map<std::string, std::string>& req_params,
                           std::vector<nlohmann::json>& embedded_params_vec,
                           const std::string& body,
                           const route_path& rpath,
                           const std::string& req_auth_key) {

    if(rpath.handler == get_health) {
        // health endpoint requires no authentication
        return true;
    }

    if(rpath.handler == get_health_with_resource_usage) {
        // health_rusage end-point will be authenticated via pre-determined keys
        return !req_auth_key.empty() && (
                req_auth_key == Config::get_instance().get_api_key() ||
                req_auth_key == Config::get_instance().get_health_rusage_api_key()
                );
    }

    CollectionManager & collectionManager = CollectionManager::get_instance();
    std::vector<collection_key_t> collections;
    get_collections_for_auth(req_params, body, rpath, req_auth_key, collections, embedded_params_vec);

    if(collections.size() != embedded_params_vec.size()) {
        LOG(ERROR) << "Impossible error: size of collections and embedded_params_vec don't match, "
                   << "collections.size: " << collections.size()
                   << ", embedded_params_vec.size: " << embedded_params_vec.size();
        return false;
    }

    return collectionManager.auth_key_matches(req_auth_key, rpath.action, collections, req_params, embedded_params_vec);
}

void stream_response(const std::shared_ptr<http_req>& req, const std::shared_ptr<http_res>& res) {
    if(!res->is_alive) {
        // underlying request is dead or this is a raft log playback
        return ;
    }

    // wait for previous chunk to finish (if any)
    res->wait();

    auto req_res = new async_req_res_t(req, res, true);
    server->get_message_dispatcher()->send_message(HttpServer::STREAM_RESPONSE_MESSAGE, req_res);
}

void defer_processing(const std::shared_ptr<http_req>& req, const std::shared_ptr<http_res>& res, size_t timeout_ms) {
    defer_processing_t* defer = new defer_processing_t(req, res, timeout_ms, server);
    //LOG(INFO) << "core_api req " << req.get() << ", use count: " << req.use_count();
    server->get_message_dispatcher()->send_message(HttpServer::DEFER_PROCESSING_MESSAGE, defer);
}

// we cannot return errors here because that will end up as auth failure and won't convey
// bad schema errors
void get_collections_for_auth(std::map<std::string, std::string>& req_params,
                                      const string& body,
                                      const route_path& rpath, const string& req_auth_key,
                                      std::vector<collection_key_t>& collections,
                                      std::vector<nlohmann::json>& embedded_params_vec) {

    if(rpath.handler == post_multi_search) {
        nlohmann::json req_obj;

        // If a `preset` parameter is present, we've to only load a pre-existing search configuration
        // and ignore the actual request body.
        auto preset_it = req_params.find("preset");
        if(preset_it != req_params.end()) {
            CollectionManager::get_instance().get_preset(preset_it->second, req_obj);
        } else {
            req_obj = nlohmann::json::parse(body, nullptr, false);
        }

        if(!req_obj.is_discarded() && req_obj.count("searches") != 0  && req_obj["searches"].is_array()) {
            for(auto& el : req_obj["searches"]) {
                if(el.is_object()) {
                    std::string coll_name;
                    if(el.count("collection") != 0 && el["collection"].is_string()) {
                        coll_name = el["collection"].get<std::string>();
                    } else if(req_params.count("collection") != 0) {
                        coll_name = req_params["collection"];
                    } else {
                        // if preset exists, that should be the lowest priority
                        if(el.count("preset") != 0) {
                            nlohmann::json preset_obj;
                            auto preset_op = CollectionManager::get_instance().
                                    get_preset(el["preset"].get<std::string>(), preset_obj);
                            if(preset_op.ok() && preset_obj.count("collection") != 0  &&
                                preset_obj["collection"].is_string()) {
                                coll_name = preset_obj["collection"].get<std::string>();
                            }
                        }
                    }

                    const std::string& access_key = (el.count("x-typesense-api-key") != 0 &&
                                                     el["x-typesense-api-key"].is_string()) ?
                                                    el["x-typesense-api-key"].get<std::string>() :
                                                    req_auth_key;

                    collections.emplace_back(coll_name, access_key);
                    embedded_params_vec.emplace_back(nlohmann::json::object());
                } else {
                    collections.emplace_back("", req_auth_key);
                    embedded_params_vec.emplace_back(nlohmann::json::object());
                }
            }
        } else {
            //LOG(ERROR) << "Multi search request body is malformed, body: " << body;
        }
    } else {
        if(rpath.handler == post_create_collection) {
            nlohmann::json obj = nlohmann::json::parse(body, nullptr, false);

            if(obj.is_discarded()) {
                LOG(ERROR) << "Create collection request body is malformed.";
            }

            else if(obj.count("name") != 0 && obj["name"].is_string()) {
                collections.emplace_back(obj["name"].get<std::string>(), req_auth_key);
                embedded_params_vec.emplace_back(nlohmann::json::object());
            }

        } else if(req_params.count("collection") != 0) {
            collections.emplace_back(req_params.at("collection"), req_auth_key);
            embedded_params_vec.emplace_back(nlohmann::json::object());
        }
    }

    if(collections.empty()) {
        collections.emplace_back("", req_auth_key);
        embedded_params_vec.emplace_back(nlohmann::json::object());
    }
}

index_operation_t get_index_operation(const std::string& action) {
    if(action == "create") {
        return CREATE;
    } else if(action == "update") {
        return UPDATE;
    } else if(action == "upsert") {
        return UPSERT;
    } else if(action == "emplace") {
        return EMPLACE;
    }

    return CREATE;
}

bool get_collections(const std::shared_ptr<http_req>& req, const std::shared_ptr<http_res>& res) {
    CollectionManager & collectionManager = CollectionManager::get_instance();

    uint32_t offset = 0, limit = 0;
    std::vector<std::string> exclude_fields;

    if(req->params.count("offset") != 0) {
        const auto &offset_str = req->params["offset"];
        if(!StringUtils::is_uint32_t(offset_str)) {
            res->set(400, "Offset param should be unsigned integer.");
            return false;
        }
        offset = std::stoi(offset_str);
    }

    if(req->params.count("limit") != 0) {
        const auto &limit_str = req->params["limit"];
        if(!StringUtils::is_uint32_t(limit_str)) {
            res->set(400, "Limit param should be unsigned integer.");
            return false;
        }
        limit = std::stoi(limit_str);
    }

    if(req->params.count("exclude_fields") != 0) {
        const auto& exclude_fields_str = req->params["exclude_fields"];
        StringUtils::split(exclude_fields_str, exclude_fields, ",");
    }

    AuthManager &auth_manager = collectionManager.getAuthManager();
    auto api_key_collections = auth_manager.get_api_key_collections(req->api_auth_key);

    auto collections_summaries_op = collectionManager.get_collection_summaries(limit, offset, exclude_fields,
                                                                               api_key_collections);
    if(!collections_summaries_op.ok()) {
        res->set(collections_summaries_op.code(), collections_summaries_op.error());
        return false;
    }

    nlohmann::json json_response = collections_summaries_op.get();
    res->set_200(json_response.dump());
    return true;
}

bool post_create_collection(const std::shared_ptr<http_req>& req, const std::shared_ptr<http_res>& res) {
    nlohmann::json req_json;
    try {
        req_json = nlohmann::json::parse(req->body);
    } catch(const std::exception& e) {
        //LOG(ERROR) << "JSON error: " << e.what();
        res->set_400("Bad JSON.");
        return false;
    }

    const std::string SRC_COLL_NAME = "src_name";

    /*if(res->is_alive && req_json.is_object() && req_json.count("enable_nested_fields") == 0) {
        // This patch ensures that nested fields are only enabled for collections created on Typesense versions
        // which support nested fields. This ensures that ".*" schema does not end up duplicating fields on
        // manually flattened collection schemas that also contain nested versions for convenience.
        // TO BE ENABLED WHEN READY!
        // req_json["enable_nested_fields"] = true;
    }*/

    CollectionManager& collectionManager = CollectionManager::get_instance();
    const Option<Collection*> &collection_op = req->params.count(SRC_COLL_NAME) != 0 ?
               collectionManager.clone_collection(req->params[SRC_COLL_NAME], req_json) :
               CollectionManager::create_collection(req_json);

    if(collection_op.ok()) {
        nlohmann::json json_response = collection_op.get()->get_summary_json();
        res->set_201(json_response.dump());
        return true;
    }

    res->set(collection_op.code(), collection_op.error());
    return false;
}

bool patch_update_collection(const std::shared_ptr<http_req>& req, const std::shared_ptr<http_res>& res) {
    nlohmann::json req_json;
    std::set<std::string> allowed_keys = {"metadata", "fields"};

    // Ensures that only one alter can run per collection.
    // The actual check for this, happens in `ReplicationState::write` which is called only during live writes.
    alter_guard_t alter_guard(req->params["collection"]);

    try {
        req_json = nlohmann::json::parse(req->body);
    } catch(const std::exception& e) {
        //LOG(ERROR) << "JSON error: " << e.what();
        res->set_400("Bad JSON.");
        return false;
    }

    if(req_json.empty()) {
        res->set_400("Alter payload is empty.");
        return false;
    }

    for(auto it : req_json.items()) {
        if(allowed_keys.count(it.key()) == 0) {
            res->set_400("Only `fields` and `metadata` can be updated at the moment.");
            return false;
        }
    }

    CollectionManager & collectionManager = CollectionManager::get_instance();
    auto collection = collectionManager.get_collection(req->params["collection"]);

    if(collection == nullptr) {
        res->set_404("Collection not found");
        return false;
    }

    if(req_json.contains("metadata")) {
        if(!req_json["metadata"].is_object()) {
            res->set_400("The `metadata` value should be an object.");
            return false;
        }

        //update in collection metadata and store in db
        auto op = collectionManager.update_collection_metadata(req->params["collection"], req_json["metadata"]);
        if(!op.ok()) {
            res->set(op.code(), op.error());
            return false;
        }
    }

    if(req_json.contains("fields")) {
        nlohmann::json alter_payload;
        alter_payload["fields"] = req_json["fields"];
        auto alter_op = collection->alter(alter_payload);
        if(!alter_op.ok()) {
            res->set(alter_op.code(), alter_op.error());
            return false;
        }
        // without this line, response will return full api key without being masked
        req_json["fields"] = alter_payload["fields"];

        NaturalLanguageSearchModelManager::clear_schema_prompt(req->params["collection"]);
    }

    res->set_200(req_json.dump());
    return true;
}

bool del_drop_collection(const std::shared_ptr<http_req>& req, const std::shared_ptr<http_res>& res) {
    bool compact_store = false;

    if(req->params.count("compact_store") != 0) {
        compact_store = (req->params["compact_store"] == "true");
    }

    // Clear schema prompt cache for this collection before dropping it
    NaturalLanguageSearchModelManager::clear_schema_prompt(req->params["collection"]);
    LOG(INFO) << "Invalidated schema prompt cache for collection: " << req->params["collection"];

    CollectionManager & collectionManager = CollectionManager::get_instance();
    Option<nlohmann::json> drop_op = collectionManager.drop_collection(req->params["collection"], true, compact_store);

    if(!drop_op.ok()) {
        res->set(drop_op.code(), drop_op.error());
        return false;
    }

    res->set_200(drop_op.get().dump());
    return true;
}

bool get_debug(const std::shared_ptr<http_req>& req, const std::shared_ptr<http_res>& res) {
    bool log_inflight_queries = false;

    if(req->params.count("log_inflight_queries") != 0) {
        log_inflight_queries = (req->params["log_inflight_queries"] == "true");
    }

    if(log_inflight_queries) {
        HouseKeeper::get_instance().log_running_queries();
    }

    nlohmann::json result;
    result["version"] = server->get_version();

    uint64_t state = server->node_state();
    result["state"] = state;

    res->set_200(result.dump());
    return true;
}

bool get_health_with_resource_usage(const std::shared_ptr<http_req>& req, const std::shared_ptr<http_res>& res) {
    nlohmann::json result;
    bool alive = server->is_alive();

    auto resource_check = cached_resource_stat_t::get_instance().has_enough_resources(
        Config::get_instance().get_data_dir(),
        Config::get_instance().get_disk_used_max_percentage(),
        Config::get_instance().get_memory_used_max_percentage()
    );

    if (resource_check != cached_resource_stat_t::resource_check_t::OK) {
        result["resource_error"] = std::string(magic_enum::enum_name(resource_check));
    }

    if(req->params.count("cpu_threshold") != 0 && StringUtils::is_float(req->params["cpu_threshold"])) {
        float cpu_threshold = std::stof(req->params["cpu_threshold"]);
        std::vector<cpu_stat_t> cpu_stats = SystemMetrics::get_instance().get_cpu_stats();
        if(!cpu_stats.empty() && StringUtils::is_float(cpu_stats[0].active)) {
            alive = alive && (std::stof(cpu_stats[0].active) < cpu_threshold);
        }
    }

    if(req->params.count("pending_write_batches_threshold") != 0 &&
        StringUtils::is_uint32_t(req->params["pending_write_batches_threshold"])) {
        const int64_t pending_write_batches_threshold = std::stol(req->params["pending_write_batches_threshold"]);
        int64_t pending_write_batches = server->get_num_queued_writes();
        bool is_lagging = (pending_write_batches > pending_write_batches_threshold);
        alive = alive && !is_lagging;
    }

    result["ok"] = alive;

    if(alive) {
        res->set_body(200, result.dump());
    } else {
        res->set_body(503, result.dump());
    }

    return alive;
}

bool get_health(const std::shared_ptr<http_req>& req, const std::shared_ptr<http_res>& res) {
    nlohmann::json result;
    bool alive = server->is_alive();
    result["ok"] = alive;

    auto resource_check = cached_resource_stat_t::get_instance().has_enough_resources(
        Config::get_instance().get_data_dir(),
        Config::get_instance().get_disk_used_max_percentage(),
        Config::get_instance().get_memory_used_max_percentage()
    );

    if (resource_check != cached_resource_stat_t::resource_check_t::OK) {
        result["resource_error"] = std::string(magic_enum::enum_name(resource_check));
    }

    if(alive) {
        res->set_body(200, result.dump());
    } else {
        res->set_body(503, result.dump());
    }

    return alive;
}

bool post_health(const std::shared_ptr<http_req>& req, const std::shared_ptr<http_res>& res) {
    nlohmann::json result;
    bool alive = server->is_alive();
    result["ok"] = alive;

    if(alive) {
        res->set_body(200, result.dump());
    } else {
        res->set_body(503, result.dump());
    }

    return alive;
}

bool get_metrics_json(const std::shared_ptr<http_req>& req, const std::shared_ptr<http_res>& res) {
    nlohmann::json result;

    CollectionManager & collectionManager = CollectionManager::get_instance();
    const std::string & data_dir_path = collectionManager.get_store()->get_state_dir_path();

    SystemMetrics::get_instance().get(data_dir_path, result);

    res->set_body(200, result.dump(2));
    return true;
}

bool get_stats_json(const std::shared_ptr<http_req>& req, const std::shared_ptr<http_res>& res) {
    nlohmann::json result;
    AppMetrics::get_instance().get("requests_per_second", "latency_ms", result);
    result["pending_write_batches"] = server->get_num_queued_writes();

    res->set_body(200, result.dump(2));
    return true;
}

bool get_status(const std::shared_ptr<http_req>& req, const std::shared_ptr<http_res>& res) {
    nlohmann::json status = server->node_status();
    res->set_body(200, status.dump());
    return true;
}

uint64_t hash_request(const std::shared_ptr<http_req>& req) {
    std::stringstream ss;
    ss << req->route_hash << req->body;

    for(auto& kv: req->params) {
        const auto& param_name = kv.first;
        if(param_name != "use_cache" && param_name != http_req::USER_HEADER) {
            ss << kv.second;
        }
    }

    const std::string& req_str = ss.str();
    return StringUtils::hash_wy(req_str.c_str(), req_str.size());
}

bool get_search(const std::shared_ptr<http_req>& req, const std::shared_ptr<http_res>& res) {
    const auto use_cache_it = req->params.find("use_cache");
    bool use_cache = (use_cache_it != req->params.end()) && (use_cache_it->second == "1" || use_cache_it->second == "true");
    uint64_t req_hash = 0;

    in_flight_req_guard_t in_flight_req_guard(req);

    if(use_cache) {
        // cache enabled, let's check if request is already in the cache
        req_hash = hash_request(req);

        //LOG(INFO) << "req_hash = " << req_hash;

        std::unique_lock lock(mutex);
        auto hit_it = res_cache.find(req_hash);
        if(hit_it != res_cache.end()) {
            //LOG(INFO) << "Result found in cache.";
            const auto& cached_value = hit_it.value();

            // we still need to check that TTL has not expired
            uint32_t ttl = cached_value.ttl;
            uint64_t seconds_elapsed = std::chrono::duration_cast<std::chrono::seconds>(
                    std::chrono::high_resolution_clock::now() - cached_value.created_at).count();

            if(seconds_elapsed < cached_value.ttl) {
                res->set_content(cached_value.status_code, cached_value.content_type_header, cached_value.body, true);
                AppMetrics::get_instance().increment_count(AppMetrics::CACHE_HIT_LABEL, 1);
                AppMetrics::get_instance().increment_count(AppMetrics::SEARCH_LABEL, 1);
                AppMetrics::get_instance().increment_duration(AppMetrics::SEARCH_LABEL, 1);
                stream_response(req, res);
                return true;
            }

            // Result found in cache but ttl has lapsed.
            res_cache.erase(req_hash);
        }
    }

    if(req->embedded_params_vec.empty()) {
        res->set_500("Embedded params is empty.");
        res->final = true;
        stream_response(req, res);
        return false;
    }

    bool conversation = false;
    std::string conversation_id = "";
    std::string conversation_model_id = "";
    bool conversation_stream = false;
    std::string query = req->params["q"];
    std::string raw_query = query;

    if(req->params.find("conversation") != req->params.end() && req->params["conversation"] == "true") {
        conversation = true;
    }

    if(req->params.find("conversation_stream") != req->params.end() && req->params["conversation_stream"] == "true") {
        conversation_stream = true;
    }

    if(req->params.find("conversation_id") != req->params.end()) {
        conversation_id = req->params["conversation_id"];
    }

    if(req->params.find("conversation_model_id") != req->params.end()) {
        conversation_model_id = req->params["conversation_model_id"];
    }

    if(conversation) {
        if(conversation_model_id.empty()) {
            res->set(400, "Conversation is enabled but no conversation model ID is provided.");
            res->final = true;
            stream_response(req, res);
            return false;
        }

        auto conversation_model_op = ConversationModelManager::get_model(conversation_model_id);

        if(!conversation_model_op.ok()) {
            res->set(400, conversation_model_op.error());
            res->final = true;
            stream_response(req, res);
            return false;
        }
    }


    if(!conversation_id.empty()) {
        auto conversation_model_op = ConversationModelManager::get_model(conversation_model_id);
        if(!conversation) {
            res->set_400("Conversation ID provided but conversation is not enabled for this collection.");
            res->final = true;
            stream_response(req, res);
            return false;
        }

        auto conversation_history_op = ConversationManager::get_instance().get_conversation(conversation_id, conversation_model_op.get());
        if(!conversation_history_op.ok()) {
            res->set_400(conversation_history_op.error());
            res->final = true;
            stream_response(req, res);
            return false;
        }

        auto conversation_history = conversation_history_op.get();

        auto standalone_question_op = ConversationModel::get_standalone_question(conversation_history, raw_query, conversation_model_op.get());
        if(!standalone_question_op.ok()) {
            res->set_400(standalone_question_op.error());
            res->final = true;
            stream_response(req, res);
            return false;
        }
        query = standalone_question_op.get();
        req->params["q"] = query;
    }

    uint64_t prompt_cache_ttl = NaturalLanguageSearchModelManager::DEFAULT_SCHEMA_PROMPT_TTL_SEC;
    if(req->params.count("nl_query_prompt_cache_ttl") && StringUtils::is_uint64_t(req->params["nl_query_prompt_cache_ttl"])) {
        prompt_cache_ttl = std::stoull(req->params["nl_query_prompt_cache_ttl"]);
    }

    auto nl_search_op = NaturalLanguageSearchModelManager::process_nl_query_and_augment_params(req->params, prompt_cache_ttl);
    uint64_t nl_search_time_ms = nl_search_op.ok() ? nl_search_op.get() : 0;

    std::string results_json_str;
    Option<bool> search_op = CollectionManager::do_search(req->params, req->embedded_params_vec[0],
                                                          results_json_str, req->conn_ts);
    if(conversation) {
        nlohmann::json results_json = nlohmann::json::parse(results_json_str);
        results_json["conversation"] = nlohmann::json::object();
        results_json["conversation"]["query"] = query;

        nlohmann::json docs_array = nlohmann::json::array();

        if(results_json.count("hits") != 0 && results_json["hits"].is_array()) {
            docs_array = results_json["hits"];
        }

        auto conversation_model = ConversationModelManager::get_model(conversation_model_id).get();
        auto min_required_bytes_op = ConversationModel::get_minimum_required_bytes(conversation_model);
        if(!min_required_bytes_op.ok()) {
            res->status_code = min_required_bytes_op.code();
            res->body = min_required_bytes_op.error();
            res->final = true;
            stream_response(req, res);
            return false;
        }
        auto min_required_bytes = min_required_bytes_op.get();
        if(conversation_model["max_bytes"].get<size_t>() < min_required_bytes + query.size()) {
            res->set_400("`max_bytes` of the conversation model is less than the minimum required bytes(" + std::to_string(min_required_bytes) + ").");
            res->final = true;
            stream_response(req, res);
            return false;
        }
        // remove document with lowest score until total tokens is less than MAX_TOKENS
        while(docs_array.dump(0).size() > conversation_model["max_bytes"].get<size_t>() - min_required_bytes - query.size()) {
            try {
                if(docs_array.empty()) {
                    break;
                }
                docs_array.erase(docs_array.size() - 1);
            } catch(...) {
                //return Option<nlohmann::json>(400, "Failed to remove document from search results.");
                res->set_400("Failed to remove document from search results.");
                res->final = true;
                stream_response(req, res);
                return false;
            }
        }

        Option<std::string> qa_op("");
        bool conversation_id_created_in_advance = false;

        if(!conversation_stream) {
            qa_op = ConversationModel::get_answer(docs_array.dump(0), query, conversation_model);
        } else {
            // create a new conversation_id in advance for streaming
            if(conversation_id.empty()) {
                conversation_id = sole::uuid4().str();
                conversation_id_created_in_advance = true;
            }
            qa_op = ConversationModel::get_answer_stream(docs_array.dump(0), query, conversation_model, req, res, conversation_id);
        }
        if(!qa_op.ok()) {
            res->status_code = qa_op.code();
            res->body = qa_op.error();
            res->final = true;
            stream_response(req, res);
            return false;
        }
        results_json["conversation"]["answer"] = qa_op.get();
        std::vector<std::string> exclude_fields;
        StringUtils::split(req->params["exclude_fields"], exclude_fields, ",");
        bool exclude_conversation_history = std::find(exclude_fields.begin(), exclude_fields.end(), "conversation_history") != exclude_fields.end();
        if(exclude_conversation_history) {
            results_json["conversation"]["conversation_id"] = conversation_id;
        }

        // do not send conversation id as param if streaming, because it is just created in advance for streaming
        auto conversation_history_op = ConversationManager::get_instance().get_full_conversation(raw_query, qa_op.get(), conversation_model, conversation_id_created_in_advance ? "" : conversation_id);
        if(!conversation_history_op.ok()) {
            res->status_code = conversation_history_op.code();
            res->body = conversation_history_op.error();
            res->final = true;
            stream_response(req, res);
            return false;
        }
        auto conversation_history = conversation_history_op.get();

        auto new_conversation_op = ConversationManager::get_last_n_messages(conversation_history["conversation"], 2);
        if(!new_conversation_op.ok()) {
            res->status_code = new_conversation_op.code();
            res->body = new_conversation_op.error();
            res->final = true;
            stream_response(req, res);
            return false;
        }
        auto new_conversation = new_conversation_op.get();

        auto add_conversation_op = ConversationManager::get_instance().add_conversation(new_conversation, conversation_model, conversation_id, !conversation_id_created_in_advance);
        if(!add_conversation_op.ok()) {
            res->status_code = add_conversation_op.code();
            res->body = add_conversation_op.error();
            res->final = true;
            stream_response(req, res);
            return false;
        }


        if(!exclude_conversation_history) {
            results_json["conversation"]["conversation_history"] = conversation_history;
        }
        results_json["conversation"]["conversation_id"] = add_conversation_op.get();

        results_json["request_params"]["q"] = raw_query;
        results_json["request_params"]["first_q"] = raw_query;

        results_json_str = results_json.dump();

    }

    if(!search_op.ok()) {
        nlohmann::json error_json;
        NaturalLanguageSearchModelManager::add_nl_query_data_to_results(error_json, &(req->params), nl_search_time_ms, true);
        error_json["message"] = search_op.error();
        res->set_body(search_op.code(), error_json.dump());
        if(search_op.code() == 408) {
            req->overloaded = true;
        }
        res->final = true;
        stream_response(req, res);
        return false;
    }


    // if the response is an event stream, we need to add the data: prefix
    if(conversation_stream) {
        results_json_str = "data: " + results_json_str + "\n\n";
    }

    nlohmann::json results_json = nlohmann::json::parse(results_json_str);
    NaturalLanguageSearchModelManager::add_nl_query_data_to_results(results_json, &(req->params), nl_search_time_ms);
    results_json_str = results_json.dump();

    res->set_200(results_json_str);
    res->final = true;
    stream_response(req, res);

    // we will cache only successful requests
    if(use_cache && !conversation_stream) {
        //LOG(INFO) << "Adding to cache, key = " << req_hash;
        auto now = std::chrono::high_resolution_clock::now();
        const auto cache_ttl_it = req->params.find("cache_ttl");
        uint32_t cache_ttl = 60;
        if(cache_ttl_it != req->params.end() && StringUtils::is_int32_t(cache_ttl_it->second)) {
            cache_ttl = std::stoul(cache_ttl_it->second);
        }

        cached_res_t cached_res;
        cached_res.load(res->status_code, res->content_type_header, results_json_str, now, cache_ttl, req_hash);

        std::unique_lock lock(mutex);
        res_cache.insert(req_hash, cached_res);
        AppMetrics::get_instance().increment_count(AppMetrics::CACHE_MISS_LABEL, 1);
    }

    return true;
}

bool post_multi_search(const std::shared_ptr<http_req>& req, const std::shared_ptr<http_res>& res) {
    const auto use_cache_it = req->params.find("use_cache");
    bool use_cache = (use_cache_it != req->params.end()) && (use_cache_it->second == "1" || use_cache_it->second == "true");
    uint64_t req_hash = 0;

    in_flight_req_guard_t in_flight_req_guard(req);

    if(use_cache) {
        // cache enabled, let's check if request is already in the cache
        req_hash = hash_request(req);

        //LOG(INFO) << "req_hash = " << req_hash;

        std::unique_lock lock(mutex);
        auto hit_it = res_cache.find(req_hash);
        if(hit_it != res_cache.end()) {
            //LOG(INFO) << "Result found in cache.";
            const auto& cached_value = hit_it.value();

            // we still need to check that TTL has not expired
            uint32_t ttl = cached_value.ttl;
            uint64_t seconds_elapsed = std::chrono::duration_cast<std::chrono::seconds>(
                    std::chrono::high_resolution_clock::now() - cached_value.created_at).count();

            if(seconds_elapsed < cached_value.ttl) {
                res->set_content(cached_value.status_code, cached_value.content_type_header, cached_value.body, true);
                stream_response(req, res);
                AppMetrics::get_instance().increment_count(AppMetrics::CACHE_HIT_LABEL, 1);
                AppMetrics::get_instance().increment_count(AppMetrics::SEARCH_LABEL, 1);
                AppMetrics::get_instance().increment_duration(AppMetrics::SEARCH_LABEL, 1);
                return true;
            }

            // Result found in cache but ttl has lapsed.
            res_cache.erase(req_hash);
        }
    }

    nlohmann::json req_json;

    const auto preset_it = req->params.find("preset");
    if(preset_it != req->params.end()) {
        CollectionManager::get_instance().get_preset(preset_it->second, req_json);
    } else {
        try {
            req_json = nlohmann::json::parse(req->body);
        } catch(const std::exception& e) {
            LOG(ERROR) << "JSON error: " << e.what();
            res->set_400("Bad JSON.");
            res->final = true;
            stream_response(req, res);
            return false;
        }
    }

    if(req_json.count("searches") == 0) {
        res->set_400("Missing `searches` array.");
        res->final = true;
        stream_response(req, res);
        return false;
    }

    if(!req_json["searches"].is_array()) {
        res->set_400("Missing `searches` array.");
        res->final = true;
        stream_response(req, res);
        return false;
    }

    if(req->embedded_params_vec.empty()) {
        res->set_400("Missing embedded params array.");
        res->final = true;
        stream_response(req, res);
        return false;
    }

    auto orig_req_params = req->params;
    const char* LIMIT_MULTI_SEARCHES = "limit_multi_searches";
    size_t limit_multi_searches = 50;

    if(orig_req_params.count(LIMIT_MULTI_SEARCHES) != 0 &&
        StringUtils::is_uint32_t(orig_req_params[LIMIT_MULTI_SEARCHES])) {
        limit_multi_searches = std::stoi(orig_req_params[LIMIT_MULTI_SEARCHES]);
    }

    const auto& first_embedded_param = req->embedded_params_vec[0];
    if(first_embedded_param.count(LIMIT_MULTI_SEARCHES) != 0 && first_embedded_param[LIMIT_MULTI_SEARCHES].is_number_integer()) {
        limit_multi_searches = first_embedded_param[LIMIT_MULTI_SEARCHES].get<size_t>();
    }

    if(req_json["searches"].size() > limit_multi_searches) {
        res->set_400(std::string("Number of multi searches exceeds `") + LIMIT_MULTI_SEARCHES + "` parameter.");
        res->final = true;
        stream_response(req, res);
        return false;
    }

    nlohmann::json response;

    nlohmann::json& searches = req_json["searches"];

    if(searches.size() != req->embedded_params_vec.size()) {
        LOG(ERROR) << "Embedded params parsing error: length does not match multi search array, searches.size(): "
                   << searches.size() << ", embedded_params_vec.size: " << req->embedded_params_vec.size()
                   << ", req_body: " << req->body;
        res->set_500("Embedded params parsing error.");
        res->final = true;
        stream_response(req, res);
        return false;
    }

    // Get API key and IP
    if(!req->metadata.empty()) {
        auto api_key_ip_op = get_api_key_and_ip(req->metadata);
        if(!api_key_ip_op.ok()) {
            res->set(api_key_ip_op.code(), api_key_ip_op.error());
            res->final = true;
            stream_response(req, res);
            return false;
        }
        const auto& api_key_ip = api_key_ip_op.get();
        auto rate_limit_manager = RateLimitManager::getInstance();

        // Check rate limiting first before doing any search, don't want to waste time if we're rate limited
        for(size_t i = 0; i < searches.size(); i++) {
            if(RateLimitManager::getInstance()->is_rate_limited({RateLimitedEntityType::api_key, api_key_ip.first}, {RateLimitedEntityType::ip, api_key_ip.second})) {
                res->set(429, "Rate limit exceeded or blocked");
                res->final = true;
                stream_response(req, res);
                return false;
            }
        }
    }

    const char* UNION_RESULT = "union";
    auto is_union = false;
    auto it = req_json.find(UNION_RESULT);
    if (it != req_json.end() && it.value().is_boolean()) {
        is_union = it.value();
    }

    bool conversation = orig_req_params["conversation"] == "true" && !is_union;
    bool conversation_stream = orig_req_params["conversation_stream"] == "true" && !is_union;
    bool conversation_history = orig_req_params.find("conversation_id") != orig_req_params.end();
    std::string common_query;

    if(!conversation && conversation_history) {
        res->set_400("`conversation_id` can only be used if `conversation` is enabled.");
        res->final = true;
        stream_response(req, res);
        return false;
    }

    if(conversation) {
        if(orig_req_params.find("q") == orig_req_params.end()) {
            res->set_400("`q` parameter has to be common for all searches if conversation is enabled. Please set `q` as a query parameter in the request, instead of inside the POST body");
            res->final = true;
            stream_response(req, res);
            return false;
        }

        if(orig_req_params.find("conversation_model_id") == orig_req_params.end()) {
            res->set_400("`conversation_model_id` is needed if conversation is enabled.");
            res->final = true;
            stream_response(req, res);
            return false;
        }

        const std::string& conversation_model_id = orig_req_params["conversation_model_id"];
        auto conversation_model_op = ConversationModelManager::get_model(conversation_model_id);

        if(!conversation_model_op.ok()) {
            res->set_400("`conversation_model_id` is invalid.");
            res->final = true;
            stream_response(req, res);
            return false;
        }
        auto conversation_model = conversation_model_op.get();
        if(conversation_history) {
            std::string conversation_id = orig_req_params["conversation_id"];

            auto conversation_history = ConversationManager::get_instance().get_conversation(conversation_id, conversation_model);

            if(!conversation_history.ok()) {
                res->set_400("`conversation_id` is invalid.");
                res->final = true;
                stream_response(req, res);
                return false;
            }
        }

        common_query = orig_req_params["q"];

        if(conversation_history) {
            const std::string& conversation_model_id = orig_req_params["conversation_model_id"];
            auto conversation_id = orig_req_params["conversation_id"];
            auto conversation_history = ConversationManager::get_instance().get_conversation(conversation_id, conversation_model).get();
            auto generate_standalone_q = ConversationModel::get_standalone_question(conversation_history, common_query, conversation_model);

            if(!generate_standalone_q.ok()) {
                res->set_400(generate_standalone_q.error());
                res->final = true;
                stream_response(req, res);
                return false;
            }

            orig_req_params["q"] = generate_standalone_q.get();
        }
    }

    if (is_union) {
        Option<bool> union_op = CollectionManager::do_union(req->params, req->embedded_params_vec, searches,
                                                            response, req->conn_ts);
        if(!union_op.ok() && union_op.code() == 408) {
            res->set(union_op.code(), union_op.error());
            req->overloaded = true;
            return false;
        }
    } else {
        response["results"] = nlohmann::json::array();

        for(size_t i = 0; i < searches.size(); i++) {
            auto& search_params = searches[i];
            req->params = orig_req_params;

            auto validate_op = multi_search_validate_and_add_params(req->params, search_params, conversation);
            if (!validate_op.ok()) {
                LOG(ERROR) << "multi_search parameter validation failed: " << validate_op.error()
                          << " with code: " << validate_op.code();
                // Log the problematic search parameters
                LOG(ERROR) << "Problematic search parameters: " << search_params.dump();
                res->set_400(validate_op.error());
                res->final = true;
                stream_response(req, res);
                return false;
            }

            uint64_t prompt_cache_ttl = NaturalLanguageSearchModelManager::DEFAULT_SCHEMA_PROMPT_TTL_SEC;
            if(req->params.count("nl_query_prompt_cache_ttl") && StringUtils::is_uint64_t(req->params["nl_query_prompt_cache_ttl"])) {
                prompt_cache_ttl = std::stoull(req->params["nl_query_prompt_cache_ttl"]);
            }

            auto nl_search_op = NaturalLanguageSearchModelManager::process_nl_query_and_augment_params(req->params, prompt_cache_ttl);

            std::string results_json_str;
            Option<bool> search_op = CollectionManager::do_search(req->params, req->embedded_params_vec[i],
                                                                  results_json_str, req->conn_ts);

            auto nl_processing_time_ms = nl_search_op.ok() ? nl_search_op.get() : 0;
            if(search_op.ok()) {
                auto results_json = nlohmann::json::parse(results_json_str);
                if(conversation) {
                    results_json["request_params"]["q"] = common_query;
                }

                NaturalLanguageSearchModelManager::add_nl_query_data_to_results(results_json, &(req->params), nl_processing_time_ms);

                response["results"].push_back(results_json);
            } else {
                if(search_op.code() == 408) {
                    res->set(search_op.code(), search_op.error());
                    req->overloaded = true;
                    res->final = true;
                    stream_response(req, res);
                    return false;
                }
                nlohmann::json err_res;
                err_res["error"] = search_op.error();
                err_res["code"] = search_op.code();
                NaturalLanguageSearchModelManager::add_nl_query_data_to_results(err_res, &(req->params), nl_processing_time_ms, true);
                response["results"].push_back(err_res);
            }
        }
    }

    if(conversation) {
        nlohmann::json result_docs_arr = nlohmann::json::array();
        int res_index = 0;
        for(const auto& result : response["results"]) {
            if(result.count("code") != 0) {
                continue;
            }

            nlohmann::json result_docs = nlohmann::json::array();

            std::vector<std::string> vector_fields;

            auto collection = CollectionManager::get_instance().get_collection(searches[res_index]["collection"].get<std::string>());
            auto search_schema = collection->get_schema();

            for(const auto& field : search_schema) {
                if(field.type == field_types::FLOAT_ARRAY) {
                    vector_fields.push_back(field.name);
                }
            }

            if(result.contains("grouped_hits")) {
                for(const auto& grouped_hit : result["grouped_hits"]) {
                    for(const auto& hit : grouped_hit["hits"]) {
                        auto doc = hit["document"];
                        for(const auto& vector_field : vector_fields) {
                            if(doc.contains(vector_field)) {
                                doc.erase(vector_field);
                            }
                        }
                        result_docs.push_back(doc);
                    }
                }
            }
            else {
                for(const auto& hit : result["hits"]) {
                    auto doc = hit["document"];
                    for(const auto& vector_field : vector_fields) {
                        if(doc.contains(vector_field)) {
                            doc.erase(vector_field);
                        }
                    }
                    result_docs.push_back(doc);
                }
            }

            result_docs_arr.push_back(result_docs);
        }

        const std::string& conversation_model_id = orig_req_params["conversation_model_id"];
        auto conversation_model = ConversationModelManager::get_model(conversation_model_id).get();
        auto min_required_bytes_op = ConversationModel::get_minimum_required_bytes(conversation_model);
        if(!min_required_bytes_op.ok()) {
            res->set_400(min_required_bytes_op.error());
            res->final = true;
            stream_response(req, res);
            return false;
        }
        auto min_required_bytes = min_required_bytes_op.get();
        auto prompt = req->params["q"];
        if(conversation_model["max_bytes"].get<size_t>() < min_required_bytes + prompt.size()) {
            res->set_400("`max_bytes` of the conversation model is less than the minimum required bytes(" + std::to_string(min_required_bytes) + ").");
            res->final = true;
            stream_response(req, res);
            return false;
        }

        // remove document with lowest score until total tokens is less than MAX_TOKENS
        while(result_docs_arr.dump(0).size() > conversation_model["max_bytes"].get<size_t>() - min_required_bytes - prompt.size()) {
            // sort the result_docs_arr by size descending
            std::sort(result_docs_arr.begin(), result_docs_arr.end(), [](const auto& a, const auto& b) {
                return a.size() > b.size();
            });

            // pop the last element from first array
            if(result_docs_arr.size() > 0 && result_docs_arr[0].size() > 0) {
                result_docs_arr[0].erase(result_docs_arr[0].size() - 1);
            }
        }

        // Make result_docs_arr 1D
        nlohmann::json result_docs = nlohmann::json::array();
        for(const auto& result_doc : result_docs_arr) {
            for(const auto& doc : result_doc) {
                result_docs.push_back(doc);
            }
        }

        Option<std::string> answer_op("");
        std::string conversation_id = conversation_history ? orig_req_params["conversation_id"] : "";
        bool conversation_id_created_in_advance = false;
        if(!conversation_stream) {
            answer_op = ConversationModel::get_answer(result_docs.dump(0), prompt, conversation_model);
        } else {
            // create conversation id in advance for streaming
            if(conversation_id.empty()) {
                conversation_id = sole::uuid4().str();
                conversation_id_created_in_advance = true;
            }
            answer_op = ConversationModel::get_answer_stream(result_docs.dump(0), prompt, conversation_model, req, res, conversation_id);
        }

        if(!answer_op.ok()) {
            res->set_400(answer_op.error());
            res->final = true;
            stream_response(req, res);
            return false;
        }

        response["conversation"] = nlohmann::json::object();
        response["conversation"]["query"] = common_query;
        response["conversation"]["answer"] = answer_op.get();

        // do not send conversation id as param if streaming, because it is just created in advance for streaming
        auto conversation_history_op = ConversationManager::get_instance().get_full_conversation(common_query, answer_op.get(), conversation_model, conversation_id_created_in_advance ? "" : conversation_id);
        if(!conversation_history_op.ok()) {
            res->set_400(conversation_history_op.error());
            res->final = true;
            stream_response(req, res);
            return false;
        }

        auto conversation_history = conversation_history_op.get();

        std::vector<std::string> exclude_fields;
        StringUtils::split(req->params["exclude_fields"], exclude_fields, ",");
        bool exclude_conversation_history = std::find(exclude_fields.begin(), exclude_fields.end(), "conversation_history") != exclude_fields.end();
        
        auto new_conversation_op = ConversationManager::get_last_n_messages(conversation_history["conversation"], 2);
        if(!new_conversation_op.ok()) {
            res->set_400(new_conversation_op.error());
            res->final = true;
            stream_response(req, res);
            return false;
        }
        auto new_conversation = new_conversation_op.get();

        auto add_conversation_op = ConversationManager::get_instance().add_conversation(new_conversation, conversation_model, conversation_id, !conversation_id_created_in_advance);
        if(!add_conversation_op.ok()) {
            res->set_400(add_conversation_op.error());
            res->final = true;
            stream_response(req, res);
            return false;
        }

        if(!exclude_conversation_history) {
            response["conversation"]["conversation_history"] = conversation_history;
        }
        response["conversation"]["conversation_id"] = add_conversation_op.get();

    }

    std::string response_str = response.dump();
    // if the response is an event stream, we need to add the data: prefix
    if(res->content_type_header.find("event-stream") != std::string::npos) {
        response_str = "data: " + response_str + "\n\n";
    }

    res->set_200(response_str);
    res->final = true;
    stream_response(req, res);

    // we will cache only successful requests
    if(use_cache && !conversation_stream) {
        //LOG(INFO) << "Adding to cache, key = " << req_hash;
        auto now = std::chrono::high_resolution_clock::now();
        const auto cache_ttl_it = req->params.find("cache_ttl");
        uint32_t cache_ttl = 60;
        if(cache_ttl_it != req->params.end() && StringUtils::is_int32_t(cache_ttl_it->second)) {
            cache_ttl = std::stoul(cache_ttl_it->second);
        }

        cached_res_t cached_res;
        cached_res.load(res->status_code, res->content_type_header, response_str, now, cache_ttl, req_hash);

        std::unique_lock lock(mutex);
        res_cache.insert(req_hash, cached_res);
        AppMetrics::get_instance().increment_count(AppMetrics::CACHE_MISS_LABEL, 1);
    }

    return true;
}

bool get_collection_summary(const std::shared_ptr<http_req>& req, const std::shared_ptr<http_res>& res) {
    CollectionManager& collectionManager = CollectionManager::get_instance();
    auto collection = collectionManager.get_collection(req->params["collection"]);

    if(collection == nullptr) {
        res->set_404("Collection not found");
        return false;
    }

    nlohmann::json json_response = collection->get_summary_json();
    res->set_200(json_response.dump(-1, ' ', false, nlohmann::detail::error_handler_t::ignore));

    return true;
}

bool get_export_documents(const std::shared_ptr<http_req>& req, const std::shared_ptr<http_res>& res) {
    // NOTE: this is a streaming response end-point so this handler will be called multiple times
    CollectionManager & collectionManager = CollectionManager::get_instance();
    auto collection = collectionManager.get_collection(req->params["collection"]);

    if(collection == nullptr) {
        req->last_chunk_aggregate = true;
        res->final = true;
        res->set_404("Collection not found");
        stream_response(req, res);
        return false;
    }

    const char* FILTER_BY = "filter_by";
    const char* INCLUDE_FIELDS = "include_fields";
    const char* EXCLUDE_FIELDS = "exclude_fields";
    const char* BATCH_SIZE = "batch_size";
    const char* VALIDATE_FIELD_NAMES = "validate_field_names";

    export_state_t* export_state = nullptr;

    const std::string seq_id_prefix = collection->get_seq_id_collection_prefix();

    if(req->data == nullptr) {
        export_state = new export_state_t();
        export_state->collection = collection.get();

        // destruction of data is managed by req destructor
        req->data = export_state;

        std::string filter_query;
        std::vector<std::string> include_fields_vec;
        std::vector<std::string> exclude_fields_vec;
        spp::sparse_hash_set<std::string> exclude_fields;
        spp::sparse_hash_set<std::string> include_fields;

        if(req->params.count(FILTER_BY) != 0) {
            filter_query = req->params[FILTER_BY];
        }

        if(req->params.count(INCLUDE_FIELDS) != 0) {
            auto op = StringUtils::split_include_exclude_fields(req->params[INCLUDE_FIELDS], include_fields_vec);
            if (!op.ok()) {
                res->set(op.code(), op.error());
                req->last_chunk_aggregate = true;
                res->final = true;
                stream_response(req, res);
                return false;
            }
        }

        if(req->params.count(EXCLUDE_FIELDS) != 0) {
            auto op = StringUtils::split_include_exclude_fields(req->params[EXCLUDE_FIELDS], exclude_fields_vec);
            if (!op.ok()) {
                res->set(op.code(), op.error());
                req->last_chunk_aggregate = true;
                res->final = true;
                stream_response(req, res);
                return false;
            }
        }

        auto initialize_op = Join::initialize_ref_include_exclude_fields_vec(filter_query, include_fields_vec, exclude_fields_vec,
                                                                             export_state->ref_include_exclude_fields_vec);
        if (!initialize_op.ok()) {
            res->set(initialize_op.code(), initialize_op.error());
            req->last_chunk_aggregate = true;
            res->final = true;
            stream_response(req, res);
            return false;
        }

        include_fields.insert(include_fields_vec.begin(), include_fields_vec.end());
        exclude_fields.insert(exclude_fields_vec.begin(), exclude_fields_vec.end());

        collection->populate_include_exclude_fields_lk(include_fields, exclude_fields,
                                                      export_state->include_fields, export_state->exclude_fields);

        if(req->params.count(BATCH_SIZE) != 0 && StringUtils::is_uint32_t(req->params[BATCH_SIZE])) {
            export_state->export_batch_size = std::stoul(req->params[BATCH_SIZE]);
        }

        if(filter_query.empty()) {
            export_state->iter_upper_bound_key = collection->get_seq_id_collection_prefix() + "`";  // cannot inline this
            export_state->iter_upper_bound = new rocksdb::Slice(export_state->iter_upper_bound_key);
            export_state->it = collectionManager.get_store()->scan(seq_id_prefix, export_state->iter_upper_bound);
        } else {
            bool validate_field_names = true;
            if (req->params.count(VALIDATE_FIELD_NAMES) != 0 && req->params[VALIDATE_FIELD_NAMES] == "false") {
                validate_field_names = false;
            }

            auto filter_ids_op = collection->get_filter_ids(filter_query, export_state->filter_result, false,
                                                            validate_field_names);

            if(!filter_ids_op.ok()) {
                res->set(filter_ids_op.code(), filter_ids_op.error());
                req->last_chunk_aggregate = true;
                res->final = true;
                stream_response(req, res);
                return false;
            }

            export_state->res_body = &res->body;
        }
    } else {
        export_state = dynamic_cast<export_state_t*>(req->data);
    }

    if(export_state->it != nullptr) {
        rocksdb::Iterator* it = export_state->it;
        size_t batch_counter = 0;
        std::string().swap(res->body);

        while(it->Valid() && it->key().ToString().compare(0, seq_id_prefix.size(), seq_id_prefix) == 0) {
            nlohmann::json doc = nlohmann::json::parse(it->value().ToString());
            Collection::remove_flat_fields(doc);
            Collection::remove_reference_helper_fields(doc);

            if(export_state->include_fields.empty() && export_state->exclude_fields.empty()) {
                res->body += doc.dump();
            } else {
                if (doc.count("id") == 0 || !doc.at("id").is_string()) {
                    res->set(500, "Could not find `id` field in the document: " + doc.dump());
                    req->last_chunk_aggregate = true;
                    res->final = true;
                    stream_response(req, res);
                    return false;
                }

                auto const& coll = export_state->collection;
                auto const seq_id_op = coll->doc_id_to_seq_id(doc.at("id"));
                if (!seq_id_op.ok()) {
                    res->set(seq_id_op.code(), seq_id_op.error());
                    req->last_chunk_aggregate = true;
                    res->final = true;
                    stream_response(req, res);
                    return false;
                }

                std::map<std::string, reference_filter_result_t> references = {};
                coll->prune_doc_with_lock(doc, export_state->include_fields, export_state->exclude_fields,
                                          references, seq_id_op.get(), export_state->ref_include_exclude_fields_vec);
                res->body += doc.dump();
            }

            it->Next();

            // append a new line character if there is going to be one more record to send
            if(it->Valid() && it->key().ToString().compare(0, seq_id_prefix.size(), seq_id_prefix) == 0) {
                res->body += "\n";
                req->last_chunk_aggregate = false;
                res->final = false;
            } else {
                req->last_chunk_aggregate = true;
                res->final = true;
            }

            batch_counter++;
            if(batch_counter == export_state->export_batch_size) {
                break;
            }
        }
    } else {
        bool done;
        stateful_export_docs(export_state, export_state->export_batch_size, done);

        if(!done) {
            req->last_chunk_aggregate = false;
            res->final = false;
        } else {
            req->last_chunk_aggregate = true;
            res->final = true;
        }
    }

    res->content_type_header = "text/plain; charset=utf-8";
    res->status_code = 200;

    stream_response(req, res);
    return true;
}

bool post_import_documents(const std::shared_ptr<http_req>& req, const std::shared_ptr<http_res>& res) {
    //LOG(INFO) << "Import, req->body_index=" << req->body_index << ", body size: " << req->body.size();
    //LOG(INFO) << "req->first_chunk=" << req->first_chunk_aggregate << ", last_chunk=" << req->last_chunk_aggregate;

    const char *BATCH_SIZE = "batch_size";
    const char *ACTION = "action";
    const char *DIRTY_VALUES = "dirty_values";
    const char *RETURN_DOC = "return_doc";
    const char *RETURN_ID = "return_id";
    const char *REMOTE_EMBEDDING_BATCH_SIZE = "remote_embedding_batch_size";
    const char *REMOTE_EMBEDDING_TIMEOUT_MS = "remote_embedding_timeout_ms";
    const char *REMOTE_EMBEDDING_NUM_TRIES = "remote_embedding_num_tries";

    if(req->params.count(BATCH_SIZE) == 0) {
        req->params[BATCH_SIZE] = "40";
    }

    if(req->params.count(REMOTE_EMBEDDING_BATCH_SIZE) == 0) {
        req->params[REMOTE_EMBEDDING_BATCH_SIZE] = "200";
    }

    if(req->params.count(ACTION) == 0) {
        req->params[ACTION] = "create";
    }

    if(req->params.count(DIRTY_VALUES) == 0) {
        req->params[DIRTY_VALUES] = "";  // set it empty as default will depend on `index_all_fields`
    }

    if(req->params.count(RETURN_DOC) == 0) {
        req->params[RETURN_DOC] = "false";
    }

    if(req->params.count(RETURN_ID) == 0) {
        req->params[RETURN_ID] = "false";
    }

    if(!StringUtils::is_uint32_t(req->params[BATCH_SIZE])) {
        res->final = true;
        res->set_400("Parameter `" + std::string(BATCH_SIZE) + "` must be a positive integer.");
        stream_response(req, res);
        return false;
    }

    if(req->params[ACTION] != "create" && req->params[ACTION] != "update" && req->params[ACTION] != "upsert" &&
       req->params[ACTION] != "emplace") {
        res->final = true;
        res->set_400("Parameter `" + std::string(ACTION) + "` must be a create|update|upsert.");
        stream_response(req, res);
        return false;
    }

    if(req->params[RETURN_DOC] != "true" && req->params[RETURN_DOC] != "false") {
        res->final = true;
        res->set_400("Parameter `" + std::string(RETURN_DOC) + "` must be a true|false.");
        stream_response(req, res);
        return false;
    }

    if(req->params[RETURN_ID] != "true" && req->params[RETURN_ID] != "false") {
        res->final = true;
        res->set_400("Parameter `" + std::string(RETURN_ID) + "` must be a true|false.");
        stream_response(req, res);
        return false;
    }

    if(req->params.count(REMOTE_EMBEDDING_TIMEOUT_MS) == 0) {
        req->params[REMOTE_EMBEDDING_TIMEOUT_MS] = "60000";
    }

    if(req->params.count(REMOTE_EMBEDDING_NUM_TRIES) == 0) {
        req->params[REMOTE_EMBEDDING_NUM_TRIES] = "2";
    }

    const size_t IMPORT_BATCH_SIZE = std::stoi(req->params[BATCH_SIZE]);
    const size_t REMOTE_EMBEDDING_BATCH_SIZE_VAL = std::stoi(req->params[REMOTE_EMBEDDING_BATCH_SIZE]);
    const size_t REMOTE_EMBEDDING_TIMEOUT_MS_VAL = std::stoi(req->params[REMOTE_EMBEDDING_TIMEOUT_MS]);
    const size_t REMOTE_EMBEDDING_NUM_TRIES_VAL = std::stoi(req->params[REMOTE_EMBEDDING_NUM_TRIES]);

    if(IMPORT_BATCH_SIZE == 0) {
        res->final = true;
        res->set_400("Parameter `" + std::string(BATCH_SIZE) + "` must be a positive integer.");
        stream_response(req, res);
        return false;
    }

    if(REMOTE_EMBEDDING_BATCH_SIZE_VAL == 0) {
        res->final = true;
        res->set_400("Parameter `" + std::string(REMOTE_EMBEDDING_BATCH_SIZE) + "` must be a positive integer.");
        stream_response(req, res);
        return false;
    }

    if(REMOTE_EMBEDDING_TIMEOUT_MS_VAL == 0) {
        res->final = true;
        res->set_400("Parameter `" + std::string(REMOTE_EMBEDDING_TIMEOUT_MS) + "` must be a positive integer.");
        stream_response(req, res);
        return false;
    }

    if(REMOTE_EMBEDDING_NUM_TRIES_VAL == 0) {
        res->final = true;
        res->set_400("Parameter `" + std::string(REMOTE_EMBEDDING_NUM_TRIES) + "` must be a positive integer.");
        stream_response(req, res);
        return false;
    }

    if(req->body_index == 0) {
        // will log for every major chunk of request body
        //LOG(INFO) << "Import, req->body.size=" << req->body.size() << ", batch_size=" << IMPORT_BATCH_SIZE;
        //int nminusten_pos = std::max(0, int(req->body.size())-10);
        //LOG(INFO) << "Last 10 chars: " << req->body.substr(nminusten_pos);
    }

    CollectionManager & collectionManager = CollectionManager::get_instance();
    auto collection = collectionManager.get_collection(req->params["collection"]);

    if(collection == nullptr) {
        //LOG(INFO) << "collection == nullptr, for collection: " << req->params["collection"];
        res->final = true;
        res->set_404("Collection not found");
        stream_response(req, res);
        return false;
    }

    //LOG(INFO) << "Import, " << "req->body_index=" << req->body_index << ", req->body.size: " << req->body.size();
    //LOG(INFO) << "req body %: " << (float(req->body_index)/req->body.size())*100;

    std::vector<std::string> json_lines;
    StringUtils::split(req->body, json_lines, "\n", false, false);

    //LOG(INFO) << "json_lines.size before: " << json_lines.size() << ", req->body_index: " << req->body_index;

    if(req->last_chunk_aggregate) {
        //LOG(INFO) << "req->last_chunk_aggregate is true";
        req->body = "";
    } else {
        if(!json_lines.empty()) {
            // check if req->body had complete last record
            bool complete_document;

            try {
                nlohmann::json document = nlohmann::json::parse(json_lines.back());
                complete_document = document.is_object();
            } catch(const std::exception& e) {
                complete_document = false;
            }

            if(!complete_document) {
                // eject partial record
                req->body = json_lines.back();
                json_lines.pop_back();
            } else {
                req->body = "";
            }
        }
    }

    //LOG(INFO) << "json_lines.size after: " << json_lines.size() << ", stream_proceed: " << stream_proceed;
    //LOG(INFO) << "json_lines.size: " << json_lines.size() << ", req->res_state: " << req->res_state;

    // When only one partial record arrives as a chunk, an empty body is pushed to response stream
    bool single_partial_record_body = (json_lines.empty() && !req->body.empty());
    std::stringstream response_stream;

    //LOG(INFO) << "single_partial_record_body: " << single_partial_record_body;

    const index_operation_t operation = get_index_operation(req->params[ACTION]);

    if(!single_partial_record_body) {
        nlohmann::json document;

        const auto& dirty_values = collection->parse_dirty_values_option(req->params[DIRTY_VALUES]);
        const bool& return_doc = req->params[RETURN_DOC] == "true";
        const bool& return_id = req->params[RETURN_ID] == "true";
        nlohmann::json json_res = collection->add_many(json_lines, document, operation, "",
                                                       dirty_values, return_doc, return_id, REMOTE_EMBEDDING_BATCH_SIZE_VAL, REMOTE_EMBEDDING_TIMEOUT_MS_VAL, REMOTE_EMBEDDING_NUM_TRIES_VAL);
        //const std::string& import_summary_json = json_res->dump();
        //response_stream << import_summary_json << "\n";

        for (size_t i = 0; i < json_lines.size(); i++) {
            bool res_start = (res->status_code == 0) && (i == 0);

            if(res_start) {
                // indicates first import result to be streamed
                response_stream << json_lines[i];
            } else {
                response_stream << "\n" << json_lines[i];
            }
        }

        // Since we use `res->status_code == 0` for flagging `res_start`, we will only set this
        // when we have accumulated enough response data to stream.
        // Otherwise, we will send an empty line as first response.
        res->status_code = 200;
    }

    res->content_type_header = "text/plain; charset=utf-8";
    res->body = response_stream.str();

    res->final.store(req->last_chunk_aggregate);
    stream_response(req, res);

    return true;
}

bool post_add_document(const std::shared_ptr<http_req>& req, const std::shared_ptr<http_res>& res) {
    const char *ACTION = "action";
    const char *DIRTY_VALUES_PARAM = "dirty_values";

    if(req->params.count(ACTION) == 0) {
        req->params[ACTION] = "create";
    }

    if(req->params[ACTION] != "create" && req->params[ACTION] != "update" && req->params[ACTION] != "upsert" &&
       req->params[ACTION] != "emplace") {
        res->set_400("Parameter `" + std::string(ACTION) + "` must be a create|update|upsert.");
        return false;
    }

    if(req->params.count(DIRTY_VALUES_PARAM) == 0) {
        req->params[DIRTY_VALUES_PARAM] = "";  // set it empty as default will depend on whether schema is enabled
    }


    CollectionManager & collectionManager = CollectionManager::get_instance();
    auto collection = collectionManager.get_collection(req->params["collection"]);

    if(collection == nullptr) {
        res->set_404("Collection not found");
        return false;
    }

    const index_operation_t operation = get_index_operation(req->params[ACTION]);
    const auto& dirty_values = collection->parse_dirty_values_option(req->params[DIRTY_VALUES_PARAM]);

    size_t remote_embedding_timeout_ms = 60000;
    size_t remote_embedding_num_tries = 2;

    if(req->params.count("remote_embedding_timeout_ms") != 0) {
        remote_embedding_timeout_ms = std::stoul(req->params["remote_embedding_timeout_ms"]);
    }

    if(req->params.count("remote_embedding_num_tries") != 0) {
        remote_embedding_num_tries = std::stoul(req->params["remote_embedding_num_tries"]);
    }

    nlohmann::json document;
    std::vector<std::string> json_lines = {req->body};
    const nlohmann::json& inserted_doc_op = collection->add_many(json_lines, document, operation, "", dirty_values,
                                                                 false, false, 200, remote_embedding_timeout_ms,
                                                                 remote_embedding_num_tries);

    if(!inserted_doc_op["success"].get<bool>()) {
        nlohmann::json res_doc;

        try {
            res_doc = nlohmann::json::parse(json_lines[0]);
        } catch(const std::exception& e) {
            LOG(ERROR) << "JSON error: " << e.what();
            res->set_400("Bad JSON.");
            return false;
        }

        res->status_code = res_doc["code"].get<size_t>();
        // erase keys from res_doc except error and embedding_error
        for(auto it = res_doc.begin(); it != res_doc.end(); ) {
            if(it.key() != "error" && it.key() != "embedding_error") {
                it = res_doc.erase(it);
            } else {
                ++it;
            }
        }

        // rename error to message if not empty and exists
        if(res_doc.count("error") != 0 && !res_doc["error"].get<std::string>().empty()) {
            res_doc["message"] = res_doc["error"];
            res_doc.erase("error");
        }

        res->body = res_doc.dump();
        return false;
    }

    res->set_201(document.dump(-1, ' ', false, nlohmann::detail::error_handler_t::ignore));
    return true;
}

bool patch_update_document(const std::shared_ptr<http_req>& req, const std::shared_ptr<http_res>& res) {
    std::string doc_id = req->params["id"];

    CollectionManager & collectionManager = CollectionManager::get_instance();
    auto collection = collectionManager.get_collection(req->params["collection"]);

    if(collection == nullptr) {
        res->set_404("Collection not found");
        return false;
    }

    const char* DIRTY_VALUES_PARAM = "dirty_values";

    if(req->params.count(DIRTY_VALUES_PARAM) == 0) {
        req->params[DIRTY_VALUES_PARAM] = "";  // set it empty as default will depend on whether schema is enabled
    }

    const auto& dirty_values = collection->parse_dirty_values_option(req->params[DIRTY_VALUES_PARAM]);
    Option<nlohmann::json> upserted_doc_op = collection->add(req->body, index_operation_t::UPDATE, doc_id, dirty_values);

    if(!upserted_doc_op.ok()) {
        res->set(upserted_doc_op.code(), upserted_doc_op.error());
        return false;
    }

    res->set_200(upserted_doc_op.get().dump(-1, ' ', false, nlohmann::detail::error_handler_t::ignore));
    return true;
}

bool patch_update_documents(const std::shared_ptr<http_req>& req, const std::shared_ptr<http_res>& res) {
    const char *FILTER_BY = "filter_by";
    std::string filter_query;
    if(req->params.count(FILTER_BY) == 0) {
        res->set_400("Parameter `" + std::string(FILTER_BY) + "` must be provided.");
        return false;
    } else {
        filter_query = req->params[FILTER_BY];
    }

    CollectionManager & collectionManager = CollectionManager::get_instance();
    auto collection = collectionManager.get_collection(req->params["collection"]);
    if(collection == nullptr) {
        res->set_404("Collection not found");
        return false;
    }

    const char* DIRTY_VALUES_PARAM = "dirty_values";
    if(req->params.count(DIRTY_VALUES_PARAM) == 0) {
        req->params[DIRTY_VALUES_PARAM] = "";  // set it empty as default will depend on whether schema is enabled
    }

    const char* VALIDATE_FIELD_NAMES = "validate_field_names";
    bool validate_field_names = true;
    if (req->params.count(VALIDATE_FIELD_NAMES) != 0 && req->params[VALIDATE_FIELD_NAMES] == "false") {
        validate_field_names = false;
    }

    search_stop_us = UINT64_MAX; // Filtering shouldn't timeout during update operation.
    auto update_op = collection->update_matching_filter(filter_query, req->body, req->params[DIRTY_VALUES_PARAM],
                                                        validate_field_names);
    if(update_op.ok()) {
        res->set_200(update_op.get().dump());
    } else {
        res->set(update_op.code(), update_op.error());
    }

    return update_op.ok();
}

bool get_fetch_document(const std::shared_ptr<http_req>& req, const std::shared_ptr<http_res>& res) {
    std::string doc_id = req->params["id"];

    const char* INCLUDE_FIELDS = "include_fields";
    const char* EXCLUDE_FIELDS = "exclude_fields";

    spp::sparse_hash_set<std::string> exclude_fields;
    spp::sparse_hash_set<std::string> include_fields;

    CollectionManager & collectionManager = CollectionManager::get_instance();
    auto collection = collectionManager.get_collection(req->params["collection"]);
    if(collection == nullptr) {
        res->set_404("Collection not found");
        return false;
    }

    Option<nlohmann::json> doc_option = collection->get(doc_id);

    if(!doc_option.ok()) {
        res->set(doc_option.code(), doc_option.error());
        return false;
    }

    if(req->params.count(INCLUDE_FIELDS) != 0) {
        std::vector<std::string> include_fields_vec;
        StringUtils::split(req->params[INCLUDE_FIELDS], include_fields_vec, ",");
        include_fields = spp::sparse_hash_set<std::string>(include_fields_vec.begin(), include_fields_vec.end());
    }

    if(req->params.count(EXCLUDE_FIELDS) != 0) {
        std::vector<std::string> exclude_fields_vec;
        StringUtils::split(req->params[EXCLUDE_FIELDS], exclude_fields_vec, ",");
        exclude_fields = spp::sparse_hash_set<std::string>(exclude_fields_vec.begin(), exclude_fields_vec.end());
    }

    nlohmann::json doc = doc_option.get();

    for(auto it = doc.begin(); it != doc.end(); ++it) {
        if(!include_fields.empty() && include_fields.count(it.key()) == 0) {
            doc.erase(it.key());
            continue;
        }

        if(!exclude_fields.empty() && exclude_fields.count(it.key()) != 0) {
            doc.erase(it.key());
            continue;
        }
    }


    res->set_200(doc.dump(-1, ' ', false, nlohmann::detail::error_handler_t::ignore));
    return true;
}

bool del_remove_document(const std::shared_ptr<http_req>& req, const std::shared_ptr<http_res>& res) {
    std::string doc_id = req->params["id"];

    bool ignore_not_found = false;
    if((req->params.count("ignore_not_found") != 0) && (req->params["ignore_not_found"] == "true")) {
        ignore_not_found = true;
    }

    CollectionManager & collectionManager = CollectionManager::get_instance();
    auto collection = collectionManager.get_collection(req->params["collection"]);
    if(collection == nullptr) {
        res->set_404("Collection not found");
        return false;
    }

    Option<nlohmann::json> doc_option = collection->get(doc_id);

    if (!doc_option.ok()) {
        if (ignore_not_found && doc_option.code() == 404) {
            nlohmann::json resp;
            resp["id"] = doc_id;
            res->set_200(resp.dump());
            return true;
        }

        res->set(doc_option.code(), doc_option.error());
        return false;
    }

    Option<std::string> deleted_id_op = collection->remove(doc_id);

    if (!deleted_id_op.ok()) {
        if (ignore_not_found && deleted_id_op.code() == 404) {
            nlohmann::json resp;
            resp["id"] = doc_id;
            res->set_200(resp.dump());
            return true;
        }

        res->set(deleted_id_op.code(), deleted_id_op.error());
        return false;
    }

    nlohmann::json doc = doc_option.get();
    res->set_200(doc.dump(-1, ' ', false, nlohmann::detail::error_handler_t::ignore));

    return true;
}

bool del_remove_documents(const std::shared_ptr<http_req>& req, const std::shared_ptr<http_res>& res) {
    // defaults: will get overridden later if needed
    res->content_type_header = "application/json";
    res->status_code = 200;

    // NOTE: this is a streaming response end-point so this handler will be called multiple times
    CollectionManager & collectionManager = CollectionManager::get_instance();
    auto collection = collectionManager.get_collection(req->params["collection"]);

    if(collection == nullptr) {
        req->last_chunk_aggregate = true;
        res->final = true;
        res->set_404("Collection not found");
        stream_response(req, res);
        return false;
    }

    const char *BATCH_SIZE = "batch_size";
    const char *FILTER_BY = "filter_by";
    const char *TOP_K_BY = "top_k_by";
    const char* VALIDATE_FIELD_NAMES = "validate_field_names";
    const char* TRUNCATE = "truncate";
    const char* RETURN_DOC = "return_doc";
    const char* RETURN_ID = "return_id";

    if(req->params.count(TOP_K_BY) != 0) {
        std::vector<std::string> parts;
        StringUtils::split(req->params[TOP_K_BY], parts, ":");

        if(parts.size() != 2 || !StringUtils::is_uint32_t(parts[1])) {
            req->last_chunk_aggregate = true;
            res->final = true;
            res->set_400("The `top_k_by` parameter is not valid.");
            stream_response(req, res);
            return false;
        }

        const std::string& field_name = parts[0];
        const size_t k = std::stoull(parts[1]);
        auto op = collection->truncate_after_top_k(field_name, k);

        req->last_chunk_aggregate = true;
        res->final = true;

        if(!op.ok()) {
            res->set_500(op.error());
            stream_response(req, res);
            return false;
        }

        res->set_200(R"({"ok": true})");
        stream_response(req, res);
        return true;
    }

    if(req->params.count(BATCH_SIZE) == 0) {
        req->params[BATCH_SIZE] = "1000000000"; // 1 Billion
    }

    deletion_state_t* deletion_state = nullptr;
    nlohmann::json response;

    if(req->params.count(TRUNCATE) != 0 && req->params[TRUNCATE] == "true") {
        auto op = collection->remove_all_docs();

        if (!op.ok()) {
            res->set(op.code(), op.error());
        } else {
            response["num_deleted"] = op.get();
            res->body = response.dump();
        }

        req->last_chunk_aggregate = true;
        res->final = true;
        stream_response(req, res);
        return true;
    }

    if(req->params.count(FILTER_BY) == 0) {
        req->last_chunk_aggregate = true;
        res->final = true;
        res->set_400("Parameter `" + std::string(FILTER_BY) + "` must be provided.");
        stream_response(req, res);
        return false;
    }

    if(!StringUtils::is_uint32_t(req->params[BATCH_SIZE])) {
        req->last_chunk_aggregate = true;
        res->final = true;
        res->set_400("Parameter `" + std::string(BATCH_SIZE) + "` must be a positive integer.");
        stream_response(req, res);
        return false;
    }

    const size_t DELETE_BATCH_SIZE = std::stoi(req->params[BATCH_SIZE]);

    if(DELETE_BATCH_SIZE == 0) {
        req->last_chunk_aggregate = true;
        res->final = true;
        res->set_400("Parameter `" + std::string(BATCH_SIZE) + "` must be a positive integer.");
        stream_response(req, res);
        return false;
    }

    std::string simple_filter_query;

    if(req->params.count(FILTER_BY) != 0) {
        simple_filter_query = req->params[FILTER_BY];
    }

    if (req->data == nullptr) {
        deletion_state = new deletion_state_t{};
        // destruction of data is managed by req destructor
        req->data = deletion_state;

        if (req->params.count(RETURN_DOC) != 0 && req->params[RETURN_DOC] == "true") {
            deletion_state->return_doc = true;
        }

        if (req->params.count(RETURN_ID) != 0 && req->params[RETURN_ID] == "true") {
            deletion_state->return_id = true;
        }

        bool validate_field_names = true;
        if (req->params.count(VALIDATE_FIELD_NAMES) != 0 && req->params[VALIDATE_FIELD_NAMES] == "false") {
            validate_field_names = false;
        }

        filter_result_t filter_result;
        auto filter_ids_op = collection->get_filter_ids(simple_filter_query, filter_result, false,
                                                        validate_field_names);

        if (!filter_ids_op.ok()) {
            res->set(filter_ids_op.code(), filter_ids_op.error());
            req->last_chunk_aggregate = true;
            res->final = true;
            stream_response(req, res);
            return false;
        }

        deletion_state->index_ids.emplace_back(filter_result.count, filter_result.docs);
        filter_result.docs = nullptr;

        for (size_t i = 0; i < deletion_state->index_ids.size(); i++) {
            deletion_state->offsets.push_back(0);
        }
        deletion_state->collection = collection.get();
        deletion_state->num_removed = 0;
    } else {
        deletion_state = dynamic_cast<deletion_state_t *>(req->data);
    }

    bool done = true;
    Option<bool> remove_op = stateful_remove_docs(deletion_state, DELETE_BATCH_SIZE, done);

    if (!remove_op.ok()) {
        res->set(remove_op.code(), remove_op.error());
        req->last_chunk_aggregate = true;
        res->final = true;
    } else {
        if (!done) {
            req->last_chunk_aggregate = false;
            res->final = false;
        } else {
            response["num_deleted"] = deletion_state->num_removed;

            if (deletion_state->return_doc && !deletion_state->removed_docs.empty()) {
                response["documents"] = deletion_state->removed_docs;
            }

            if (deletion_state->return_id && !deletion_state->removed_ids.empty()) {
                response["ids"] = deletion_state->removed_ids;
            }

            req->last_chunk_aggregate = true;
            res->body = response.dump();
            res->final = true;
        }
    }

    if(res->final) {
        stream_response(req, res);
    } else {
        defer_processing(req, res, 0);
    }

    return true;
}

bool get_aliases(const std::shared_ptr<http_req>& req, const std::shared_ptr<http_res>& res) {
    CollectionManager & collectionManager = CollectionManager::get_instance();
    const spp::sparse_hash_map<std::string, std::string> & symlinks = collectionManager.get_symlinks();
    nlohmann::json res_json = nlohmann::json::object();
    res_json["aliases"] = nlohmann::json::array();

    for(const auto & symlink_collection: symlinks) {
        nlohmann::json symlink;
        symlink["name"] = symlink_collection.first;
        symlink["collection_name"] = symlink_collection.second;
        res_json["aliases"].push_back(symlink);
    }

    res->set_200(res_json.dump());
    return true;
}

bool get_alias(const std::shared_ptr<http_req>& req, const std::shared_ptr<http_res>& res) {
    const std::string & alias = req->params["alias"];
    CollectionManager & collectionManager = CollectionManager::get_instance();
    Option<std::string> collection_name_op = collectionManager.resolve_symlink(alias);

    if(!collection_name_op.ok()) {
        res->set_404("Collection not found");
        return false;
    }

    nlohmann::json res_json;
    res_json["name"] = alias;
    res_json["collection_name"] = collection_name_op.get();

    res->set_200(res_json.dump());
    return true;
}

bool put_upsert_alias(const std::shared_ptr<http_req>& req, const std::shared_ptr<http_res>& res) {
    nlohmann::json req_json;

    try {
        req_json = nlohmann::json::parse(req->body);
    } catch(const std::exception& e) {
        LOG(ERROR) << "JSON error: " << e.what();
        res->set_400("Bad JSON.");
        return false;
    }

    CollectionManager & collectionManager = CollectionManager::get_instance();
    const std::string & alias = req->params["alias"];

    const char* COLLECTION_NAME = "collection_name";

    if(req_json.count(COLLECTION_NAME) == 0) {
        res->set_400(std::string("Parameter `") + COLLECTION_NAME + "` is required.");
        return false;
    }

    Option<bool> success_op = collectionManager.upsert_symlink(alias, req_json[COLLECTION_NAME]);
    if(!success_op.ok()) {
        res->set_500(success_op.error());
        return false;
    }

    req_json["name"] = alias;
    res->set_200(req_json.dump());
    return true;
}

bool del_alias(const std::shared_ptr<http_req>& req, const std::shared_ptr<http_res>& res) {
    const std::string & alias = req->params["alias"];
    CollectionManager & collectionManager = CollectionManager::get_instance();

    Option<std::string> collection_name_op = collectionManager.resolve_symlink(alias);
    if(!collection_name_op.ok()) {
        res->set_404("Collection not found");
        return false;
    }

    Option<bool> delete_op = collectionManager.delete_symlink(alias);

    if(!delete_op.ok()) {
        res->set_500(delete_op.error());
        return false;
    }

    nlohmann::json res_json;
    res_json["name"] = alias;
    res_json["collection_name"] = collection_name_op.get();
    res->set_200(res_json.dump());
    return true;
}

bool get_overrides(const std::shared_ptr<http_req>& req, const std::shared_ptr<http_res>& res) {
    CollectionManager & collectionManager = CollectionManager::get_instance();
    auto collection = collectionManager.get_collection(req->params["collection"]);

    if(collection == nullptr) {
        res->set_404("Collection not found");
        return false;
    }

    uint32_t offset = 0, limit = 0;
    if(req->params.count("offset") != 0) {
        const auto &offset_str = req->params["offset"];
        if(!StringUtils::is_uint32_t(offset_str)) {
            res->set(400, "Offset param should be unsigned integer.");
            return false;
        }
        offset = std::stoi(offset_str);
    }

    if(req->params.count("limit") != 0) {
        const auto &limit_str = req->params["limit"];
        if(!StringUtils::is_uint32_t(limit_str)) {
            res->set(400, "Limit param should be unsigned integer.");
            return false;
        }
        limit = std::stoi(limit_str);
    }

    nlohmann::json res_json;
    res_json["overrides"] = nlohmann::json::array();

    auto overrides_op = collection->get_overrides(limit, offset);
    if(!overrides_op.ok()) {
        res->set(overrides_op.code(), overrides_op.error());
        return false;
    }

    const auto overrides = overrides_op.get();

    for(const auto &kv: overrides) {
        res_json["overrides"].push_back(kv.second->to_json());
    }

    res->set_200(res_json.dump());
    return true;
}

bool get_override(const std::shared_ptr<http_req>& req, const std::shared_ptr<http_res>& res) {
    CollectionManager & collectionManager = CollectionManager::get_instance();
    auto collection = collectionManager.get_collection(req->params["collection"]);

    if(collection == nullptr) {
        res->set_404("Collection not found");
        return false;
    }

    std::string override_id = req->params["id"];

    auto overrides_op = collection->get_override(override_id);

    if(!overrides_op.ok()) {
        res->set(overrides_op.code(), overrides_op.error());
        return false;
    }

    res->set_200(overrides_op.get().to_json().dump());
    return true;
}

bool put_override(const std::shared_ptr<http_req>& req, const std::shared_ptr<http_res>& res) {
    CollectionManager & collectionManager = CollectionManager::get_instance();
    auto collection = collectionManager.get_collection(req->params["collection"]);

    std::string override_id = req->params["id"];

    if(collection == nullptr) {
        res->set_404("Collection not found");
        return false;
    }

    nlohmann::json req_json;

    try {
        req_json = nlohmann::json::parse(req->body);
    } catch(const std::exception& e) {
        LOG(ERROR) << "JSON error: " << e.what();
        res->set_400("Bad JSON.");
        return false;
    }
    
    override_t override;
    Option<bool> parse_op = override_t::parse(req_json, override_id, override, "",
                                              collection->get_symbols_to_index(),
                                              collection->get_token_separators());
    if(!parse_op.ok()) {
        res->set(parse_op.code(), parse_op.error());
        return false;
    }
    
    Option<uint32_t> add_op = collection->add_override(override);

    if(!add_op.ok()) {
        res->set(add_op.code(), add_op.error());
        return false;
    }

    req_json["id"] = override.id;

    res->set_200(req_json.dump());
    return true;
}

bool del_override(const std::shared_ptr<http_req>& req, const std::shared_ptr<http_res>& res) {
    CollectionManager & collectionManager = CollectionManager::get_instance();
    auto collection = collectionManager.get_collection(req->params["collection"]);

    if(collection == nullptr) {
        res->set_404("Collection not found");
        return false;
    }

    Option<uint32_t> rem_op = collection->remove_override(req->params["id"]);
    if(!rem_op.ok()) {
        res->set(rem_op.code(), rem_op.error());
        return false;
    }

    nlohmann::json res_json;
    res_json["id"] = req->params["id"];

    res->set_200(res_json.dump());
    return true;
}

bool get_keys(const std::shared_ptr<http_req>& req, const std::shared_ptr<http_res>& res) {
    CollectionManager & collectionManager = CollectionManager::get_instance();
    AuthManager &auth_manager = collectionManager.getAuthManager();

    const Option<std::vector<api_key_t>>& keys_op = auth_manager.list_keys();
    if(!keys_op.ok()) {
        res->set(keys_op.code(), keys_op.error());
        return false;
    }

    nlohmann::json res_json;
    res_json["keys"] = nlohmann::json::array();

    const std::vector<api_key_t>& keys = keys_op.get();
    for(const auto & key: keys) {
        nlohmann::json key_obj = key.to_json();
        key_obj["value_prefix"] = key_obj["value"];
        key_obj.erase("value");
        res_json["keys"].push_back(key_obj);
    }

    res->set_200(res_json.dump());
    return true;
}

bool post_create_key(const std::shared_ptr<http_req>& req, const std::shared_ptr<http_res>& res) {
    //LOG(INFO) << "post_create_key";

    CollectionManager & collectionManager = CollectionManager::get_instance();
    AuthManager &auth_manager = collectionManager.getAuthManager();

    nlohmann::json req_json;

    try {
        req_json = nlohmann::json::parse(req->body);
    } catch(const std::exception& e) {
        LOG(ERROR) << "JSON error: " << e.what();
        res->set_400("Bad JSON.");
        return false;
    }


    const Option<uint32_t>& validate_op = api_key_t::validate(req_json);
    if(!validate_op.ok()) {
        res->set(validate_op.code(), validate_op.error());
        return false;
    }

    if(req_json.count("expires_at") == 0) {
        req_json["expires_at"] = api_key_t::FAR_FUTURE_TIMESTAMP;
    }

    if(req_json.count("autodelete") == 0) {
        req_json["autodelete"] = false;
    }

    const std::string &rand_key = (req_json.count("value") != 0) ?
            req_json["value"].get<std::string>() : req->metadata;

    api_key_t api_key(
        rand_key,
        req_json["description"].get<std::string>(),
        req_json["actions"].get<std::vector<std::string>>(),
        req_json["collections"].get<std::vector<std::string>>(),
        req_json["expires_at"].get<uint64_t>(),
        req_json["autodelete"].get<bool>()
    );

    const Option<api_key_t>& api_key_op = auth_manager.create_key(api_key);
    if(!api_key_op.ok()) {
        res->set(api_key_op.code(), api_key_op.error());
        return false;
    }

    res->set_201(api_key_op.get().to_json().dump());
    return true;
}

bool get_key(const std::shared_ptr<http_req>& req, const std::shared_ptr<http_res>& res) {
    CollectionManager & collectionManager = CollectionManager::get_instance();
    AuthManager &auth_manager = collectionManager.getAuthManager();

    const std::string& key_id_str = req->params["id"];
    uint32_t key_id = (uint32_t) std::stoul(key_id_str);

    const Option<api_key_t>& key_op = auth_manager.get_key(key_id);

    if(!key_op.ok()) {
        res->set(key_op.code(), key_op.error());
        return false;
    }

    nlohmann::json key_obj = key_op.get().to_json();
    key_obj["value_prefix"] = key_obj["value"];
    key_obj.erase("value");

    res->set_200(key_obj.dump());
    return true;
}

bool del_key(const std::shared_ptr<http_req>& req, const std::shared_ptr<http_res>& res) {
    CollectionManager & collectionManager = CollectionManager::get_instance();
    AuthManager &auth_manager = collectionManager.getAuthManager();

    const std::string& key_id_str = req->params["id"];
    uint32_t key_id = (uint32_t) std::stoul(key_id_str);

    const Option<api_key_t> &del_op = auth_manager.remove_key(key_id);

    if(!del_op.ok()) {
        res->set(del_op.code(), del_op.error());
        return false;
    }

    nlohmann::json res_json;
    res_json["id"] = del_op.get().id;

    res->set_200(res_json.dump(-1, ' ', false, nlohmann::detail::error_handler_t::ignore));
    return true;
}

bool post_snapshot(const std::shared_ptr<http_req>& req, const std::shared_ptr<http_res>& res) {
    const std::string SNAPSHOT_PATH = "snapshot_path";

    res->status_code = 201;
    res->content_type_header = "application/json";

    if(req->params.count(SNAPSHOT_PATH) == 0) {
        req->params[SNAPSHOT_PATH] = "";
    }

    server->do_snapshot(req->params[SNAPSHOT_PATH], req, res);

    return true;
}

bool post_vote(const std::shared_ptr<http_req>& req, const std::shared_ptr<http_res>& res) {
    res->status_code = 200;
    res->content_type_header = "application/json";

    nlohmann::json response;
    response["success"] = server->trigger_vote();
    res->body = response.dump();

    return true;
}

bool post_config(const std::shared_ptr<http_req>& req, const std::shared_ptr<http_res>& res) {
    nlohmann::json req_json;

    try {
        req_json = nlohmann::json::parse(req->body);
    } catch(const std::exception& e) {
        LOG(ERROR) << "JSON error: " << e.what();
        res->set_400("Bad JSON.");
        return false;
    }

    auto config_update_op = Config::get_instance().update_config(req_json);

    if(!config_update_op.ok()) {
        res->set(config_update_op.code(), config_update_op.error());
    } else {
        // for cache config, we have to resize the cache
        if(req_json.count("cache-num-entries") != 0) {
            std::unique_lock lock(mutex);
            res_cache.capacity(Config::get_instance().get_cache_num_entries());
        }
        nlohmann::json response;
        response["success"] = true;
        res->set_201(response.dump());
    }

    return true;
}

bool post_clear_cache(const std::shared_ptr<http_req>& req, const std::shared_ptr<http_res>& res) {
    {
        std::unique_lock lock(mutex);
        res_cache.clear();
    }

    nlohmann::json response;
    response["success"] = true;
    res->set_200(response.dump());

    return true;
}

bool post_compact_db(const std::shared_ptr<http_req>& req, const std::shared_ptr<http_res>& res) {
    CollectionManager& collectionManager = CollectionManager::get_instance();
    rocksdb::Status status = collectionManager.get_store()->compact_all();

    nlohmann::json response;
    response["success"] = status.ok();

    if(!status.ok()) {
        response["error"] = "Error code: " + std::to_string(status.code());
        res->set_500(response.dump());
    } else {
        res->set_200(response.dump());
    }

    return true;
}

bool post_reset_peers(const std::shared_ptr<http_req>& req, const std::shared_ptr<http_res>& res) {
    res->status_code = 200;
    res->content_type_header = "application/json";

    nlohmann::json response;
    response["success"] = server->reset_peers();
    res->body = response.dump();

    return true;
}

bool get_schema_changes(const std::shared_ptr<http_req>& req, const std::shared_ptr<http_res>& res) {
    CollectionManager & collectionManager = CollectionManager::get_instance();
    auto op = collectionManager.get_collection_alter_status();

    if(!op.ok()) {
        res->set(op.code(), op.error());
    }

    res->set_200(op.get().dump());

    return true;
}

bool get_synonyms(const std::shared_ptr<http_req>& req, const std::shared_ptr<http_res>& res) {
    CollectionManager & collectionManager = CollectionManager::get_instance();
    auto collection = collectionManager.get_collection(req->params["collection"]);

    if(collection == nullptr) {
        res->set_404("Collection not found");
        return false;
    }

    uint32_t offset = 0, limit = 0;
    if(req->params.count("offset") != 0) {
        const auto &offset_str = req->params["offset"];
        if(!StringUtils::is_uint32_t(offset_str)) {
            res->set(400, "Offset param should be unsigned integer.");
            return false;
        }
        offset = std::stoi(offset_str);
    }

    if(req->params.count("limit") != 0) {
        const auto &limit_str = req->params["limit"];
        if(!StringUtils::is_uint32_t(limit_str)) {
            res->set(400, "Limit param should be unsigned integer.");
            return false;
        }
        limit = std::stoi(limit_str);
    }

    nlohmann::json res_json;
    res_json["synonyms"] = nlohmann::json::array();

    auto synonyms_op = collection->get_synonyms(limit, offset);
    if(!synonyms_op.ok()) {
        res->set(synonyms_op.code(), synonyms_op.error());
        return false;
    }

    const auto synonyms = synonyms_op.get();
    for(const auto & kv: synonyms) {
        res_json["synonyms"].push_back(kv.second->to_view_json());
    }

    res->set_200(res_json.dump());
    return true;
}

bool get_synonym(const std::shared_ptr<http_req>& req, const std::shared_ptr<http_res>& res) {
    CollectionManager & collectionManager = CollectionManager::get_instance();
    auto collection = collectionManager.get_collection(req->params["collection"]);

    if(collection == nullptr) {
        res->set_404("Collection not found");
        return false;
    }

    std::string synonym_id = req->params["id"];

    synonym_t synonym;
    bool found = collection->get_synonym(synonym_id, synonym);

    if(found) {
        nlohmann::json synonym_json = synonym.to_view_json();
        res->set_200(synonym_json.dump());
        return true;
    }

    res->set_404();
    return false;
}

bool put_synonym(const std::shared_ptr<http_req>& req, const std::shared_ptr<http_res>& res) {
    CollectionManager & collectionManager = CollectionManager::get_instance();
    auto collection = collectionManager.get_collection(req->params["collection"]);

    std::string synonym_id = req->params["id"];

    if(collection == nullptr) {
        res->set_404("Collection not found");
        return false;
    }

    nlohmann::json syn_json;

    try {
        syn_json = nlohmann::json::parse(req->body);
    } catch(const std::exception& e) {
        LOG(ERROR) << "JSON error: " << e.what();
        res->set_400("Bad JSON.");
        return false;
    }

    if(!syn_json.is_object()) {
        res->set_400("Bad JSON.");
        return false;
    }

    // These checks should be inside `add_synonym` but older versions of Typesense wrongly persisted
    // `root` as an array, so we have to do it here so that on-disk synonyms are loaded properly
    if(syn_json.count("root") != 0 && !syn_json["root"].is_string()) {
        res->set_400("Key `root` should be a string.");
        return false;
    }

    if(syn_json.count("synonyms") && syn_json["synonyms"].is_array()) {
        if(syn_json["synonyms"].empty()) {
            res->set_400("Could not find a valid string array of `synonyms`");
            return false;
        }

        for(const auto& synonym: syn_json["synonyms"]) {
            if (!synonym.is_string() || synonym.empty()) {
                res->set_400("Could not find a valid string array of `synonyms`");
                return false;
            }
        }
    }

    syn_json["id"] = synonym_id;
    Option<bool> upsert_op = collection->add_synonym(syn_json);

    if(!upsert_op.ok()) {
        res->set(upsert_op.code(), upsert_op.error());
        return false;
    }

    res->set_200(syn_json.dump());
    return true;
}

bool del_synonym(const std::shared_ptr<http_req>& req, const std::shared_ptr<http_res>& res) {
    CollectionManager & collectionManager = CollectionManager::get_instance();
    auto collection = collectionManager.get_collection(req->params["collection"]);

    if(collection == nullptr) {
        res->set_404("Collection not found");
        return false;
    }

    Option<bool> rem_op = collection->remove_synonym(req->params["id"]);
    if(!rem_op.ok()) {
        res->set(rem_op.code(), rem_op.error());
        return false;
    }

    nlohmann::json res_json;
    res_json["id"] = req->params["id"];

    res->set_200(res_json.dump());
    return true;
}

bool is_doc_import_route(uint64_t route_hash) {
    route_path* rpath;
    bool found = server->get_route(route_hash, &rpath);
    return found && (rpath->handler == post_import_documents);
}

bool is_coll_create_route(uint64_t route_hash) {
    route_path* rpath;
    bool found = server->get_route(route_hash, &rpath);
    return found && (rpath->handler == post_create_collection);
}

bool is_drop_collection_route(uint64_t route_hash) {
    route_path* rpath;
    bool found = server->get_route(route_hash, &rpath);
    return found && (rpath->handler == del_drop_collection);
}

bool is_doc_write_route(uint64_t route_hash) {
    route_path* rpath;
    bool found = server->get_route(route_hash, &rpath);
    return found && (rpath->handler == post_add_document || rpath->handler == patch_update_document);
}

bool is_doc_del_route(uint64_t route_hash) {
    route_path* rpath;
    bool found = server->get_route(route_hash, &rpath);
    return found && (rpath->handler == del_remove_document || rpath->handler == del_remove_documents);
}

bool get_presets(const std::shared_ptr<http_req>& req, const std::shared_ptr<http_res>& res) {
    CollectionManager & collectionManager = CollectionManager::get_instance();
    const spp::sparse_hash_map<std::string, nlohmann::json> & presets = collectionManager.get_presets();
    nlohmann::json res_json = nlohmann::json::object();
    res_json["presets"] = nlohmann::json::array();

    for(const auto& preset_kv: presets) {
        nlohmann::json preset;
        preset["name"] = preset_kv.first;
        preset["value"] = preset_kv.second;
        res_json["presets"].push_back(preset);
    }

    res->set_200(res_json.dump());
    return true;
}

bool get_preset(const std::shared_ptr<http_req>& req, const std::shared_ptr<http_res>& res) {
    const std::string & preset_name = req->params["name"];
    CollectionManager & collectionManager = CollectionManager::get_instance();

    nlohmann::json preset;
    Option<bool> preset_op = collectionManager.get_preset(preset_name, preset);

    if(!preset_op.ok()) {
        res->set(preset_op.code(), preset_op.error());
        return false;
    }

    nlohmann::json res_json;
    res_json["name"] = preset_name;
    res_json["value"] = preset;

    res->set_200(res_json.dump());
    return true;
}

bool put_upsert_preset(const std::shared_ptr<http_req>& req, const std::shared_ptr<http_res>& res) {
    nlohmann::json req_json;

    try {
        req_json = nlohmann::json::parse(req->body);
    } catch(const std::exception& e) {
        LOG(ERROR) << "JSON error: " << e.what();
        res->set_400("Bad JSON.");
        return false;
    }

    CollectionManager & collectionManager = CollectionManager::get_instance();
    const std::string & preset_name = req->params["name"];

    const char* PRESET_VALUE = "value";

    if(req_json.count(PRESET_VALUE) == 0) {
        res->set_400(std::string("Parameter `") + PRESET_VALUE + "` is required.");
        return false;
    }

    Option<bool> success_op = collectionManager.upsert_preset(preset_name, req_json[PRESET_VALUE]);
    if(!success_op.ok()) {
        res->set_500(success_op.error());
        return false;
    }

    req_json["name"] = preset_name;

    res->set_200(req_json.dump());
    return true;
}

bool del_preset(const std::shared_ptr<http_req>& req, const std::shared_ptr<http_res>& res) {
    const std::string & preset_name = req->params["name"];
    CollectionManager & collectionManager = CollectionManager::get_instance();

    nlohmann::json preset;
    Option<bool> preset_op = collectionManager.get_preset(preset_name, preset);
    if(!preset_op.ok()) {
        res->set(preset_op.code(), preset_op.error());
        return false;
    }

    Option<bool> delete_op = collectionManager.delete_preset(preset_name);

    if(!delete_op.ok()) {
        res->set_500(delete_op.error());
        return false;
    }

    nlohmann::json res_json;
    res_json["name"] = preset_name;
    res_json["value"] = preset;
    res->set_200(res_json.dump());
    return true;
}

bool get_stopwords(const std::shared_ptr<http_req>& req, const std::shared_ptr<http_res>& res) {
    StopwordsManager& stopwordManager = StopwordsManager::get_instance();
    const spp::sparse_hash_map<std::string, stopword_struct_t>& stopwords = stopwordManager.get_stopwords();
    nlohmann::json res_json = nlohmann::json::object();
    res_json["stopwords"] = nlohmann::json::array();

    for(const auto& stopwords_kv: stopwords) {
        auto stopword = stopwords_kv.second.to_json();
        res_json["stopwords"].push_back(stopword);
    }

    res->set_200(res_json.dump());
    return true;
}

bool get_stopword(const std::shared_ptr<http_req>& req, const std::shared_ptr<http_res>& res) {
    const std::string & stopword_name = req->params["name"];
    StopwordsManager& stopwordManager = StopwordsManager::get_instance();

    stopword_struct_t stopwordStruct;
    Option<bool> stopword_op = stopwordManager.get_stopword(stopword_name, stopwordStruct);

    if(!stopword_op.ok()) {
        res->set(stopword_op.code(), stopword_op.error());
        return false;
    }

    nlohmann::json res_json;

    res_json["stopwords"] = stopwordStruct.to_json();

    res->set_200(res_json.dump());
    return true;
}

bool put_upsert_stopword(const std::shared_ptr<http_req>& req, const std::shared_ptr<http_res>& res) {
    nlohmann::json req_json;

    try {
        req_json = nlohmann::json::parse(req->body);
    } catch(const std::exception& e) {
        LOG(ERROR) << "JSON error: " << e.what();
        res->set_400("Bad JSON.");
        return false;
    }

    StopwordsManager& stopwordManager = StopwordsManager::get_instance();
    const std::string & stopword_name = req->params["name"];

    Option<bool> success_op = stopwordManager.upsert_stopword(stopword_name, req_json, true);
    if(!success_op.ok()) {
        res->set(success_op.code(), success_op.error());
        return false;
    }

    req_json["id"] = stopword_name;

    res->set_200(req_json.dump());
    return true;
}

bool del_stopword(const std::shared_ptr<http_req>& req, const std::shared_ptr<http_res>& res) {
    const std::string & stopword_name = req->params["name"];
    StopwordsManager& stopwordManager = StopwordsManager::get_instance();

    Option<bool> delete_op = stopwordManager.delete_stopword(stopword_name);

    if(!delete_op.ok()) {
        res->set(delete_op.code(), delete_op.error());
        return false;
    }

    nlohmann::json res_json;
    res_json["id"] = stopword_name;

    res->set_200(res_json.dump());
    return true;
}

bool get_rate_limits(const std::shared_ptr<http_req>& req, const std::shared_ptr<http_res>& res) {
    RateLimitManager* rateLimitManager = RateLimitManager::getInstance();

    res->set_200(rateLimitManager->get_all_rules_json().dump());
    return true;
}

bool get_rate_limit(const std::shared_ptr<http_req>& req, const std::shared_ptr<http_res>& res) {
    RateLimitManager* rateLimitManager = RateLimitManager::getInstance();
    // Convert param id to uint64_t
    if(!StringUtils::is_uint32_t(req->params["id"])) {
        res->set_400("{\"message\": \"Invalid ID\"}");
        return false;
    }
    uint64_t id = std::stoull(req->params["id"]);
    const auto& rule_option = rateLimitManager->find_rule_by_id(id);

    if(!rule_option.ok()) {
        res->set(rule_option.code(), rule_option.error());
        return false;
    }

    res->set_200(rule_option.get().dump());
    return true;
}

bool put_rate_limit(const std::shared_ptr<http_req>& req, const std::shared_ptr<http_res>& res) {
    RateLimitManager* rateLimitManager = RateLimitManager::getInstance();
    nlohmann::json req_json;
    if(!StringUtils::is_uint32_t(req->params["id"])) {
        res->set_400("{\"message\": \"Invalid ID\"}");
        return false;
    }
    uint64_t id = std::stoull(req->params["id"]);

    try {
        req_json = nlohmann::json::parse(req->body);
    } catch(const nlohmann::json::parse_error& e) {
        res->set_400("Invalid JSON");
        return false;
    }

    const auto& edit_rule_result = rateLimitManager->edit_rule(id, req_json);

    if(!edit_rule_result.ok()) {
        res->set(edit_rule_result.code(), edit_rule_result.error());
        return false;
    }

    res->set_200(edit_rule_result.get().dump());
    return true;

}

bool del_rate_limit(const std::shared_ptr<http_req>& req, const std::shared_ptr<http_res>& res) {
    RateLimitManager* rateLimitManager = RateLimitManager::getInstance();
    if(!StringUtils::is_uint32_t(req->params["id"])) {
        res->set_400("{\"message\": \"Invalid ID\"}");
        return false;
    }
    uint64_t id = std::stoull(req->params["id"]);
    const auto& rule_option = rateLimitManager->find_rule_by_id(id);

    if(!rule_option.ok()) {
        res->set(rule_option.code(), rule_option.error());
        return false;
    }

    rateLimitManager->delete_rule_by_id(id);
    nlohmann::json res_json;
    res_json["id"] = id;
    res->set_200(res_json.dump());
    return true;
}

bool post_rate_limit(const std::shared_ptr<http_req>& req, const std::shared_ptr<http_res>& res) {
    RateLimitManager* rateLimitManager = RateLimitManager::getInstance();
    nlohmann::json req_json;

    try {
        req_json = nlohmann::json::parse(req->body);
    } catch (const std::exception & e) {
        res->set_400("Bad JSON.");
        return false;
    }

    auto add_rule_result = rateLimitManager->add_rule(req_json);

    if(!add_rule_result.ok()) {
        res->set(add_rule_result.code(), add_rule_result.error());
        return false;
    }

    res->set_200(add_rule_result.get().dump());
    return true;
}

bool get_active_throttles(const std::shared_ptr<http_req>& req, const std::shared_ptr<http_res>& res) {
    RateLimitManager* rateLimitManager = RateLimitManager::getInstance();
    res->set_200(rateLimitManager->get_throttled_entities_json().dump());
    return true;
}

bool del_throttle(const std::shared_ptr<http_req>& req, const std::shared_ptr<http_res>& res) {
    RateLimitManager* rateLimitManager = RateLimitManager::getInstance();
    if(!StringUtils::is_uint32_t(req->params["id"])) {
        res->set_400("{\"message\": \"Invalid ID\"}");
        return false;
    }
    uint64_t id = std::stoull(req->params["id"]);
    bool res_ = rateLimitManager->delete_ban_by_id(id);
    if(!res_) {
        res->set_400("{\"message\": \"Invalid ID\"}");
        return false;
    }
    nlohmann::json res_json;
    res_json["id"] = id;
    res->set_200(res_json.dump());
    return true;
}

bool del_exceed(const std::shared_ptr<http_req>& req, const std::shared_ptr<http_res>& res) {
    RateLimitManager* rateLimitManager = RateLimitManager::getInstance();
    if(!StringUtils::is_uint32_t(req->params["id"])) {
        res->set_400("{\"message\": \"Invalid ID\"}");
        return false;
    }
    uint64_t id = std::stoull(req->params["id"]);
    bool res_ = rateLimitManager->delete_throttle_by_id(id);
    if(!res_) {
        res->set_400("{\"message\": \"Invalid ID\"}");
        return false;
    }
    nlohmann::json res_json;
    res_json["id"] = id;
    res->set_200(res_json.dump());
    return true;
}

bool get_limit_exceed_counts(const std::shared_ptr<http_req>& req, const std::shared_ptr<http_res>& res) {
    RateLimitManager* rateLimitManager = RateLimitManager::getInstance();
    res->set_200(rateLimitManager->get_exceeded_entities_json().dump());
    return true;
}

Option<std::pair<std::string,std::string>> get_api_key_and_ip(const std::string& metadata) {
    // format <length of api_key>:<api_key><ip>
    // length of api_key is a uint32_t
    if(metadata.size() < 10) {
        if(metadata.size() >= 2 && metadata[0] == '0' && metadata[1] == ':') {
            // e.g. "0:0.0.0.0" (when api key is not provided at all)
            std::string ip = metadata.substr(metadata.find(":") + 1);
            return Option<std::pair<std::string,std::string>>(std::make_pair("", ip));
        }

        return Option<std::pair<std::string,std::string>>(400, "Invalid metadata");
    }

    if(metadata.find(":") == std::string::npos) {
        return Option<std::pair<std::string,std::string>>(400, "Invalid metadata");
    }

    std::string key_len_str = metadata.substr(0, metadata.find(":"));

    if(!StringUtils::is_uint32_t(key_len_str)) {
        return Option<std::pair<std::string,std::string>>(400, "Invalid metadata");
    }

    uint32_t api_key_length = static_cast<uint32_t>(std::stoul(key_len_str));

    if(metadata.size() < api_key_length + metadata.find(":") + 7) {
        return Option<std::pair<std::string,std::string>>(400, "Invalid metadata");
    }

    std::string api_key = metadata.substr(metadata.find(":") + 1, api_key_length);
    std::string ip = metadata.substr(metadata.find(":") + 1 + api_key_length);

    // validate IP address
    std::regex ip_pattern("\\b(([0-9]|[1-9][0-9]|1[0-9]{2}|2[0-4][0-9]|25[0-5])\\.){3}([0-9]|[1-9][0-9]|1[0-9]{2}|2[0-4][0-9]|25[0-5])\\b");
    if(!std::regex_match(ip, ip_pattern)) {
        return Option<std::pair<std::string,std::string>>(400, "Invalid metadata");
    }

    return Option<std::pair<std::string,std::string>>(std::make_pair(api_key, ip));
}

bool post_create_event(const std::shared_ptr<http_req>& req, const std::shared_ptr<http_res>& res) {
    nlohmann::json req_json;

    try {
        req_json = nlohmann::json::parse(req->body);
    } catch(const std::exception& e) {
        LOG(ERROR) << "JSON error: " << e.what();
        res->set_400("Bad JSON.");
        return false;
    }

    auto add_event_op = EventManager::get_instance().add_event(req_json, req->client_ip);
    if(add_event_op.ok()) {
        res->set_201(R"({"ok": true})");
        return true;
    }

    res->set_400(add_event_op.error());
    return false;
}

bool get_analytics_rules(const std::shared_ptr<http_req>& req, const std::shared_ptr<http_res>& res) {
    auto rules_op = AnalyticsManager::get_instance().list_rules();

    if(!rules_op.ok()) {
        res->set(rules_op.code(), rules_op.error());
        return false;
    }

    res->set_200(rules_op.get().dump());
    return true;
}

bool get_analytics_rule(const std::shared_ptr<http_req>& req, const std::shared_ptr<http_res>& res) {
    auto rules_op = AnalyticsManager::get_instance().get_rule(req->params["name"]);

    if(!rules_op.ok()) {
        res->set(rules_op.code(), rules_op.error());
        return false;
    }

    res->set_200(rules_op.get().dump());
    return true;
}

bool post_create_analytics_rules(const std::shared_ptr<http_req>& req, const std::shared_ptr<http_res>& res) {
    nlohmann::json req_json;

    try {
        req_json = nlohmann::json::parse(req->body);
    } catch(const std::exception& e) {
        LOG(ERROR) << "JSON error: " << e.what();
        res->set_400("Bad JSON.");
        return false;
    }

    auto op = AnalyticsManager::get_instance().create_rule(req_json, false, true);

    if(!op.ok()) {
        res->set(op.code(), op.error());
        return false;
    }

    res->set_201(req_json.dump());
    return true;
}

bool put_upsert_analytics_rules(const std::shared_ptr<http_req> &req, const std::shared_ptr<http_res> &res) {
    nlohmann::json req_json;

    try {
        req_json = nlohmann::json::parse(req->body);
    } catch(const std::exception& e) {
        LOG(ERROR) << "JSON error: " << e.what();
        res->set_400("Bad JSON.");
        return false;
    }

    req_json["name"] = req->params["name"];
    auto op = AnalyticsManager::get_instance().create_rule(req_json, true, true);

    if(!op.ok()) {
        res->set(op.code(), op.error());
        return false;
    }

    res->set_200(req_json.dump());
    return true;
}

bool del_analytics_rules(const std::shared_ptr<http_req>& req, const std::shared_ptr<http_res>& res) {
    auto op = AnalyticsManager::get_instance().remove_rule(req->params["name"]);
    if(!op.ok()) {
        res->set(op.code(), op.error());
        return false;
    }

    nlohmann::json res_json;
    res_json["name"] = req->params["name"];

    res->set_200(res_json.dump());
    return true;
}

bool post_write_analytics_to_db(const std::shared_ptr<http_req>& req, const std::shared_ptr<http_res>& res) {
    nlohmann::json req_json;

    try {
        req_json = nlohmann::json::parse(req->body);
    } catch(const std::exception& e) {
        LOG(ERROR) << "JSON error: " << e.what();
        res->set_400("Bad JSON.");
        return false;
    }

    if(!AnalyticsManager::get_instance().write_to_db(req_json)) {
        res->set_500(R"({"ok": false})");
        return false;
    }

    res->set_200(R"({"ok": true})");
    return true;
}

bool post_import_stemming_dictionary(const std::shared_ptr<http_req>& req, const std::shared_ptr<http_res>& res) {
    const char *BATCH_SIZE = "batch_size";
    const char *ID = "id";

    if(req->params.count(BATCH_SIZE) == 0) {
        req->params[BATCH_SIZE] = "40";
    }

    if(req->params.count(ID) == 0) {
        res->final = true;
        res->set_400("Parameter `" + std::string(ID) + "` must be provided while importing dictionary words.");
        stream_response(req, res);
        return false;
    }

    if(!StringUtils::is_uint32_t(req->params[BATCH_SIZE])) {
        res->final = true;
        res->set_400("Parameter `" + std::string(BATCH_SIZE) + "` must be a positive integer.");
        stream_response(req, res);
        return false;
    }

    std::vector<std::string> json_lines;
    StringUtils::split(req->body, json_lines, "\n", false, false);

    if(req->last_chunk_aggregate) {
        //LOG(INFO) << "req->last_chunk_aggregate is true";
        req->body = "";
    } else if(!json_lines.empty()) {
        // check if req->body had complete last record
        bool complete_document;

        try {
            nlohmann::json document = nlohmann::json::parse(json_lines.back());
            complete_document = document.is_object();
        } catch(const std::exception& e) {
            complete_document = false;
        }

        if(!complete_document) {
            // eject partial record
            req->body = json_lines.back();
            json_lines.pop_back();
        } else {
            req->body = "";
        }
    }

    // When only one partial record arrives as a chunk, an empty body is pushed to response stream
    bool single_partial_record_body = (json_lines.empty() && !req->body.empty());
    std::stringstream response_stream;

    if(!single_partial_record_body) {
        auto op = StemmerManager::get_instance().upsert_stemming_dictionary(req->params.at(ID), json_lines);
        if(!op.ok()) {
            res->set(op.code(), op.error());
            stream_response(req, res);
        }

        for (size_t i = 0; i < json_lines.size(); i++) {
            bool res_start = (res->status_code == 0) && (i == 0);

            if(res_start) {
                // indicates first import result to be streamed
                response_stream << json_lines[i];
            } else {
                response_stream << "\n" << json_lines[i];
            }
        }

        // Since we use `res->status_code == 0` for flagging `res_start`, we will only set this
        // when we have accumulated enough response data to stream.
        // Otherwise, we will send an empty line as first response.
        res->status_code = 200;
    }

    res->content_type_header = "text/plain; charset=utf-8";
    res->body = response_stream.str();

    res->final.store(req->last_chunk_aggregate);
    stream_response(req, res);

    return true;
}

bool get_stemming_dictionaries(const std::shared_ptr<http_req>& req, const std::shared_ptr<http_res>& res) {
    nlohmann::json dictionaries;
    StemmerManager::get_instance().get_stemming_dictionaries(dictionaries);

    res->set_200(dictionaries.dump());
    return true;
}

bool get_stemming_dictionary(const std::shared_ptr<http_req>& req, const std::shared_ptr<http_res>& res) {
    const std::string& id = req->params["id"];
    nlohmann::json dictionary;

    if(!StemmerManager::get_instance().get_stemming_dictionary(id, dictionary)) {
        res->set_404("Collection not found");
        return false;
    }

    res->set_200(dictionary.dump());
    return true;
}

bool del_stemming_dictionary(const std::shared_ptr<http_req>& req, const std::shared_ptr<http_res>& res) {
    const std::string& id = req->params["id"];
    nlohmann::json dictionary;

    auto delete_op = StemmerManager::get_instance().del_stemming_dictionary(id);

    if(!delete_op.ok()) {
        res->set(delete_op.code(), delete_op.error());
    }

    nlohmann::json res_json;
    res_json["id"] = id;
    res->set_200(res_json.dump());

    return true;
}

bool get_analytics_events(const std::shared_ptr<http_req>& req, const std::shared_ptr<http_res>& res) {
    const char* N = "n";

    uint32_t n = 10;
    if(req->params.count(N) != 0 && !StringUtils::is_uint32_t(req->params[N])) {
        res->set_400("Parameter `n` must be a positive integer.");
        return false;
    }

    if (req->params.count(N)) {
        n = std::stoi(req->params[N]);
    }

    auto get_events_op = AnalyticsManager::get_instance().get_events(n);

    if(!get_events_op.ok()) {
        res->set(get_events_op.code(), get_events_op.error());
        return false;
    }
    nlohmann::json response = get_events_op.get();
    res->set_200(response.dump());
    return true;
}

bool post_proxy(const std::shared_ptr<http_req>& req, const std::shared_ptr<http_res>& res) {
    HttpProxy& proxy = HttpProxy::get_instance();

    nlohmann::json req_json;

    try {
        req_json = nlohmann::json::parse(req->body);
    } catch(const nlohmann::json::parse_error& e) {
        LOG(ERROR) << "JSON error: " << e.what();
        res->set_400("Bad JSON.");
        return false;
    }

    std::string body, url, method;
    std::unordered_map<std::string, std::string> headers;

    if(req_json.count("url") == 0 || req_json.count("method") == 0) {
        res->set_400("Missing required fields.");
        return false;
    }

    if(!req_json["url"].is_string() || !req_json["method"].is_string() || req_json["url"].get<std::string>().empty() || req_json["method"].get<std::string>().empty()) {
        res->set_400("URL and method must be non-empty strings.");
        return false;
    }

    try {        
        if(req_json.count("body") != 0 && !req_json["body"].is_string()) {
            res->set_400("Body must be a string.");
            return false;
        }
        if(req_json.count("headers") != 0 && !req_json["headers"].is_object()) {
            res->set_400("Headers must be a JSON object.");
            return false;
        }
        if(req_json.count("body")) {
            body = req_json["body"].get<std::string>();
        }
        url = req_json["url"].get<std::string>();
        method = req_json["method"].get<std::string>();
        if(req_json.count("headers")) {
            headers = req_json["headers"].get<std::unordered_map<std::string, std::string>>();
        }
    } catch(const std::exception& e) {
        LOG(ERROR) << "JSON error: " << e.what();
        res->set_400("Bad JSON.");
        return false;
    }

    auto response = proxy.send(url, method, body, headers);
    
    if(response.status_code != 200) {
        int code = response.status_code;
        res->set_body(code, response.body);
        return false;
    }

    res->set_200(response.body);
    return true;
}


bool post_conversation_model(const std::shared_ptr<http_req>& req, const std::shared_ptr<http_res>& res) {
    nlohmann::json model_json;

    try {
        model_json = nlohmann::json::parse(req->body);
    } catch(const nlohmann::json::parse_error& e) {
        LOG(ERROR) << "JSON error: " << e.what();
        res->set_400("Bad JSON.");
        return false;
    }

    if(!model_json.is_object()) {
        res->set_400("Bad JSON.");
        return false;
    }

    std::string model_id = req->metadata;

    auto add_model_op = ConversationModelManager::add_model(model_json, model_id, true);

    if(!add_model_op.ok()) {
        res->set(add_model_op.code(), add_model_op.error());
        return false;
    }

    Collection::hide_credential(model_json, "api_key");

    res->set_200(model_json.dump());
    return true;
}

bool get_conversation_model(const std::shared_ptr<http_req>& req, const std::shared_ptr<http_res>& res) {
    const std::string& model_id = req->params["id"];

    auto model_op = ConversationModelManager::get_model(model_id);

    if(!model_op.ok()) {
        res->set(model_op.code(), model_op.error());
        return false;
    }

    auto model = model_op.get();
    Collection::hide_credential(model, "api_key");

    res->set_200(model.dump());
    return true;
}

bool get_conversation_models(const std::shared_ptr<http_req>& req, const std::shared_ptr<http_res>& res) {
    auto models_op = ConversationModelManager::get_all_models();

    if(!models_op.ok()) {
        res->set(models_op.code(), models_op.error());
        return false;
    }

    auto models = models_op.get();

    for(auto& model: models) {
        Collection::hide_credential(model, "api_key");
    }

    res->set_200(models.dump());
    return true;
}

bool del_conversation_model(const std::shared_ptr<http_req>& req, const std::shared_ptr<http_res>& res) {
    const std::string& model_id = req->params["id"];

    auto model_op = ConversationModelManager::delete_model(model_id);

    if(!model_op.ok()) {
        res->set(model_op.code(), model_op.error());
        return false;
    }

    auto model = model_op.get();

    Collection::hide_credential(model, "api_key");

    res->set_200(model.dump());
    return true;
}

bool put_conversation_model(const std::shared_ptr<http_req>& req, const std::shared_ptr<http_res>& res) {
    const std::string& model_id = req->params["id"];

    nlohmann::json req_json;

    try {
        req_json = nlohmann::json::parse(req->body);
    } catch(const nlohmann::json::parse_error& e) {
        LOG(ERROR) << "JSON error: " << e.what();
        res->set_400("Bad JSON.");
        return false;
    }

    if(!req_json.is_object()) {
        res->set_400("Bad JSON.");
        return false;
    }

    auto model_op = ConversationModelManager::update_model(model_id, req_json);

    if(!model_op.ok()) {
        res->set(model_op.code(), model_op.error());
        return false;
    }

    auto model = model_op.get();

    Collection::hide_credential(model, "api_key");

    res->set_200(model.dump());
    return true;
}

bool post_personalization_model(const std::shared_ptr<http_req>& req, const std::shared_ptr<http_res>& res) {
    nlohmann::json req_json;
    
    if (!req->params.count("name") || !req->params.count("type")) {
        res->set_400("Missing required parameters 'name' and 'type'.");
        return false;
    }

    req_json = {
        {"name", req->params["name"]},
        {"type", req->params["type"]}
    };

    std::string model_id;
    if (req->params.count("id")) {
        req_json["id"] = req->params["id"];
        model_id = req->params["id"];
    }

    const std::string model_data = req->body;
    auto create_op = PersonalizationModelManager::add_model(req_json, model_id, true, model_data);
    if(!create_op.ok()) {
        res->set(create_op.code(), create_op.error());
        return false;
    }
    
    auto model = create_op.get();
    res->set_200(nlohmann::json{{"ok", true}, {"model_id", model}}.dump());
    
    return true;
}

bool get_personalization_model(const std::shared_ptr<http_req>& req, const std::shared_ptr<http_res>& res) {
    const std::string& model_id = req->params["id"];
    
    auto model_op = PersonalizationModelManager::get_model(model_id);
    if (!model_op.ok()) {
        res->set(model_op.code(), model_op.error());
        return false;
    }

    auto model = model_op.get();

    if (model.contains("model_path")) {
        model.erase("model_path");
    }
    res->set_200(model.dump());
    return true;
}

bool get_personalization_models(const std::shared_ptr<http_req>& req, const std::shared_ptr<http_res>& res) {
    auto models_op = PersonalizationModelManager::get_all_models();
    if (!models_op.ok()) {
        res->set(models_op.code(), models_op.error());
        return false;
    }

    auto models = models_op.get();
    for (auto& model : models) {
        if (model.contains("model_path")) {
            model.erase("model_path");
        }
    }

    res->set_200(models.dump());
    return true;
}

bool del_personalization_model(const std::shared_ptr<http_req>& req, const std::shared_ptr<http_res>& res) {
    const std::string& model_id = req->params["id"];
    
    auto delete_op = PersonalizationModelManager::delete_model(model_id);
    if (!delete_op.ok()) {
        res->set(delete_op.code(), delete_op.error());
        return false;
    }

    auto deleted_model = delete_op.get();
    if (deleted_model.contains("model_path")) {
        deleted_model.erase("model_path");
    }
    res->set_200(deleted_model.dump());
    return true;
}

bool put_personalization_model(const std::shared_ptr<http_req>& req, const std::shared_ptr<http_res>& res) {
    nlohmann::json req_json;
    
    if (req->params.count("name") && !req->params["name"].empty()) {
        req_json["name"] = req->params["name"];
    }
    if (req->params.count("collection") && !req->params["collection"].empty()) {
        req_json["collection"] = req->params["collection"];
    }
    if (req->params.count("type") && !req->params["type"].empty()) {
        req_json["type"] = req->params["type"];
    }

    if (!req->params.count("id")) {
        res->set_400("Missing required parameter 'id'.");
        return false;
    }
    std::string model_id = req->params["id"];

    const std::string model_data = req->body;
    auto update_op = PersonalizationModelManager::update_model(model_id, req_json, model_data);
    if(!update_op.ok()) {
        res->set(update_op.code(), update_op.error());
        return false;
    }

    nlohmann::json response = update_op.get();
    if (response.contains("model_path")) {
        response.erase("model_path");
    }
    res->set_200(response.dump());
    return true;
}

bool post_proxy_sse(const std::shared_ptr<http_req>& req, const std::shared_ptr<http_res>& res) {
    HttpProxy& proxy = HttpProxy::get_instance();

    nlohmann::json req_json;
    try {
        req_json = nlohmann::json::parse(req->body);
    } catch(const nlohmann::json::parse_error& e) {
        LOG(ERROR) << "JSON error: " << e.what();
        res->set_400("Bad JSON.");
        res->final = true;
        stream_response(req, res);
        return false;
    }

    std::string body, url, method;
    std::unordered_map<std::string, std::string> headers;

    if(req_json.count("url") == 0 || req_json.count("method") == 0) {
        res->set_400("Missing required fields.");
        res->final = true;
        stream_response(req, res);
        return false;
    }

    if(!req_json["url"].is_string() || !req_json["method"].is_string() || req_json["url"].get<std::string>().empty() || req_json["method"].get<std::string>().empty()) {
        res->set_400("URL and method must be non-empty strings.");
        res->final = true;
        stream_response(req, res);
        return false;
    }

    try {
        if(req_json.count("body") != 0 && !req_json["body"].is_string()) {
            res->set_400("Body must be a string.");
            res->final = true;
            stream_response(req, res);
            return false;
        }
        if(req_json.count("headers") != 0 && !req_json["headers"].is_object()) {
            res->set_400("Headers must be a JSON object.");
            res->final = true;
            stream_response(req, res);
            return false;
        }
        if(req_json.count("body")) {
            body = req_json["body"].get<std::string>();
        }
        url = req_json["url"].get<std::string>();
        method = req_json["method"].get<std::string>();
        if(req_json.count("headers")) {
            headers = req_json["headers"].get<std::unordered_map<std::string, std::string>>();
        }
    } catch(const std::exception& e) {
        LOG(ERROR) << "JSON error: " << e.what();
        res->set_400("Bad JSON.");
        res->final = true;
        stream_response(req, res);
        return false;
    }

    return proxy.call_sse(url, method, body, headers, req, res);
}

<<<<<<< HEAD
bool get_async_req_status(const std::shared_ptr<http_req>& req, const std::shared_ptr<http_res>& res) {
    if(req->params.count("req_id") == 0) {
        res->set_400("Bad Request. Must contain `req_id`");
        return false;
    }

    auto req_id = req->params["req_id"];
    auto op = AsyncDocRequestHandler::get_instance().get_req_status(req_id);
    if(!op.ok()) {
        res->set(op.code(), op.error());
        return false;
    }

    res->status_code = 200;
    res->body = op.get();
    return true;
}

bool get_last_n_async_req_status(const std::shared_ptr<http_req>& req, const std::shared_ptr<http_res>& res) {
    const char* N = "n";

    uint32_t n = 10;
    if(req->params.count(N) != 0 && !StringUtils::is_uint32_t(req->params[N])) {
        res->set_400("Parameter `n` must be a positive integer.");
        return false;
    }

    if (req->params.count(N)) {
        n = std::stoi(req->params[N]);
    }

    nlohmann::json result;
    AsyncDocRequestHandler::get_instance().get_last_n_req_status(n, result);

    res->set_200(result.dump());
=======
bool get_nl_search_models(const std::shared_ptr<http_req>& req, const std::shared_ptr<http_res>& res) {
    auto models_op = NaturalLanguageSearchModelManager::get_all_models();

    if(!models_op.ok()) {
        res->set(models_op.code(), models_op.error());
        return false;
    }

    auto models = models_op.get();

     for(auto& model: models) {
         Collection::hide_credential(model, "api_key");
     }

    res->set_200(models.dump());
    return true;
}

bool get_nl_search_model(const std::shared_ptr<http_req>& req, const std::shared_ptr<http_res>& res) {
    const std::string& model_id = req->params["id"];

    auto model_op = NaturalLanguageSearchModelManager::get_model(model_id);

    if(!model_op.ok()) {
        res->set(model_op.code(), model_op.error());
        return false;
    }

    auto model = model_op.get();
    Collection::hide_credential(model, "api_key");

    res->set_200(model.dump());
    return true;
}

bool post_nl_search_model(const std::shared_ptr<http_req>& req, const std::shared_ptr<http_res>& res) {
    nlohmann::json model_json;

    try {
        model_json = nlohmann::json::parse(req->body);
    } catch(const nlohmann::json::parse_error& e) {
        LOG(ERROR) << "JSON error: " << e.what();
        res->set_400("Bad JSON.");
        return false;
    }

    if(!model_json.is_object()) {
        res->set_400("Bad JSON.");
        return false;
    }

    std::string model_id = req->metadata;

    auto add_model_op = NaturalLanguageSearchModelManager::add_model(model_json, model_id, true);

    if(!add_model_op.ok()) {
        res->set(add_model_op.code(), add_model_op.error());
        return false;
    }

    Collection::hide_credential(model_json, "api_key");

    res->set_200(model_json.dump());
    return true;
}

bool put_nl_search_model(const std::shared_ptr<http_req>& req, const std::shared_ptr<http_res>& res) {
    const std::string& model_id = req->params["id"];

    nlohmann::json req_json;

    try {
        req_json = nlohmann::json::parse(req->body);
    } catch(const nlohmann::json::parse_error& e) {
        LOG(ERROR) << "JSON error: " << e.what();
        res->set_400("Bad JSON.");
        return false;
    }

    if(!req_json.is_object()) {
        res->set_400("Bad JSON.");
        return false;
    }

    auto model_op = NaturalLanguageSearchModelManager::update_model(model_id, req_json);

    if(!model_op.ok()) {
        res->set(model_op.code(), model_op.error());
        return false;
    }

    auto model = model_op.get();

    Collection::hide_credential(model, "api_key");

    res->set_200(model.dump());
    return true;
}

bool delete_nl_search_model(const std::shared_ptr<http_req>& req, const std::shared_ptr<http_res>& res) {
    const std::string& model_id = req->params["id"];

    auto model_op = NaturalLanguageSearchModelManager::delete_model(model_id);

    if(!model_op.ok()) {
        res->set(model_op.code(), model_op.error());
        return false;
    }

    auto model = model_op.get();

    Collection::hide_credential(model, "api_key");

    res->set_200(model.dump());
>>>>>>> cec617b2
    return true;
}<|MERGE_RESOLUTION|>--- conflicted
+++ resolved
@@ -22,12 +22,9 @@
 #include "conversation_model.h"
 #include "personalization_model_manager.h"
 #include "sole.hpp"
-<<<<<<< HEAD
-#include "async_doc_request.h"
-=======
 #include "natural_language_search_model_manager.h"
 #include "natural_language_search_model.h"
->>>>>>> cec617b2
+#include "async_doc_request.h"
 
 using namespace std::chrono_literals;
 
@@ -3758,43 +3755,6 @@
     return proxy.call_sse(url, method, body, headers, req, res);
 }
 
-<<<<<<< HEAD
-bool get_async_req_status(const std::shared_ptr<http_req>& req, const std::shared_ptr<http_res>& res) {
-    if(req->params.count("req_id") == 0) {
-        res->set_400("Bad Request. Must contain `req_id`");
-        return false;
-    }
-
-    auto req_id = req->params["req_id"];
-    auto op = AsyncDocRequestHandler::get_instance().get_req_status(req_id);
-    if(!op.ok()) {
-        res->set(op.code(), op.error());
-        return false;
-    }
-
-    res->status_code = 200;
-    res->body = op.get();
-    return true;
-}
-
-bool get_last_n_async_req_status(const std::shared_ptr<http_req>& req, const std::shared_ptr<http_res>& res) {
-    const char* N = "n";
-
-    uint32_t n = 10;
-    if(req->params.count(N) != 0 && !StringUtils::is_uint32_t(req->params[N])) {
-        res->set_400("Parameter `n` must be a positive integer.");
-        return false;
-    }
-
-    if (req->params.count(N)) {
-        n = std::stoi(req->params[N]);
-    }
-
-    nlohmann::json result;
-    AsyncDocRequestHandler::get_instance().get_last_n_req_status(n, result);
-
-    res->set_200(result.dump());
-=======
 bool get_nl_search_models(const std::shared_ptr<http_req>& req, const std::shared_ptr<http_res>& res) {
     auto models_op = NaturalLanguageSearchModelManager::get_all_models();
 
@@ -3909,6 +3869,43 @@
     Collection::hide_credential(model, "api_key");
 
     res->set_200(model.dump());
->>>>>>> cec617b2
+    return true;
+}
+
+bool get_async_req_status(const std::shared_ptr<http_req>& req, const std::shared_ptr<http_res>& res) {
+    if(req->params.count("req_id") == 0) {
+        res->set_400("Bad Request. Must contain `req_id`");
+        return false;
+    }
+
+    auto req_id = req->params["req_id"];
+    auto op = AsyncDocRequestHandler::get_instance().get_req_status(req_id);
+    if(!op.ok()) {
+        res->set(op.code(), op.error());
+        return false;
+    }
+
+    res->status_code = 200;
+    res->body = op.get();
+    return true;
+}
+
+bool get_last_n_async_req_status(const std::shared_ptr<http_req>& req, const std::shared_ptr<http_res>& res) {
+    const char* N = "n";
+
+    uint32_t n = 10;
+    if(req->params.count(N) != 0 && !StringUtils::is_uint32_t(req->params[N])) {
+        res->set_400("Parameter `n` must be a positive integer.");
+        return false;
+    }
+
+    if (req->params.count(N)) {
+        n = std::stoi(req->params[N]);
+    }
+
+    nlohmann::json result;
+    AsyncDocRequestHandler::get_instance().get_last_n_req_status(n, result);
+
+    res->set_200(result.dump());
     return true;
 }