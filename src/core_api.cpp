--- conflicted
+++ resolved
@@ -497,16 +497,26 @@
         return false;
     }
 
-<<<<<<< HEAD
     if(req_json["merge_hits"].is_null() || req_json["merge_hits"].get<bool>() == false) {
-=======
-    //LOG(INFO) << "REQ: " << req_json.dump(-1);
->>>>>>> 856ad0ef
 
         response["results"] = nlohmann::json::array();
+        std::string client_ip, client_api_key;
+
+        client_api_key = req->metadata.substr(0, req->metadata.find(" "));
+        client_ip = req->metadata.substr(req->metadata.find(" ") + 1);
+        auto* rate_limit_manager = RateLimitManager::getInstance();
+        std::vector<rate_limit_entity_t> rate_limit_entities{{RateLimitedEntityType::api_key, client_api_key},
+                                                            {RateLimitedEntityType::ip, client_ip}};
+        LOG(INFO) << "rate_limit_entities: " << client_api_key << ", " << client_ip;
 
         for(size_t i = 0; i < searches.size(); i++) {
             auto& search_params = searches[i];
+
+            // check if rate limit is exceeded
+            if(rate_limit_manager->is_rate_limited(rate_limit_entities)) {
+                res->set(429, "Rate limit exceeded.");
+                return false;
+            }
 
             if(!search_params.is_object()) {
                 res->set_400("The value of `searches` must be an array of objects.");
@@ -666,9 +676,7 @@
         }
 
         if(simple_filter_query.empty()) {
-            export_state->iter_upper_bound_key = collection->get_seq_id_collection_prefix() + "`";  // cannot inline this
-            export_state->iter_upper_bound = new rocksdb::Slice(export_state->iter_upper_bound_key);
-            export_state->it = collectionManager.get_store()->scan(seq_id_prefix, export_state->iter_upper_bound);
+            export_state->it = collectionManager.get_store()->scan(seq_id_prefix);
         } else {
             auto filter_ids_op = collection->get_filter_ids(simple_filter_query, export_state->index_ids);
 
@@ -1749,8 +1757,22 @@
     return true;
 }
 
+bool get_active_rate_limit_throttles(const std::shared_ptr<http_req>& req, const std::shared_ptr<http_res>& res) {
+    RateLimitManager* rateLimitManager = RateLimitManager::getInstance();
+
+    res->set_200(rateLimitManager->get_all_throttled_entities_json().dump());
+    return true;
+}
+
 bool get_rate_limit(const std::shared_ptr<http_req>& req, const std::shared_ptr<http_res>& res) {
     RateLimitManager* rateLimitManager = RateLimitManager::getInstance();
+
+    // check if id is numeric
+    if(!StringUtils::is_int64_t(req->params["id"])) {
+        res->set_400("Bad ID");
+        return false;
+    }
+
     // Convert param id to uint64_t
     uint64_t id = std::stoull(req->params["id"]);
     const auto& rule_option = rateLimitManager->find_rule_by_id(id);
@@ -1767,6 +1789,13 @@
 bool put_rate_limit(const std::shared_ptr<http_req>& req, const std::shared_ptr<http_res>& res) {
     RateLimitManager* rateLimitManager = RateLimitManager::getInstance();
     nlohmann::json req_json;
+
+    // check if id is numeric
+    if(!StringUtils::is_int64_t(req->params["id"])) {
+        res->set_400("Bad ID");
+        return false;
+    }
+
     uint64_t id = std::stoull(req->params["id"]);
 
     try {
@@ -1790,6 +1819,13 @@
 
 bool del_rate_limit(const std::shared_ptr<http_req>& req, const std::shared_ptr<http_res>& res) {
     RateLimitManager* rateLimitManager = RateLimitManager::getInstance();
+
+    // check if id is numeric
+    if(!StringUtils::is_int64_t(req->params["id"])) {
+        res->set_400("Bad ID");
+        return false;
+    }
+    
     uint64_t id = std::stoull(req->params["id"]);
     const auto& rule_option = rateLimitManager->find_rule_by_id(id);
 
@@ -1799,7 +1835,10 @@
     }
 
     rateLimitManager->delete_rule_by_id(id);
-    res->set_200("OK");
+    // Return deleted ID in JSON
+    nlohmann::json res_json;
+    res_json["id"] = id;
+    res->set_200(res_json.dump());
     return true;
 }
 
@@ -1823,4 +1862,25 @@
 
     res->set_200(add_rule_result.get().dump());
     return true;
+}
+
+bool delete_rate_limit_ban(const std::shared_ptr<http_req>& req, const std::shared_ptr<http_res>& res) {
+    RateLimitManager* rateLimitManager = RateLimitManager::getInstance();
+
+    // check if id is numeric
+    if(!StringUtils::is_int64_t(req->params["id"])) {
+        res->set_400("Bad ID");
+        return false;
+    }
+    
+    uint64_t id = std::stoull(req->params["id"]);
+    auto delete_res = rateLimitManager->delete_throttle_by_id(id);
+
+    if(!delete_res.ok()) {
+        res->set(delete_res.code(), delete_res.error());
+        return false;
+    }
+
+    res->set_200(delete_res.get().dump());
+    return true;
 }