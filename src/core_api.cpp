#include <chrono>
#include <thread>
#include <app_metrics.h>
#include <regex>
#include <analytics_manager.h>
#include <housekeeper.h>
#include "typesense_server_utils.h"
#include "core_api.h"
#include "string_utils.h"
#include "collection.h"
#include "collection_manager.h"
#include "system_metrics.h"
#include "logger.h"
#include "core_api_utils.h"
#include "lru/lru.hpp"
#include "ratelimit_manager.h"
#include "event_manager.h"
#include "http_proxy.h"
#include "include/stopwords_manager.h"
#include "conversation_manager.h"
#include "conversation_model_manager.h"
#include "conversation_model.h"
#include "personalization_model_manager.h"
#include "sole.hpp"

using namespace std::chrono_literals;

std::shared_mutex mutex;
LRU::Cache<uint64_t, cached_res_t> res_cache;

std::shared_mutex alter_mutex;
std::set<std::string> alters_in_progress;

class alter_guard_t {
    std::string collection_name;
public:
    alter_guard_t(const std::string& collection) {
        std::unique_lock ulock(alter_mutex);
        collection_name = collection;
        alters_in_progress.insert(collection_name);
    }

    ~alter_guard_t() {
        std::unique_lock ulock(alter_mutex);
        alters_in_progress.erase(collection_name);
    }
};


class in_flight_req_guard_t {
    uint64_t req_id;
public:
    in_flight_req_guard_t(const std::shared_ptr<http_req>& req) {
        req_id = req->start_ts;
        HouseKeeper::get_instance().add_req(req);
    }

    ~in_flight_req_guard_t() {
        HouseKeeper::get_instance().remove_req(req_id);
    }
};

void init_api(uint32_t cache_num_entries) {
    std::unique_lock lock(mutex);
    res_cache.capacity(cache_num_entries);
}

bool get_alter_in_progress(const std::string& collection) {
    std::shared_lock lock(alter_mutex);
    return alters_in_progress.count(collection) != 0;
}

bool handle_authentication(std::map<std::string, std::string>& req_params,
                           std::vector<nlohmann::json>& embedded_params_vec,
                           const std::string& body,
                           const route_path& rpath,
                           const std::string& req_auth_key) {

    if(rpath.handler == get_health) {
        // health endpoint requires no authentication
        return true;
    }

    if(rpath.handler == get_health_with_resource_usage) {
        // health_rusage end-point will be authenticated via pre-determined keys
        return !req_auth_key.empty() && (
                req_auth_key == Config::get_instance().get_api_key() ||
                req_auth_key == Config::get_instance().get_health_rusage_api_key()
                );
    }

    CollectionManager & collectionManager = CollectionManager::get_instance();
    std::vector<collection_key_t> collections;
    get_collections_for_auth(req_params, body, rpath, req_auth_key, collections, embedded_params_vec);

    if(collections.size() != embedded_params_vec.size()) {
        LOG(ERROR) << "Impossible error: size of collections and embedded_params_vec don't match, "
                   << "collections.size: " << collections.size()
                   << ", embedded_params_vec.size: " << embedded_params_vec.size();
        return false;
    }

    return collectionManager.auth_key_matches(req_auth_key, rpath.action, collections, req_params, embedded_params_vec);
}

void stream_response(const std::shared_ptr<http_req>& req, const std::shared_ptr<http_res>& res) {
    if(!res->is_alive) {
        // underlying request is dead or this is a raft log playback
        return ;
    }

    // wait for previous chunk to finish (if any)
    res->wait();

    auto req_res = new async_req_res_t(req, res, true);
    server->get_message_dispatcher()->send_message(HttpServer::STREAM_RESPONSE_MESSAGE, req_res);
}

void defer_processing(const std::shared_ptr<http_req>& req, const std::shared_ptr<http_res>& res, size_t timeout_ms) {
    defer_processing_t* defer = new defer_processing_t(req, res, timeout_ms, server);
    //LOG(INFO) << "core_api req " << req.get() << ", use count: " << req.use_count();
    server->get_message_dispatcher()->send_message(HttpServer::DEFER_PROCESSING_MESSAGE, defer);
}

// we cannot return errors here because that will end up as auth failure and won't convey
// bad schema errors
void get_collections_for_auth(std::map<std::string, std::string>& req_params,
                                      const string& body,
                                      const route_path& rpath, const string& req_auth_key,
                                      std::vector<collection_key_t>& collections,
                                      std::vector<nlohmann::json>& embedded_params_vec) {

    if(rpath.handler == post_multi_search) {
        nlohmann::json req_obj;

        // If a `preset` parameter is present, we've to only load a pre-existing search configuration
        // and ignore the actual request body.
        auto preset_it = req_params.find("preset");
        if(preset_it != req_params.end()) {
            CollectionManager::get_instance().get_preset(preset_it->second, req_obj);
        } else {
            req_obj = nlohmann::json::parse(body, nullptr, false);
        }

        if(!req_obj.is_discarded() && req_obj.count("searches") != 0  && req_obj["searches"].is_array()) {
            for(auto& el : req_obj["searches"]) {
                if(el.is_object()) {
                    std::string coll_name;
                    if(el.count("collection") != 0 && el["collection"].is_string()) {
                        coll_name = el["collection"].get<std::string>();
                    } else if(req_params.count("collection") != 0) {
                        coll_name = req_params["collection"];
                    } else {
                        // if preset exists, that should be the lowest priority
                        if(el.count("preset") != 0) {
                            nlohmann::json preset_obj;
                            auto preset_op = CollectionManager::get_instance().
                                    get_preset(el["preset"].get<std::string>(), preset_obj);
                            if(preset_op.ok() && preset_obj.count("collection") != 0  &&
                                preset_obj["collection"].is_string()) {
                                coll_name = preset_obj["collection"].get<std::string>();
                            }
                        }
                    }

                    const std::string& access_key = (el.count("x-typesense-api-key") != 0 &&
                                                     el["x-typesense-api-key"].is_string()) ?
                                                    el["x-typesense-api-key"].get<std::string>() :
                                                    req_auth_key;

                    collections.emplace_back(coll_name, access_key);
                    embedded_params_vec.emplace_back(nlohmann::json::object());
                } else {
                    collections.emplace_back("", req_auth_key);
                    embedded_params_vec.emplace_back(nlohmann::json::object());
                }
            }
        } else {
            //LOG(ERROR) << "Multi search request body is malformed, body: " << body;
        }
    } else {
        if(rpath.handler == post_create_collection) {
            nlohmann::json obj = nlohmann::json::parse(body, nullptr, false);

            if(obj.is_discarded()) {
                LOG(ERROR) << "Create collection request body is malformed.";
            }

            else if(obj.count("name") != 0 && obj["name"].is_string()) {
                collections.emplace_back(obj["name"].get<std::string>(), req_auth_key);
                embedded_params_vec.emplace_back(nlohmann::json::object());
            }

        } else if(req_params.count("collection") != 0) {
            collections.emplace_back(req_params.at("collection"), req_auth_key);
            embedded_params_vec.emplace_back(nlohmann::json::object());
        }
    }

    if(collections.empty()) {
        collections.emplace_back("", req_auth_key);
        embedded_params_vec.emplace_back(nlohmann::json::object());
    }
}

index_operation_t get_index_operation(const std::string& action) {
    if(action == "create") {
        return CREATE;
    } else if(action == "update") {
        return UPDATE;
    } else if(action == "upsert") {
        return UPSERT;
    } else if(action == "emplace") {
        return EMPLACE;
    }

    return CREATE;
}

bool get_collections(const std::shared_ptr<http_req>& req, const std::shared_ptr<http_res>& res) {
    CollectionManager & collectionManager = CollectionManager::get_instance();

    uint32_t offset = 0, limit = 0;
    std::vector<std::string> exclude_fields;

    if(req->params.count("offset") != 0) {
        const auto &offset_str = req->params["offset"];
        if(!StringUtils::is_uint32_t(offset_str)) {
            res->set(400, "Offset param should be unsigned integer.");
            return false;
        }
        offset = std::stoi(offset_str);
    }

    if(req->params.count("limit") != 0) {
        const auto &limit_str = req->params["limit"];
        if(!StringUtils::is_uint32_t(limit_str)) {
            res->set(400, "Limit param should be unsigned integer.");
            return false;
        }
        limit = std::stoi(limit_str);
    }

    if(req->params.count("exclude_fields") != 0) {
        const auto& exclude_fields_str = req->params["exclude_fields"];
        StringUtils::split(exclude_fields_str, exclude_fields, ",");
    }

    AuthManager &auth_manager = collectionManager.getAuthManager();
    auto api_key_collections = auth_manager.get_api_key_collections(req->api_auth_key);

    auto collections_summaries_op = collectionManager.get_collection_summaries(limit, offset, exclude_fields,
                                                                               api_key_collections);
    if(!collections_summaries_op.ok()) {
        res->set(collections_summaries_op.code(), collections_summaries_op.error());
        return false;
    }

    nlohmann::json json_response = collections_summaries_op.get();
    res->set_200(json_response.dump());
    return true;
}

bool post_create_collection(const std::shared_ptr<http_req>& req, const std::shared_ptr<http_res>& res) {
    nlohmann::json req_json;
    try {
        req_json = nlohmann::json::parse(req->body);
    } catch(const std::exception& e) {
        //LOG(ERROR) << "JSON error: " << e.what();
        res->set_400("Bad JSON.");
        return false;
    }

    const std::string SRC_COLL_NAME = "src_name";

    /*if(res->is_alive && req_json.is_object() && req_json.count("enable_nested_fields") == 0) {
        // This patch ensures that nested fields are only enabled for collections created on Typesense versions
        // which support nested fields. This ensures that ".*" schema does not end up duplicating fields on
        // manually flattened collection schemas that also contain nested versions for convenience.
        // TO BE ENABLED WHEN READY!
        // req_json["enable_nested_fields"] = true;
    }*/

    CollectionManager& collectionManager = CollectionManager::get_instance();
    const Option<Collection*> &collection_op = req->params.count(SRC_COLL_NAME) != 0 ?
               collectionManager.clone_collection(req->params[SRC_COLL_NAME], req_json) :
               CollectionManager::create_collection(req_json);

    if(collection_op.ok()) {
        nlohmann::json json_response = collection_op.get()->get_summary_json();
        res->set_201(json_response.dump());
        return true;
    }

    res->set(collection_op.code(), collection_op.error());
    return false;
}

bool patch_update_collection(const std::shared_ptr<http_req>& req, const std::shared_ptr<http_res>& res) {
    nlohmann::json req_json;
    std::set<std::string> allowed_keys = {"metadata", "fields"};

    // Ensures that only one alter can run per collection.
    // The actual check for this, happens in `ReplicationState::write` which is called only during live writes.
    alter_guard_t alter_guard(req->params["collection"]);

    try {
        req_json = nlohmann::json::parse(req->body);
    } catch(const std::exception& e) {
        //LOG(ERROR) << "JSON error: " << e.what();
        res->set_400("Bad JSON.");
        return false;
    }

    if(req_json.empty()) {
        res->set_400("Alter payload is empty.");
        return false;
    }

    for(auto it : req_json.items()) {
        if(allowed_keys.count(it.key()) == 0) {
            res->set_400("Only `fields` and `metadata` can be updated at the moment.");
            return false;
        }
    }

    CollectionManager & collectionManager = CollectionManager::get_instance();
    auto collection = collectionManager.get_collection(req->params["collection"]);

    if(collection == nullptr) {
        res->set_404();
        return false;
    }

    if(req_json.contains("metadata")) {
        if(!req_json["metadata"].is_object()) {
            res->set_400("The `metadata` value should be an object.");
            return false;
        }

        //update in collection metadata and store in db
        auto op = collectionManager.update_collection_metadata(req->params["collection"], req_json["metadata"]);
        if(!op.ok()) {
            res->set(op.code(), op.error());
            return false;
        }
    }

    if(req_json.contains("fields")) {
        nlohmann::json alter_payload;
        alter_payload["fields"] = req_json["fields"];
        auto alter_op = collection->alter(alter_payload);
        if(!alter_op.ok()) {
            res->set(alter_op.code(), alter_op.error());
            return false;
        }
        // without this line, response will return full api key without being masked
        req_json["fields"] = alter_payload["fields"];
    }

    res->set_200(req_json.dump());
    return true;
}

bool del_drop_collection(const std::shared_ptr<http_req>& req, const std::shared_ptr<http_res>& res) {
    bool compact_store = false;

    if(req->params.count("compact_store") != 0) {
        compact_store = (req->params["compact_store"] == "true");
    }

    CollectionManager & collectionManager = CollectionManager::get_instance();
    Option<nlohmann::json> drop_op = collectionManager.drop_collection(req->params["collection"], true, compact_store);

    if(!drop_op.ok()) {
        res->set(drop_op.code(), drop_op.error());
        return false;
    }

    res->set_200(drop_op.get().dump());
    return true;
}

bool get_debug(const std::shared_ptr<http_req>& req, const std::shared_ptr<http_res>& res) {
    bool log_inflight_queries = false;

    if(req->params.count("log_inflight_queries") != 0) {
        log_inflight_queries = (req->params["log_inflight_queries"] == "true");
    }

    if(log_inflight_queries) {
        HouseKeeper::get_instance().log_running_queries();
    }

    nlohmann::json result;
    result["version"] = server->get_version();

    uint64_t state = server->node_state();
    result["state"] = state;

    res->set_200(result.dump());
    return true;
}

bool get_health_with_resource_usage(const std::shared_ptr<http_req>& req, const std::shared_ptr<http_res>& res) {
    nlohmann::json result;
    bool alive = server->is_alive();

    auto resource_check = cached_resource_stat_t::get_instance().has_enough_resources(
        Config::get_instance().get_data_dir(),
        Config::get_instance().get_disk_used_max_percentage(),
        Config::get_instance().get_memory_used_max_percentage()
    );

    if (resource_check != cached_resource_stat_t::resource_check_t::OK) {
        result["resource_error"] = std::string(magic_enum::enum_name(resource_check));
    }

    if(req->params.count("cpu_threshold") != 0 && StringUtils::is_float(req->params["cpu_threshold"])) {
        float cpu_threshold = std::stof(req->params["cpu_threshold"]);
        std::vector<cpu_stat_t> cpu_stats = SystemMetrics::get_instance().get_cpu_stats();
        if(!cpu_stats.empty() && StringUtils::is_float(cpu_stats[0].active)) {
            alive = alive && (std::stof(cpu_stats[0].active) < cpu_threshold);
        }
    }

    if(req->params.count("pending_write_batches_threshold") != 0 &&
        StringUtils::is_uint32_t(req->params["pending_write_batches_threshold"])) {
        const int64_t pending_write_batches_threshold = std::stol(req->params["pending_write_batches_threshold"]);
        int64_t pending_write_batches = server->get_num_queued_writes();
        bool is_lagging = (pending_write_batches > pending_write_batches_threshold);
        alive = alive && !is_lagging;
    }

    result["ok"] = alive;

    if(alive) {
        res->set_body(200, result.dump());
    } else {
        res->set_body(503, result.dump());
    }

    return alive;
}

bool get_health(const std::shared_ptr<http_req>& req, const std::shared_ptr<http_res>& res) {
    nlohmann::json result;
    bool alive = server->is_alive();
    result["ok"] = alive;

    auto resource_check = cached_resource_stat_t::get_instance().has_enough_resources(
        Config::get_instance().get_data_dir(),
        Config::get_instance().get_disk_used_max_percentage(),
        Config::get_instance().get_memory_used_max_percentage()
    );

    if (resource_check != cached_resource_stat_t::resource_check_t::OK) {
        result["resource_error"] = std::string(magic_enum::enum_name(resource_check));
    }

    if(alive) {
        res->set_body(200, result.dump());
    } else {
        res->set_body(503, result.dump());
    }

    return alive;
}

bool post_health(const std::shared_ptr<http_req>& req, const std::shared_ptr<http_res>& res) {
    nlohmann::json result;
    bool alive = server->is_alive();
    result["ok"] = alive;

    if(alive) {
        res->set_body(200, result.dump());
    } else {
        res->set_body(503, result.dump());
    }

    return alive;
}

bool get_metrics_json(const std::shared_ptr<http_req>& req, const std::shared_ptr<http_res>& res) {
    nlohmann::json result;

    CollectionManager & collectionManager = CollectionManager::get_instance();
    const std::string & data_dir_path = collectionManager.get_store()->get_state_dir_path();

    SystemMetrics::get_instance().get(data_dir_path, result);

    res->set_body(200, result.dump(2));
    return true;
}

bool get_stats_json(const std::shared_ptr<http_req>& req, const std::shared_ptr<http_res>& res) {
    nlohmann::json result;
    AppMetrics::get_instance().get("requests_per_second", "latency_ms", result);
    result["pending_write_batches"] = server->get_num_queued_writes();

    res->set_body(200, result.dump(2));
    return true;
}

bool get_status(const std::shared_ptr<http_req>& req, const std::shared_ptr<http_res>& res) {
    nlohmann::json status = server->node_status();
    res->set_body(200, status.dump());
    return true;
}

uint64_t hash_request(const std::shared_ptr<http_req>& req) {
    std::stringstream ss;
    ss << req->route_hash << req->body;

    for(auto& kv: req->params) {
        const auto& param_name = kv.first;
        if(param_name != "use_cache" && param_name != http_req::USER_HEADER) {
            ss << kv.second;
        }
    }

    const std::string& req_str = ss.str();
    return StringUtils::hash_wy(req_str.c_str(), req_str.size());
}

bool get_search(const std::shared_ptr<http_req>& req, const std::shared_ptr<http_res>& res) {
    const auto use_cache_it = req->params.find("use_cache");
    bool use_cache = (use_cache_it != req->params.end()) && (use_cache_it->second == "1" || use_cache_it->second == "true");
    uint64_t req_hash = 0;

    in_flight_req_guard_t in_flight_req_guard(req);

    if(use_cache) {
        // cache enabled, let's check if request is already in the cache
        req_hash = hash_request(req);

        //LOG(INFO) << "req_hash = " << req_hash;

        std::unique_lock lock(mutex);
        auto hit_it = res_cache.find(req_hash);
        if(hit_it != res_cache.end()) {
            //LOG(INFO) << "Result found in cache.";
            const auto& cached_value = hit_it.value();

            // we still need to check that TTL has not expired
            uint32_t ttl = cached_value.ttl;
            uint64_t seconds_elapsed = std::chrono::duration_cast<std::chrono::seconds>(
                    std::chrono::high_resolution_clock::now() - cached_value.created_at).count();

            if(seconds_elapsed < cached_value.ttl) {
                res->set_content(cached_value.status_code, cached_value.content_type_header, cached_value.body, true);
                AppMetrics::get_instance().increment_count(AppMetrics::CACHE_HIT_LABEL, 1);
                return true;
            }

            // Result found in cache but ttl has lapsed.
            res_cache.erase(req_hash);
        }
    }

    if(req->embedded_params_vec.empty()) {
        res->set_500("Embedded params is empty.");
        res->final = true;
        stream_response(req, res);
        return false;
    }

    bool conversation = false;
    std::string conversation_id = "";
    std::string conversation_model_id = "";
    bool conversation_stream = false;
    std::string query = req->params["q"];
    std::string raw_query = query;

    if(req->params.find("conversation") != req->params.end() && req->params["conversation"] == "true") {
        conversation = true;
    }

    if(req->params.find("conversation_stream") != req->params.end() && req->params["conversation_stream"] == "true") {
        conversation_stream = true;
    }

    if(req->params.find("conversation_id") != req->params.end()) {
        conversation_id = req->params["conversation_id"];
    }

    if(req->params.find("conversation_model_id") != req->params.end()) {
        conversation_model_id = req->params["conversation_model_id"];
    }

    if(conversation) {
        if(conversation_model_id.empty()) {
            res->set(400, "Conversation is enabled but no conversation model ID is provided.");
            res->final = true;
            stream_response(req, res);
            return false;
        }

        auto conversation_model_op = ConversationModelManager::get_model(conversation_model_id);

        if(!conversation_model_op.ok()) {
            res->set(400, conversation_model_op.error());
            res->final = true;
            stream_response(req, res);
            return false;
        }
    }


    if(!conversation_id.empty()) {
        auto conversation_model_op = ConversationModelManager::get_model(conversation_model_id);
        if(!conversation) {
            res->set_400("Conversation ID provided but conversation is not enabled for this collection.");
            res->final = true;
            stream_response(req, res);
            return false;
        }

        auto conversation_history_op = ConversationManager::get_instance().get_conversation(conversation_id, conversation_model_op.get());
        if(!conversation_history_op.ok()) {
            res->set_400(conversation_history_op.error());
            res->final = true;
            stream_response(req, res);
            return false;
        }

        auto conversation_history = conversation_history_op.get();

        auto standalone_question_op = ConversationModel::get_standalone_question(conversation_history, raw_query, conversation_model_op.get());
        if(!standalone_question_op.ok()) {
            res->set_400(standalone_question_op.error());
            res->final = true;
            stream_response(req, res);
            return false;
        }
        query = standalone_question_op.get();
        req->params["q"] = query;
    }

    std::string results_json_str;
    Option<bool> search_op = CollectionManager::do_search(req->params, req->embedded_params_vec[0],
                                                          results_json_str, req->conn_ts);
    if(conversation) {
        nlohmann::json results_json = nlohmann::json::parse(results_json_str);
        results_json["conversation"] = nlohmann::json::object();
        results_json["conversation"]["query"] = query;

        nlohmann::json docs_array = nlohmann::json::array();

        if(results_json.count("hits") != 0 && results_json["hits"].is_array()) {
            docs_array = results_json["hits"];
        }

        auto conversation_model = ConversationModelManager::get_model(conversation_model_id).get();
        auto min_required_bytes_op = ConversationModel::get_minimum_required_bytes(conversation_model);
        if(!min_required_bytes_op.ok()) {
            res->status_code = min_required_bytes_op.code();
            res->body = min_required_bytes_op.error();
            res->final = true;
            stream_response(req, res);
            return false;
        }
        auto min_required_bytes = min_required_bytes_op.get();
        if(conversation_model["max_bytes"].get<size_t>() < min_required_bytes + query.size()) { 
            res->set_400("`max_bytes` of the conversation model is less than the minimum required bytes(" + std::to_string(min_required_bytes) + ").");
            res->final = true;
            stream_response(req, res);
            return false;
        }
        // remove document with lowest score until total tokens is less than MAX_TOKENS
        while(docs_array.dump(0).size() > conversation_model["max_bytes"].get<size_t>() - min_required_bytes - query.size()) {
            try {
                if(docs_array.empty()) {
                    break;
                }
                docs_array.erase(docs_array.size() - 1);
            } catch(...) {
                //return Option<nlohmann::json>(400, "Failed to remove document from search results.");
                res->set_400("Failed to remove document from search results.");
                res->final = true;
                stream_response(req, res);
                return false;
            }
        }

        Option<std::string> qa_op("");
        bool conversation_id_created_in_advance = false;

        if(!conversation_stream) {
            qa_op = ConversationModel::get_answer(docs_array.dump(0), query, conversation_model);
        } else {
            // create a new conversation_id in advance for streaming
            if(conversation_id.empty()) {
                conversation_id = sole::uuid4().str();
                conversation_id_created_in_advance = true;
            }
            qa_op = ConversationModel::get_answer_stream(docs_array.dump(0), query, conversation_model, req, res, conversation_id);
        }
        if(!qa_op.ok()) {
            res->status_code = qa_op.code();
            res->body = qa_op.error();
            res->final = true;
            stream_response(req, res);
            return false;
        }
        results_json["conversation"]["answer"] = qa_op.get();
        std::vector<std::string> exclude_fields;
        StringUtils::split(req->params["exclude_fields"], exclude_fields, ",");
        bool exclude_conversation_history = std::find(exclude_fields.begin(), exclude_fields.end(), "conversation_history") != exclude_fields.end();
        if(exclude_conversation_history) {
            results_json["conversation"]["conversation_id"] = conversation_id;
        }

        // do not send conversation id as param if streaming, because it is just created in advance for streaming
        auto conversation_history_op = ConversationManager::get_instance().get_full_conversation(raw_query, qa_op.get(), conversation_model, conversation_id_created_in_advance ? "" : conversation_id);
        if(!conversation_history_op.ok()) {
            res->status_code = conversation_history_op.code();
            res->body = conversation_history_op.error();
            res->final = true;
            stream_response(req, res);
            return false;
        }
        auto conversation_history = conversation_history_op.get();

        auto new_conversation_op = ConversationManager::get_last_n_messages(conversation_history["conversation"], 2);
        if(!new_conversation_op.ok()) {
            res->status_code = new_conversation_op.code();
            res->body = new_conversation_op.error();
            res->final = true;
            stream_response(req, res);
            return false;
        }
        auto new_conversation = new_conversation_op.get();
        
        auto add_conversation_op = ConversationManager::get_instance().add_conversation(new_conversation, conversation_model, conversation_id, !conversation_id_created_in_advance);
        if(!add_conversation_op.ok()) {
            res->status_code = add_conversation_op.code();
            res->body = add_conversation_op.error();
            res->final = true;
            stream_response(req, res);
            return false;
        }


        if(!exclude_conversation_history) {
            results_json["conversation"]["conversation_history"] = conversation_history;
        }
        results_json["conversation"]["conversation_id"] = add_conversation_op.get();

        results_json["request_params"]["q"] = raw_query;
        results_json["request_params"]["first_q"] = raw_query;

        results_json_str = results_json.dump();

    }

    if(!search_op.ok()) {
        res->set(search_op.code(), search_op.error());
        if(search_op.code() == 408) {
            req->overloaded = true;
        }
        res->final = true;
        stream_response(req, res);
        return false;
    }

    
    // if the response is an event stream, we need to add the data: prefix
    if(conversation_stream) {
        results_json_str = "data: " + results_json_str + "\n\n";
    }
    res->set_200(results_json_str);
    res->final = true;
    stream_response(req, res);

    // we will cache only successful requests
    if(use_cache) {
        //LOG(INFO) << "Adding to cache, key = " << req_hash;
        auto now = std::chrono::high_resolution_clock::now();
        const auto cache_ttl_it = req->params.find("cache_ttl");
        uint32_t cache_ttl = 60;
        if(cache_ttl_it != req->params.end() && StringUtils::is_int32_t(cache_ttl_it->second)) {
            cache_ttl = std::stoul(cache_ttl_it->second);
        }

        cached_res_t cached_res;
        cached_res.load(res->status_code, res->content_type_header, res->body, now, cache_ttl, req_hash);

        std::unique_lock lock(mutex);
        res_cache.insert(req_hash, cached_res);
        AppMetrics::get_instance().increment_count(AppMetrics::CACHE_MISS_LABEL, 1);
    }

    return true;
}

bool post_multi_search(const std::shared_ptr<http_req>& req, const std::shared_ptr<http_res>& res) {
    const auto use_cache_it = req->params.find("use_cache");
    bool use_cache = (use_cache_it != req->params.end()) && (use_cache_it->second == "1" || use_cache_it->second == "true");
    uint64_t req_hash = 0;

    in_flight_req_guard_t in_flight_req_guard(req);

    if(use_cache) {
        // cache enabled, let's check if request is already in the cache
        req_hash = hash_request(req);

        //LOG(INFO) << "req_hash = " << req_hash;

        std::unique_lock lock(mutex);
        auto hit_it = res_cache.find(req_hash);
        if(hit_it != res_cache.end()) {
            //LOG(INFO) << "Result found in cache.";
            const auto& cached_value = hit_it.value();

            // we still need to check that TTL has not expired
            uint32_t ttl = cached_value.ttl;
            uint64_t seconds_elapsed = std::chrono::duration_cast<std::chrono::seconds>(
                    std::chrono::high_resolution_clock::now() - cached_value.created_at).count();

            if(seconds_elapsed < cached_value.ttl) {
                res->set_content(cached_value.status_code, cached_value.content_type_header, cached_value.body, true);
<<<<<<< HEAD
                res->final = true;
                stream_response(req, res);
=======
                AppMetrics::get_instance().increment_count(AppMetrics::CACHE_HIT_LABEL, 1);
>>>>>>> 8234e199
                return true;
            }

            // Result found in cache but ttl has lapsed.
            res_cache.erase(req_hash);
        }
    }

    nlohmann::json req_json;

    const auto preset_it = req->params.find("preset");
    if(preset_it != req->params.end()) {
        CollectionManager::get_instance().get_preset(preset_it->second, req_json);
    } else {
        try {
            req_json = nlohmann::json::parse(req->body);
        } catch(const std::exception& e) {
            LOG(ERROR) << "JSON error: " << e.what();
            res->set_400("Bad JSON.");
            res->final = true;
            stream_response(req, res);
            return false;
        }
    }

    if(req_json.count("searches") == 0) {
        res->set_400("Missing `searches` array.");
        res->final = true;
        stream_response(req, res);
        return false;
    }

    if(!req_json["searches"].is_array()) {
        res->set_400("Missing `searches` array.");
        res->final = true;
        stream_response(req, res);
        return false;
    }

    if(req->embedded_params_vec.empty()) {
        res->set_400("Missing embedded params array.");
        res->final = true;
        stream_response(req, res);
        return false;
    }

    auto orig_req_params = req->params;
    const char* LIMIT_MULTI_SEARCHES = "limit_multi_searches";
    size_t limit_multi_searches = 50;

    if(orig_req_params.count(LIMIT_MULTI_SEARCHES) != 0 &&
        StringUtils::is_uint32_t(orig_req_params[LIMIT_MULTI_SEARCHES])) {
        limit_multi_searches = std::stoi(orig_req_params[LIMIT_MULTI_SEARCHES]);
    }

    const auto& first_embedded_param = req->embedded_params_vec[0];
    if(first_embedded_param.count(LIMIT_MULTI_SEARCHES) != 0 && first_embedded_param[LIMIT_MULTI_SEARCHES].is_number_integer()) {
        limit_multi_searches = first_embedded_param[LIMIT_MULTI_SEARCHES].get<size_t>();
    }

    if(req_json["searches"].size() > limit_multi_searches) {
        res->set_400(std::string("Number of multi searches exceeds `") + LIMIT_MULTI_SEARCHES + "` parameter.");
        res->final = true;
        stream_response(req, res);
        return false;
    }

    nlohmann::json response;

    nlohmann::json& searches = req_json["searches"];

    if(searches.size() != req->embedded_params_vec.size()) {
        LOG(ERROR) << "Embedded params parsing error: length does not match multi search array, searches.size(): "
                   << searches.size() << ", embedded_params_vec.size: " << req->embedded_params_vec.size()
                   << ", req_body: " << req->body;
        res->set_500("Embedded params parsing error.");
        res->final = true;
        stream_response(req, res);
        return false;
    }

    // Get API key and IP
    if(!req->metadata.empty()) {
        auto api_key_ip_op = get_api_key_and_ip(req->metadata);
        if(!api_key_ip_op.ok()) {
            res->set(api_key_ip_op.code(), api_key_ip_op.error());
            res->final = true;
            stream_response(req, res);
            return false;
        }
        const auto& api_key_ip = api_key_ip_op.get();
        auto rate_limit_manager = RateLimitManager::getInstance();

        // Check rate limiting first before doing any search, don't want to waste time if we're rate limited
        for(size_t i = 0; i < searches.size(); i++) {
            if(RateLimitManager::getInstance()->is_rate_limited({RateLimitedEntityType::api_key, api_key_ip.first}, {RateLimitedEntityType::ip, api_key_ip.second})) {
                res->set(429, "Rate limit exceeded or blocked");
                res->final = true;
                stream_response(req, res);
                return false;
            }
        }
    }

    const char* UNION_RESULT = "union";
    auto is_union = false;
    auto it = req_json.find(UNION_RESULT);
    if (it != req_json.end() && it.value().is_boolean()) {
        is_union = it.value();
    }

    bool conversation = orig_req_params["conversation"] == "true" && !is_union;
    bool conversation_stream = orig_req_params["conversation_stream"] == "true" && !is_union;
    bool conversation_history = orig_req_params.find("conversation_id") != orig_req_params.end();
    std::string common_query;

    if(!conversation && conversation_history) {
        res->set_400("`conversation_id` can only be used if `conversation` is enabled.");
        res->final = true;
        stream_response(req, res);
        return false;
    }

    if(conversation) {
        if(orig_req_params.find("q") == orig_req_params.end()) {
            res->set_400("`q` parameter has to be common for all searches if conversation is enabled. Please set `q` as a query parameter in the request, instead of inside the POST body");
            res->final = true;
            stream_response(req, res);
            return false;
        }

        if(orig_req_params.find("conversation_model_id") == orig_req_params.end()) {
            res->set_400("`conversation_model_id` is needed if conversation is enabled.");
            res->final = true;
            stream_response(req, res);
            return false;
        }

        const std::string& conversation_model_id = orig_req_params["conversation_model_id"];
        auto conversation_model_op = ConversationModelManager::get_model(conversation_model_id);

        if(!conversation_model_op.ok()) {
            res->set_400("`conversation_model_id` is invalid.");
            res->final = true;
            stream_response(req, res);
            return false;
        }
        auto conversation_model = conversation_model_op.get();
        if(conversation_history) {
            std::string conversation_id = orig_req_params["conversation_id"];

            auto conversation_history = ConversationManager::get_instance().get_conversation(conversation_id, conversation_model);

            if(!conversation_history.ok()) {
                res->set_400("`conversation_id` is invalid.");
                res->final = true;
                stream_response(req, res);
                return false;
            }
        }

        common_query = orig_req_params["q"];

        if(conversation_history) {
            const std::string& conversation_model_id = orig_req_params["conversation_model_id"];
            auto conversation_id = orig_req_params["conversation_id"];
            auto conversation_history = ConversationManager::get_instance().get_conversation(conversation_id, conversation_model).get();
            auto generate_standalone_q = ConversationModel::get_standalone_question(conversation_history, common_query, conversation_model);

            if(!generate_standalone_q.ok()) {
                res->set_400(generate_standalone_q.error());
                res->final = true;
                stream_response(req, res);
                return false;
            }

            orig_req_params["q"] = generate_standalone_q.get();
        }
    }

    if (searches.size() > 1 && is_union) {
        Option<bool> union_op = CollectionManager::do_union(req->params, req->embedded_params_vec, searches,
                                                            response, req->conn_ts);
        if(!union_op.ok() && union_op.code() == 408) {
            res->set(union_op.code(), union_op.error());
            req->overloaded = true;
            return false;
        }
    } else {
        response["results"] = nlohmann::json::array();

        for(size_t i = 0; i < searches.size(); i++) {
            auto& search_params = searches[i];
            req->params = orig_req_params;

            auto validate_op = multi_search_validate_and_add_params(req->params, search_params, conversation);
            if (!validate_op.ok()) {
                res->set_400(validate_op.error());
                res->final = true;
                stream_response(req, res);
                return false;
            }

            std::string results_json_str;
            Option<bool> search_op = CollectionManager::do_search(req->params, req->embedded_params_vec[i],
                                                                  results_json_str, req->conn_ts);

            if(search_op.ok()) {
                auto results_json = nlohmann::json::parse(results_json_str);
                if(conversation) {
                    results_json["request_params"]["q"] = common_query;
                }
                response["results"].push_back(results_json);
            } else {
                if(search_op.code() == 408) {
                    res->set(search_op.code(), search_op.error());
                    req->overloaded = true;
                    res->final = true;
                    stream_response(req, res);
                    return false;
                }
                nlohmann::json err_res;
                err_res["error"] = search_op.error();
                err_res["code"] = search_op.code();
                response["results"].push_back(err_res);
            }
        }
    }

    if(conversation) {
        nlohmann::json result_docs_arr = nlohmann::json::array();
        int res_index = 0;
        for(const auto& result : response["results"]) {
            if(result.count("code") != 0) {
                continue;
            }

            nlohmann::json result_docs = nlohmann::json::array();

            std::vector<std::string> vector_fields;

            auto collection = CollectionManager::get_instance().get_collection(searches[res_index]["collection"].get<std::string>());
            auto search_schema = collection->get_schema();

            for(const auto& field : search_schema) {
                if(field.type == field_types::FLOAT_ARRAY) {
                    vector_fields.push_back(field.name);
                }
            }

            if(result.contains("grouped_hits")) {
                for(const auto& grouped_hit : result["grouped_hits"]) {
                    for(const auto& hit : grouped_hit["hits"]) {
                        auto doc = hit["document"];
                        for(const auto& vector_field : vector_fields) {
                            if(doc.contains(vector_field)) {
                                doc.erase(vector_field);
                            }
                        }
                        result_docs.push_back(doc);
                    }
                }
            }
            else {
                for(const auto& hit : result["hits"]) {
                    auto doc = hit["document"];
                    for(const auto& vector_field : vector_fields) {
                        if(doc.contains(vector_field)) {
                            doc.erase(vector_field);
                        }
                    }
                    result_docs.push_back(doc);
                }
            }

            result_docs_arr.push_back(result_docs);
        }

        const std::string& conversation_model_id = orig_req_params["conversation_model_id"];
        auto conversation_model = ConversationModelManager::get_model(conversation_model_id).get();
        auto min_required_bytes_op = ConversationModel::get_minimum_required_bytes(conversation_model);
        if(!min_required_bytes_op.ok()) {
            res->set_400(min_required_bytes_op.error());
            res->final = true;
            stream_response(req, res);
            return false;
        }
        auto min_required_bytes = min_required_bytes_op.get();
        auto prompt = req->params["q"];
        if(conversation_model["max_bytes"].get<size_t>() < min_required_bytes + prompt.size()) {
            res->set_400("`max_bytes` of the conversation model is less than the minimum required bytes(" + std::to_string(min_required_bytes) + ").");
            res->final = true;
            stream_response(req, res);
            return false;
        }

        // remove document with lowest score until total tokens is less than MAX_TOKENS
        while(result_docs_arr.dump(0).size() > conversation_model["max_bytes"].get<size_t>() - min_required_bytes - prompt.size()) {
            // sort the result_docs_arr by size descending
            std::sort(result_docs_arr.begin(), result_docs_arr.end(), [](const auto& a, const auto& b) {
                return a.size() > b.size();
            });

            // pop the last element from first array
            if(result_docs_arr.size() > 0 && result_docs_arr[0].size() > 0) {
                result_docs_arr[0].erase(result_docs_arr[0].size() - 1);
            }
        }

        // Make result_docs_arr 1D
        nlohmann::json result_docs = nlohmann::json::array();
        for(const auto& result_doc : result_docs_arr) {
            for(const auto& doc : result_doc) {
                result_docs.push_back(doc);
            }
        }

        Option<std::string> answer_op("");
        std::string conversation_id = conversation_history ? orig_req_params["conversation_id"] : "";
        bool conversation_id_created_in_advance = false;
        if(!conversation_stream) {
            answer_op = ConversationModel::get_answer(result_docs.dump(0), prompt, conversation_model);
        } else {
            // create conversation id in advance for streaming
            if(conversation_id.empty()) {
                conversation_id = sole::uuid4().str();
                conversation_id_created_in_advance = true;
            }
            answer_op = ConversationModel::get_answer_stream(result_docs.dump(0), prompt, conversation_model, req, res, conversation_id);
        }

        if(!answer_op.ok()) {
            res->set_400(answer_op.error());
            res->final = true;
            stream_response(req, res);
            return false;
        }

        response["conversation"] = nlohmann::json::object();
        response["conversation"]["query"] = common_query;
        response["conversation"]["answer"] = answer_op.get();
        
        // do not send conversation id as param if streaming, because it is just created in advance for streaming
        auto conversation_history_op = ConversationManager::get_instance().get_full_conversation(common_query, answer_op.get(), conversation_model, conversation_id_created_in_advance ? "" : conversation_id);
        if(!conversation_history_op.ok()) {
            res->set_400(conversation_history_op.error());
            res->final = true;
            stream_response(req, res);
            return false;
        }

        auto conversation_history = conversation_history_op.get();

        std::vector<std::string> exclude_fields;
        StringUtils::split(req->params["exclude_fields"], exclude_fields, ",");
        bool exclude_conversation_history = std::find(exclude_fields.begin(), exclude_fields.end(), "conversation_history") != exclude_fields.end();
        
        auto new_conversation_op = ConversationManager::get_last_n_messages(conversation_history["conversation"], 2);
        if(!new_conversation_op.ok()) {
            res->set_400(new_conversation_op.error());
            res->final = true;
            stream_response(req, res);
            return false;
        }
        auto new_conversation = new_conversation_op.get();

        auto add_conversation_op = ConversationManager::get_instance().add_conversation(new_conversation, conversation_model, conversation_id, !conversation_id_created_in_advance);
        if(!add_conversation_op.ok()) {
            res->set_400(add_conversation_op.error());
            res->final = true;
            stream_response(req, res);
            return false;
        }

        if(!exclude_conversation_history) {
            response["conversation"]["conversation_history"] = conversation_history;
        }
        response["conversation"]["conversation_id"] = add_conversation_op.get();

    }

    std::string response_str = response.dump();
    // if the response is an event stream, we need to add the data: prefix
    if(res->content_type_header.find("event-stream") != std::string::npos) {
        response_str = "data: " + response_str + "\n\n";
    }

    res->set_200(response_str);
    res->final = true;
    stream_response(req, res);

    // we will cache only successful requests
    if(use_cache) {
        //LOG(INFO) << "Adding to cache, key = " << req_hash;
        auto now = std::chrono::high_resolution_clock::now();
        const auto cache_ttl_it = req->params.find("cache_ttl");
        uint32_t cache_ttl = 60;
        if(cache_ttl_it != req->params.end() && StringUtils::is_int32_t(cache_ttl_it->second)) {
            cache_ttl = std::stoul(cache_ttl_it->second);
        }

        cached_res_t cached_res;
        cached_res.load(res->status_code, res->content_type_header, res->body, now, cache_ttl, req_hash);

        std::unique_lock lock(mutex);
        res_cache.insert(req_hash, cached_res);
        AppMetrics::get_instance().increment_count(AppMetrics::CACHE_MISS_LABEL, 1);
    }

    return true;
}

bool get_collection_summary(const std::shared_ptr<http_req>& req, const std::shared_ptr<http_res>& res) {
    CollectionManager& collectionManager = CollectionManager::get_instance();
    auto collection = collectionManager.get_collection(req->params["collection"]);

    if(collection == nullptr) {
        res->set_404();
        return false;
    }

    nlohmann::json json_response = collection->get_summary_json();
    res->set_200(json_response.dump(-1, ' ', false, nlohmann::detail::error_handler_t::ignore));

    return true;
}

bool get_export_documents(const std::shared_ptr<http_req>& req, const std::shared_ptr<http_res>& res) {
    // NOTE: this is a streaming response end-point so this handler will be called multiple times
    CollectionManager & collectionManager = CollectionManager::get_instance();
    auto collection = collectionManager.get_collection(req->params["collection"]);

    if(collection == nullptr) {
        req->last_chunk_aggregate = true;
        res->final = true;
        res->set_404();
        stream_response(req, res);
        return false;
    }

    const char* FILTER_BY = "filter_by";
    const char* INCLUDE_FIELDS = "include_fields";
    const char* EXCLUDE_FIELDS = "exclude_fields";
    const char* BATCH_SIZE = "batch_size";
    const char* VALIDATE_FIELD_NAMES = "validate_field_names";

    export_state_t* export_state = nullptr;

    const std::string seq_id_prefix = collection->get_seq_id_collection_prefix();

    if(req->data == nullptr) {
        export_state = new export_state_t();
        export_state->collection = collection.get();

        // destruction of data is managed by req destructor
        req->data = export_state;

        std::string filter_query;
        std::vector<std::string> include_fields_vec;
        std::vector<std::string> exclude_fields_vec;
        spp::sparse_hash_set<std::string> exclude_fields;
        spp::sparse_hash_set<std::string> include_fields;

        if(req->params.count(FILTER_BY) != 0) {
            filter_query = req->params[FILTER_BY];
        }

        if(req->params.count(INCLUDE_FIELDS) != 0) {
            auto op = StringUtils::split_include_exclude_fields(req->params[INCLUDE_FIELDS], include_fields_vec);
            if (!op.ok()) {
                res->set(op.code(), op.error());
                req->last_chunk_aggregate = true;
                res->final = true;
                stream_response(req, res);
                return false;
            }
        }

        if(req->params.count(EXCLUDE_FIELDS) != 0) {
            auto op = StringUtils::split_include_exclude_fields(req->params[EXCLUDE_FIELDS], exclude_fields_vec);
            if (!op.ok()) {
                res->set(op.code(), op.error());
                req->last_chunk_aggregate = true;
                res->final = true;
                stream_response(req, res);
                return false;
            }
        }

        auto initialize_op = Join::initialize_ref_include_exclude_fields_vec(filter_query, include_fields_vec, exclude_fields_vec,
                                                                             export_state->ref_include_exclude_fields_vec);
        if (!initialize_op.ok()) {
            res->set(initialize_op.code(), initialize_op.error());
            req->last_chunk_aggregate = true;
            res->final = true;
            stream_response(req, res);
            return false;
        }

        include_fields.insert(include_fields_vec.begin(), include_fields_vec.end());
        exclude_fields.insert(exclude_fields_vec.begin(), exclude_fields_vec.end());

        collection->populate_include_exclude_fields_lk(include_fields, exclude_fields,
                                                      export_state->include_fields, export_state->exclude_fields);

        if(req->params.count(BATCH_SIZE) != 0 && StringUtils::is_uint32_t(req->params[BATCH_SIZE])) {
            export_state->export_batch_size = std::stoul(req->params[BATCH_SIZE]);
        }

        if(filter_query.empty()) {
            export_state->iter_upper_bound_key = collection->get_seq_id_collection_prefix() + "`";  // cannot inline this
            export_state->iter_upper_bound = new rocksdb::Slice(export_state->iter_upper_bound_key);
            export_state->it = collectionManager.get_store()->scan(seq_id_prefix, export_state->iter_upper_bound);
        } else {
            bool validate_field_names = true;
            if (req->params.count(VALIDATE_FIELD_NAMES) != 0 && req->params[VALIDATE_FIELD_NAMES] == "false") {
                validate_field_names = false;
            }

            auto filter_ids_op = collection->get_filter_ids(filter_query, export_state->filter_result, false,
                                                            validate_field_names);

            if(!filter_ids_op.ok()) {
                res->set(filter_ids_op.code(), filter_ids_op.error());
                req->last_chunk_aggregate = true;
                res->final = true;
                stream_response(req, res);
                return false;
            }

            export_state->res_body = &res->body;
        }
    } else {
        export_state = dynamic_cast<export_state_t*>(req->data);
    }

    if(export_state->it != nullptr) {
        rocksdb::Iterator* it = export_state->it;
        size_t batch_counter = 0;
        std::string().swap(res->body);

        while(it->Valid() && it->key().ToString().compare(0, seq_id_prefix.size(), seq_id_prefix) == 0) {
            nlohmann::json doc = nlohmann::json::parse(it->value().ToString());
            Collection::remove_flat_fields(doc);
            Collection::remove_reference_helper_fields(doc);

            if(export_state->include_fields.empty() && export_state->exclude_fields.empty()) {
                res->body += doc.dump();
            } else {
                if (doc.count("id") == 0 || !doc.at("id").is_string()) {
                    res->set(500, "Could not find `id` field in the document: " + doc.dump());
                    req->last_chunk_aggregate = true;
                    res->final = true;
                    stream_response(req, res);
                    return false;
                }

                auto const& coll = export_state->collection;
                auto const seq_id_op = coll->doc_id_to_seq_id_with_lock(doc.at("id"));
                if (!seq_id_op.ok()) {
                    res->set(seq_id_op.code(), seq_id_op.error());
                    req->last_chunk_aggregate = true;
                    res->final = true;
                    stream_response(req, res);
                    return false;
                }

                std::map<std::string, reference_filter_result_t> references = {};
                coll->prune_doc_with_lock(doc, export_state->include_fields, export_state->exclude_fields,
                                          references, seq_id_op.get(), export_state->ref_include_exclude_fields_vec);
                res->body += doc.dump();
            }

            it->Next();

            // append a new line character if there is going to be one more record to send
            if(it->Valid() && it->key().ToString().compare(0, seq_id_prefix.size(), seq_id_prefix) == 0) {
                res->body += "\n";
                req->last_chunk_aggregate = false;
                res->final = false;
            } else {
                req->last_chunk_aggregate = true;
                res->final = true;
            }

            batch_counter++;
            if(batch_counter == export_state->export_batch_size) {
                break;
            }
        }
    } else {
        bool done;
        stateful_export_docs(export_state, export_state->export_batch_size, done);

        if(!done) {
            req->last_chunk_aggregate = false;
            res->final = false;
        } else {
            req->last_chunk_aggregate = true;
            res->final = true;
        }
    }

    res->content_type_header = "text/plain; charset=utf-8";
    res->status_code = 200;

    stream_response(req, res);
    return true;
}

bool post_import_documents(const std::shared_ptr<http_req>& req, const std::shared_ptr<http_res>& res) {
    //LOG(INFO) << "Import, req->body_index=" << req->body_index << ", body size: " << req->body.size();
    //LOG(INFO) << "req->first_chunk=" << req->first_chunk_aggregate << ", last_chunk=" << req->last_chunk_aggregate;

    const char *BATCH_SIZE = "batch_size";
    const char *ACTION = "action";
    const char *DIRTY_VALUES = "dirty_values";
    const char *RETURN_DOC = "return_doc";
    const char *RETURN_ID = "return_id";
    const char *REMOTE_EMBEDDING_BATCH_SIZE = "remote_embedding_batch_size";
    const char *REMOTE_EMBEDDING_TIMEOUT_MS = "remote_embedding_timeout_ms";
    const char *REMOTE_EMBEDDING_NUM_TRIES = "remote_embedding_num_tries";

    if(req->params.count(BATCH_SIZE) == 0) {
        req->params[BATCH_SIZE] = "40";
    }

    if(req->params.count(REMOTE_EMBEDDING_BATCH_SIZE) == 0) {
        req->params[REMOTE_EMBEDDING_BATCH_SIZE] = "200";
    }

    if(req->params.count(ACTION) == 0) {
        req->params[ACTION] = "create";
    }

    if(req->params.count(DIRTY_VALUES) == 0) {
        req->params[DIRTY_VALUES] = "";  // set it empty as default will depend on `index_all_fields`
    }

    if(req->params.count(RETURN_DOC) == 0) {
        req->params[RETURN_DOC] = "false";
    }

    if(req->params.count(RETURN_ID) == 0) {
        req->params[RETURN_ID] = "false";
    }

    if(!StringUtils::is_uint32_t(req->params[BATCH_SIZE])) {
        res->final = true;
        res->set_400("Parameter `" + std::string(BATCH_SIZE) + "` must be a positive integer.");
        stream_response(req, res);
        return false;
    }

    if(req->params[ACTION] != "create" && req->params[ACTION] != "update" && req->params[ACTION] != "upsert" &&
       req->params[ACTION] != "emplace") {
        res->final = true;
        res->set_400("Parameter `" + std::string(ACTION) + "` must be a create|update|upsert.");
        stream_response(req, res);
        return false;
    }

    if(req->params[RETURN_DOC] != "true" && req->params[RETURN_DOC] != "false") {
        res->final = true;
        res->set_400("Parameter `" + std::string(RETURN_DOC) + "` must be a true|false.");
        stream_response(req, res);
        return false;
    }

    if(req->params[RETURN_ID] != "true" && req->params[RETURN_ID] != "false") {
        res->final = true;
        res->set_400("Parameter `" + std::string(RETURN_ID) + "` must be a true|false.");
        stream_response(req, res);
        return false;
    }

    if(req->params.count(REMOTE_EMBEDDING_TIMEOUT_MS) == 0) {
        req->params[REMOTE_EMBEDDING_TIMEOUT_MS] = "60000";
    }

    if(req->params.count(REMOTE_EMBEDDING_NUM_TRIES) == 0) {
        req->params[REMOTE_EMBEDDING_NUM_TRIES] = "2";
    }

    const size_t IMPORT_BATCH_SIZE = std::stoi(req->params[BATCH_SIZE]);
    const size_t REMOTE_EMBEDDING_BATCH_SIZE_VAL = std::stoi(req->params[REMOTE_EMBEDDING_BATCH_SIZE]);
    const size_t REMOTE_EMBEDDING_TIMEOUT_MS_VAL = std::stoi(req->params[REMOTE_EMBEDDING_TIMEOUT_MS]);
    const size_t REMOTE_EMBEDDING_NUM_TRIES_VAL = std::stoi(req->params[REMOTE_EMBEDDING_NUM_TRIES]);

    if(IMPORT_BATCH_SIZE == 0) {
        res->final = true;
        res->set_400("Parameter `" + std::string(BATCH_SIZE) + "` must be a positive integer.");
        stream_response(req, res);
        return false;
    }

    if(REMOTE_EMBEDDING_BATCH_SIZE_VAL == 0) {
        res->final = true;
        res->set_400("Parameter `" + std::string(REMOTE_EMBEDDING_BATCH_SIZE) + "` must be a positive integer.");
        stream_response(req, res);
        return false;
    }

    if(REMOTE_EMBEDDING_TIMEOUT_MS_VAL == 0) {
        res->final = true;
        res->set_400("Parameter `" + std::string(REMOTE_EMBEDDING_TIMEOUT_MS) + "` must be a positive integer.");
        stream_response(req, res);
        return false;
    }

    if(REMOTE_EMBEDDING_NUM_TRIES_VAL == 0) {
        res->final = true;
        res->set_400("Parameter `" + std::string(REMOTE_EMBEDDING_NUM_TRIES) + "` must be a positive integer.");
        stream_response(req, res);
        return false;
    }

    if(req->body_index == 0) {
        // will log for every major chunk of request body
        //LOG(INFO) << "Import, req->body.size=" << req->body.size() << ", batch_size=" << IMPORT_BATCH_SIZE;
        //int nminusten_pos = std::max(0, int(req->body.size())-10);
        //LOG(INFO) << "Last 10 chars: " << req->body.substr(nminusten_pos);
    }

    CollectionManager & collectionManager = CollectionManager::get_instance();
    auto collection = collectionManager.get_collection(req->params["collection"]);

    if(collection == nullptr) {
        //LOG(INFO) << "collection == nullptr, for collection: " << req->params["collection"];
        res->final = true;
        res->set_404();
        stream_response(req, res);
        return false;
    }

    //LOG(INFO) << "Import, " << "req->body_index=" << req->body_index << ", req->body.size: " << req->body.size();
    //LOG(INFO) << "req body %: " << (float(req->body_index)/req->body.size())*100;

    std::vector<std::string> json_lines;
    StringUtils::split(req->body, json_lines, "\n", false, false);

    //LOG(INFO) << "json_lines.size before: " << json_lines.size() << ", req->body_index: " << req->body_index;

    if(req->last_chunk_aggregate) {
        //LOG(INFO) << "req->last_chunk_aggregate is true";
        req->body = "";
    } else {
        if(!json_lines.empty()) {
            // check if req->body had complete last record
            bool complete_document;

            try {
                nlohmann::json document = nlohmann::json::parse(json_lines.back());
                complete_document = document.is_object();
            } catch(const std::exception& e) {
                complete_document = false;
            }

            if(!complete_document) {
                // eject partial record
                req->body = json_lines.back();
                json_lines.pop_back();
            } else {
                req->body = "";
            }
        }
    }

    //LOG(INFO) << "json_lines.size after: " << json_lines.size() << ", stream_proceed: " << stream_proceed;
    //LOG(INFO) << "json_lines.size: " << json_lines.size() << ", req->res_state: " << req->res_state;

    // When only one partial record arrives as a chunk, an empty body is pushed to response stream
    bool single_partial_record_body = (json_lines.empty() && !req->body.empty());
    std::stringstream response_stream;

    //LOG(INFO) << "single_partial_record_body: " << single_partial_record_body;

    const index_operation_t operation = get_index_operation(req->params[ACTION]);

    if(!single_partial_record_body) {
        nlohmann::json document;

        const auto& dirty_values = collection->parse_dirty_values_option(req->params[DIRTY_VALUES]);
        const bool& return_doc = req->params[RETURN_DOC] == "true";
        const bool& return_id = req->params[RETURN_ID] == "true";
        nlohmann::json json_res = collection->add_many(json_lines, document, operation, "",
                                                       dirty_values, return_doc, return_id, REMOTE_EMBEDDING_BATCH_SIZE_VAL, REMOTE_EMBEDDING_TIMEOUT_MS_VAL, REMOTE_EMBEDDING_NUM_TRIES_VAL);
        //const std::string& import_summary_json = json_res->dump();
        //response_stream << import_summary_json << "\n";

        for (size_t i = 0; i < json_lines.size(); i++) {
            bool res_start = (res->status_code == 0) && (i == 0);

            if(res_start) {
                // indicates first import result to be streamed
                response_stream << json_lines[i];
            } else {
                response_stream << "\n" << json_lines[i];
            }
        }

        // Since we use `res->status_code == 0` for flagging `res_start`, we will only set this
        // when we have accumulated enough response data to stream.
        // Otherwise, we will send an empty line as first response.
        res->status_code = 200;
    }

    res->content_type_header = "text/plain; charset=utf-8";
    res->body = response_stream.str();

    res->final.store(req->last_chunk_aggregate);
    stream_response(req, res);

    return true;
}

bool post_add_document(const std::shared_ptr<http_req>& req, const std::shared_ptr<http_res>& res) {
    const char *ACTION = "action";
    const char *DIRTY_VALUES_PARAM = "dirty_values";

    if(req->params.count(ACTION) == 0) {
        req->params[ACTION] = "create";
    }

    if(req->params[ACTION] != "create" && req->params[ACTION] != "update" && req->params[ACTION] != "upsert" &&
       req->params[ACTION] != "emplace") {
        res->set_400("Parameter `" + std::string(ACTION) + "` must be a create|update|upsert.");
        return false;
    }

    if(req->params.count(DIRTY_VALUES_PARAM) == 0) {
        req->params[DIRTY_VALUES_PARAM] = "";  // set it empty as default will depend on whether schema is enabled
    }


    CollectionManager & collectionManager = CollectionManager::get_instance();
    auto collection = collectionManager.get_collection(req->params["collection"]);

    if(collection == nullptr) {
        res->set_404();
        return false;
    }

    const index_operation_t operation = get_index_operation(req->params[ACTION]);
    const auto& dirty_values = collection->parse_dirty_values_option(req->params[DIRTY_VALUES_PARAM]);

    size_t remote_embedding_timeout_ms = 60000;
    size_t remote_embedding_num_tries = 2;

    if(req->params.count("remote_embedding_timeout_ms") != 0) {
        remote_embedding_timeout_ms = std::stoul(req->params["remote_embedding_timeout_ms"]);
    }

    if(req->params.count("remote_embedding_num_tries") != 0) {
        remote_embedding_num_tries = std::stoul(req->params["remote_embedding_num_tries"]);
    }

    nlohmann::json document;
    std::vector<std::string> json_lines = {req->body};
    const nlohmann::json& inserted_doc_op = collection->add_many(json_lines, document, operation, "", dirty_values,
                                                                 false, false, 200, remote_embedding_timeout_ms,
                                                                 remote_embedding_num_tries);

    if(!inserted_doc_op["success"].get<bool>()) {
        nlohmann::json res_doc;

        try {
            res_doc = nlohmann::json::parse(json_lines[0]);
        } catch(const std::exception& e) {
            LOG(ERROR) << "JSON error: " << e.what();
            res->set_400("Bad JSON.");
            return false;
        }

        res->status_code = res_doc["code"].get<size_t>();
        // erase keys from res_doc except error and embedding_error
        for(auto it = res_doc.begin(); it != res_doc.end(); ) {
            if(it.key() != "error" && it.key() != "embedding_error") {
                it = res_doc.erase(it);
            } else {
                ++it;
            }
        }

        // rename error to message if not empty and exists
        if(res_doc.count("error") != 0 && !res_doc["error"].get<std::string>().empty()) {
            res_doc["message"] = res_doc["error"];
            res_doc.erase("error");
        }

        res->body = res_doc.dump();
        return false;
    }

    res->set_201(document.dump(-1, ' ', false, nlohmann::detail::error_handler_t::ignore));
    return true;
}

bool patch_update_document(const std::shared_ptr<http_req>& req, const std::shared_ptr<http_res>& res) {
    std::string doc_id = req->params["id"];

    CollectionManager & collectionManager = CollectionManager::get_instance();
    auto collection = collectionManager.get_collection(req->params["collection"]);

    if(collection == nullptr) {
        res->set_404();
        return false;
    }

    const char* DIRTY_VALUES_PARAM = "dirty_values";

    if(req->params.count(DIRTY_VALUES_PARAM) == 0) {
        req->params[DIRTY_VALUES_PARAM] = "";  // set it empty as default will depend on whether schema is enabled
    }

    const auto& dirty_values = collection->parse_dirty_values_option(req->params[DIRTY_VALUES_PARAM]);
    Option<nlohmann::json> upserted_doc_op = collection->add(req->body, index_operation_t::UPDATE, doc_id, dirty_values);

    if(!upserted_doc_op.ok()) {
        res->set(upserted_doc_op.code(), upserted_doc_op.error());
        return false;
    }

    res->set_200(upserted_doc_op.get().dump(-1, ' ', false, nlohmann::detail::error_handler_t::ignore));
    return true;
}

bool patch_update_documents(const std::shared_ptr<http_req>& req, const std::shared_ptr<http_res>& res) {
    const char *FILTER_BY = "filter_by";
    std::string filter_query;
    if(req->params.count(FILTER_BY) == 0) {
        res->set_400("Parameter `" + std::string(FILTER_BY) + "` must be provided.");
        return false;
    } else {
        filter_query = req->params[FILTER_BY];
    }

    CollectionManager & collectionManager = CollectionManager::get_instance();
    auto collection = collectionManager.get_collection(req->params["collection"]);
    if(collection == nullptr) {
        res->set_404();
        return false;
    }

    const char* DIRTY_VALUES_PARAM = "dirty_values";
    if(req->params.count(DIRTY_VALUES_PARAM) == 0) {
        req->params[DIRTY_VALUES_PARAM] = "";  // set it empty as default will depend on whether schema is enabled
    }

    const char* VALIDATE_FIELD_NAMES = "validate_field_names";
    bool validate_field_names = true;
    if (req->params.count(VALIDATE_FIELD_NAMES) != 0 && req->params[VALIDATE_FIELD_NAMES] == "false") {
        validate_field_names = false;
    }

    search_stop_us = UINT64_MAX; // Filtering shouldn't timeout during update operation.
    auto update_op = collection->update_matching_filter(filter_query, req->body, req->params[DIRTY_VALUES_PARAM],
                                                        validate_field_names);
    if(update_op.ok()) {
        res->set_200(update_op.get().dump());
    } else {
        res->set(update_op.code(), update_op.error());
    }

    return update_op.ok();
}

bool get_fetch_document(const std::shared_ptr<http_req>& req, const std::shared_ptr<http_res>& res) {
    std::string doc_id = req->params["id"];

    const char* INCLUDE_FIELDS = "include_fields";
    const char* EXCLUDE_FIELDS = "exclude_fields";

    spp::sparse_hash_set<std::string> exclude_fields;
    spp::sparse_hash_set<std::string> include_fields;

    CollectionManager & collectionManager = CollectionManager::get_instance();
    auto collection = collectionManager.get_collection(req->params["collection"]);
    if(collection == nullptr) {
        res->set_404();
        return false;
    }

    Option<nlohmann::json> doc_option = collection->get(doc_id);

    if(!doc_option.ok()) {
        res->set(doc_option.code(), doc_option.error());
        return false;
    }

    if(req->params.count(INCLUDE_FIELDS) != 0) {
        std::vector<std::string> include_fields_vec;
        StringUtils::split(req->params[INCLUDE_FIELDS], include_fields_vec, ",");
        include_fields = spp::sparse_hash_set<std::string>(include_fields_vec.begin(), include_fields_vec.end());
    }

    if(req->params.count(EXCLUDE_FIELDS) != 0) {
        std::vector<std::string> exclude_fields_vec;
        StringUtils::split(req->params[EXCLUDE_FIELDS], exclude_fields_vec, ",");
        exclude_fields = spp::sparse_hash_set<std::string>(exclude_fields_vec.begin(), exclude_fields_vec.end());
    }

    nlohmann::json doc = doc_option.get();

    for(auto it = doc.begin(); it != doc.end(); ++it) {
        if(!include_fields.empty() && include_fields.count(it.key()) == 0) {
            doc.erase(it.key());
            continue;
        }

        if(!exclude_fields.empty() && exclude_fields.count(it.key()) != 0) {
            doc.erase(it.key());
            continue;
        }
    }


    res->set_200(doc.dump(-1, ' ', false, nlohmann::detail::error_handler_t::ignore));
    return true;
}

bool del_remove_document(const std::shared_ptr<http_req>& req, const std::shared_ptr<http_res>& res) {
    std::string doc_id = req->params["id"];

    bool ignore_not_found = false;
    if((req->params.count("ignore_not_found") != 0) && (req->params["ignore_not_found"] == "true")) {
        ignore_not_found = true;
    }

    CollectionManager & collectionManager = CollectionManager::get_instance();
    auto collection = collectionManager.get_collection(req->params["collection"]);
    if(collection == nullptr) {
        res->set_404();
        return false;
    }

    Option<nlohmann::json> doc_option = collection->get(doc_id);

    if (!doc_option.ok()) {
        if (ignore_not_found && doc_option.code() == 404) {
            nlohmann::json resp;
            resp["id"] = doc_id;
            res->set_200(resp.dump());
            return true;
        }

        res->set(doc_option.code(), doc_option.error());
        return false;
    }

    Option<std::string> deleted_id_op = collection->remove(doc_id);

    if (!deleted_id_op.ok()) {
        if (ignore_not_found && deleted_id_op.code() == 404) {
            nlohmann::json resp;
            resp["id"] = doc_id;
            res->set_200(resp.dump());
            return true;
        }

        res->set(deleted_id_op.code(), deleted_id_op.error());
        return false;
    }

    nlohmann::json doc = doc_option.get();
    res->set_200(doc.dump(-1, ' ', false, nlohmann::detail::error_handler_t::ignore));

    return true;
}

bool del_remove_documents(const std::shared_ptr<http_req>& req, const std::shared_ptr<http_res>& res) {
    // defaults: will get overridden later if needed
    res->content_type_header = "application/json";
    res->status_code = 200;

    // NOTE: this is a streaming response end-point so this handler will be called multiple times
    CollectionManager & collectionManager = CollectionManager::get_instance();
    auto collection = collectionManager.get_collection(req->params["collection"]);

    if(collection == nullptr) {
        req->last_chunk_aggregate = true;
        res->final = true;
        res->set_404();
        stream_response(req, res);
        return false;
    }

    const char *BATCH_SIZE = "batch_size";
    const char *FILTER_BY = "filter_by";
    const char *TOP_K_BY = "top_k_by";
    const char* VALIDATE_FIELD_NAMES = "validate_field_names";
    const char* TRUNCATE = "truncate";

    if(req->params.count(TOP_K_BY) != 0) {
        std::vector<std::string> parts;
        StringUtils::split(req->params[TOP_K_BY], parts, ":");

        if(parts.size() != 2 || !StringUtils::is_uint32_t(parts[1])) {
            req->last_chunk_aggregate = true;
            res->final = true;
            res->set_400("The `top_k_by` parameter is not valid.");
            stream_response(req, res);
            return false;
        }

        const std::string& field_name = parts[0];
        const size_t k = std::stoull(parts[1]);
        auto op = collection->truncate_after_top_k(field_name, k);

        req->last_chunk_aggregate = true;
        res->final = true;

        if(!op.ok()) {
            res->set_500(op.error());
            stream_response(req, res);
            return false;
        }

        res->set_200(R"({"ok": true})");
        stream_response(req, res);
        return true;
    }

    if(req->params.count(BATCH_SIZE) == 0) {
        req->params[BATCH_SIZE] = "1000000000"; // 1 Billion
    }

    deletion_state_t* deletion_state = nullptr;
    nlohmann::json response;

    if(req->params.count(TRUNCATE) != 0 && req->params[TRUNCATE] == "true") {
        auto op = collection->remove_all_docs();

        if (!op.ok()) {
            res->set(op.code(), op.error());
        } else {
            response["num_deleted"] = op.get();
            res->body = response.dump();
        }

        req->last_chunk_aggregate = true;
        res->final = true;
        stream_response(req, res);
        return true;
    }

    if(req->params.count(FILTER_BY) == 0) {
        req->last_chunk_aggregate = true;
        res->final = true;
        res->set_400("Parameter `" + std::string(FILTER_BY) + "` must be provided.");
        stream_response(req, res);
        return false;
    }

    if(!StringUtils::is_uint32_t(req->params[BATCH_SIZE])) {
        req->last_chunk_aggregate = true;
        res->final = true;
        res->set_400("Parameter `" + std::string(BATCH_SIZE) + "` must be a positive integer.");
        stream_response(req, res);
        return false;
    }

    const size_t DELETE_BATCH_SIZE = std::stoi(req->params[BATCH_SIZE]);

    if(DELETE_BATCH_SIZE == 0) {
        req->last_chunk_aggregate = true;
        res->final = true;
        res->set_400("Parameter `" + std::string(BATCH_SIZE) + "` must be a positive integer.");
        stream_response(req, res);
        return false;
    }

    std::string simple_filter_query;

    if(req->params.count(FILTER_BY) != 0) {
        simple_filter_query = req->params[FILTER_BY];
    }

    if (req->data == nullptr) {
        deletion_state = new deletion_state_t{};
        // destruction of data is managed by req destructor
        req->data = deletion_state;

        bool validate_field_names = true;
        if (req->params.count(VALIDATE_FIELD_NAMES) != 0 && req->params[VALIDATE_FIELD_NAMES] == "false") {
            validate_field_names = false;
        }

        filter_result_t filter_result;
        auto filter_ids_op = collection->get_filter_ids(simple_filter_query, filter_result, false,
                                                        validate_field_names);

        if (!filter_ids_op.ok()) {
            res->set(filter_ids_op.code(), filter_ids_op.error());
            req->last_chunk_aggregate = true;
            res->final = true;
            stream_response(req, res);
            return false;
        }

        deletion_state->index_ids.emplace_back(filter_result.count, filter_result.docs);
        filter_result.docs = nullptr;

        for (size_t i = 0; i < deletion_state->index_ids.size(); i++) {
            deletion_state->offsets.push_back(0);
        }
        deletion_state->collection = collection.get();
        deletion_state->num_removed = 0;
    } else {
        deletion_state = dynamic_cast<deletion_state_t *>(req->data);
    }

    bool done = true;
    Option<bool> remove_op = stateful_remove_docs(deletion_state, DELETE_BATCH_SIZE, done);

    if (!remove_op.ok()) {
        res->set(remove_op.code(), remove_op.error());
        req->last_chunk_aggregate = true;
        res->final = true;
    } else {
        if (!done) {
            req->last_chunk_aggregate = false;
            res->final = false;
        } else {
            response["num_deleted"] = deletion_state->num_removed;
            req->last_chunk_aggregate = true;
            res->body = response.dump();
            res->final = true;
        }
    }

    if(res->final) {
        stream_response(req, res);
    } else {
        defer_processing(req, res, 0);
    }

    return true;
}

bool get_aliases(const std::shared_ptr<http_req>& req, const std::shared_ptr<http_res>& res) {
    CollectionManager & collectionManager = CollectionManager::get_instance();
    const spp::sparse_hash_map<std::string, std::string> & symlinks = collectionManager.get_symlinks();
    nlohmann::json res_json = nlohmann::json::object();
    res_json["aliases"] = nlohmann::json::array();

    for(const auto & symlink_collection: symlinks) {
        nlohmann::json symlink;
        symlink["name"] = symlink_collection.first;
        symlink["collection_name"] = symlink_collection.second;
        res_json["aliases"].push_back(symlink);
    }

    res->set_200(res_json.dump());
    return true;
}

bool get_alias(const std::shared_ptr<http_req>& req, const std::shared_ptr<http_res>& res) {
    const std::string & alias = req->params["alias"];
    CollectionManager & collectionManager = CollectionManager::get_instance();
    Option<std::string> collection_name_op = collectionManager.resolve_symlink(alias);

    if(!collection_name_op.ok()) {
        res->set_404();
        return false;
    }

    nlohmann::json res_json;
    res_json["name"] = alias;
    res_json["collection_name"] = collection_name_op.get();

    res->set_200(res_json.dump());
    return true;
}

bool put_upsert_alias(const std::shared_ptr<http_req>& req, const std::shared_ptr<http_res>& res) {
    nlohmann::json req_json;

    try {
        req_json = nlohmann::json::parse(req->body);
    } catch(const std::exception& e) {
        LOG(ERROR) << "JSON error: " << e.what();
        res->set_400("Bad JSON.");
        return false;
    }

    CollectionManager & collectionManager = CollectionManager::get_instance();
    const std::string & alias = req->params["alias"];

    const char* COLLECTION_NAME = "collection_name";

    if(req_json.count(COLLECTION_NAME) == 0) {
        res->set_400(std::string("Parameter `") + COLLECTION_NAME + "` is required.");
        return false;
    }

    Option<bool> success_op = collectionManager.upsert_symlink(alias, req_json[COLLECTION_NAME]);
    if(!success_op.ok()) {
        res->set_500(success_op.error());
        return false;
    }

    req_json["name"] = alias;
    res->set_200(req_json.dump());
    return true;
}

bool del_alias(const std::shared_ptr<http_req>& req, const std::shared_ptr<http_res>& res) {
    const std::string & alias = req->params["alias"];
    CollectionManager & collectionManager = CollectionManager::get_instance();

    Option<std::string> collection_name_op = collectionManager.resolve_symlink(alias);
    if(!collection_name_op.ok()) {
        res->set_404();
        return false;
    }

    Option<bool> delete_op = collectionManager.delete_symlink(alias);

    if(!delete_op.ok()) {
        res->set_500(delete_op.error());
        return false;
    }

    nlohmann::json res_json;
    res_json["name"] = alias;
    res_json["collection_name"] = collection_name_op.get();
    res->set_200(res_json.dump());
    return true;
}

bool get_overrides(const std::shared_ptr<http_req>& req, const std::shared_ptr<http_res>& res) {
    CollectionManager & collectionManager = CollectionManager::get_instance();
    auto collection = collectionManager.get_collection(req->params["collection"]);

    if(collection == nullptr) {
        res->set_404();
        return false;
    }

    uint32_t offset = 0, limit = 0;
    if(req->params.count("offset") != 0) {
        const auto &offset_str = req->params["offset"];
        if(!StringUtils::is_uint32_t(offset_str)) {
            res->set(400, "Offset param should be unsigned integer.");
            return false;
        }
        offset = std::stoi(offset_str);
    }

    if(req->params.count("limit") != 0) {
        const auto &limit_str = req->params["limit"];
        if(!StringUtils::is_uint32_t(limit_str)) {
            res->set(400, "Limit param should be unsigned integer.");
            return false;
        }
        limit = std::stoi(limit_str);
    }

    nlohmann::json res_json;
    res_json["overrides"] = nlohmann::json::array();

    auto overrides_op = collection->get_overrides(limit, offset);
    if(!overrides_op.ok()) {
        res->set(overrides_op.code(), overrides_op.error());
        return false;
    }

    const auto overrides = overrides_op.get();

    for(const auto &kv: overrides) {
        res_json["overrides"].push_back(kv.second->to_json());
    }

    res->set_200(res_json.dump());
    return true;
}

bool get_override(const std::shared_ptr<http_req>& req, const std::shared_ptr<http_res>& res) {
    CollectionManager & collectionManager = CollectionManager::get_instance();
    auto collection = collectionManager.get_collection(req->params["collection"]);

    if(collection == nullptr) {
        res->set_404();
        return false;
    }

    std::string override_id = req->params["id"];

    auto overrides_op = collection->get_override(override_id);

    if(!overrides_op.ok()) {
        res->set(overrides_op.code(), overrides_op.error());
        return false;
    }

    res->set_200(overrides_op.get().to_json().dump());
    return true;
}

bool put_override(const std::shared_ptr<http_req>& req, const std::shared_ptr<http_res>& res) {
    CollectionManager & collectionManager = CollectionManager::get_instance();
    auto collection = collectionManager.get_collection(req->params["collection"]);

    std::string override_id = req->params["id"];

    if(collection == nullptr) {
        res->set_404();
        return false;
    }

    nlohmann::json req_json;

    try {
        req_json = nlohmann::json::parse(req->body);
    } catch(const std::exception& e) {
        LOG(ERROR) << "JSON error: " << e.what();
        res->set_400("Bad JSON.");
        return false;
    }
    
    override_t override;
    Option<bool> parse_op = override_t::parse(req_json, override_id, override, "",
                                              collection->get_symbols_to_index(),
                                              collection->get_token_separators());
    if(!parse_op.ok()) {
        res->set(parse_op.code(), parse_op.error());
        return false;
    }
    
    Option<uint32_t> add_op = collection->add_override(override);

    if(!add_op.ok()) {
        res->set(add_op.code(), add_op.error());
        return false;
    }

    req_json["id"] = override.id;

    res->set_200(req_json.dump());
    return true;
}

bool del_override(const std::shared_ptr<http_req>& req, const std::shared_ptr<http_res>& res) {
    CollectionManager & collectionManager = CollectionManager::get_instance();
    auto collection = collectionManager.get_collection(req->params["collection"]);

    if(collection == nullptr) {
        res->set_404();
        return false;
    }

    Option<uint32_t> rem_op = collection->remove_override(req->params["id"]);
    if(!rem_op.ok()) {
        res->set(rem_op.code(), rem_op.error());
        return false;
    }

    nlohmann::json res_json;
    res_json["id"] = req->params["id"];

    res->set_200(res_json.dump());
    return true;
}

bool get_keys(const std::shared_ptr<http_req>& req, const std::shared_ptr<http_res>& res) {
    CollectionManager & collectionManager = CollectionManager::get_instance();
    AuthManager &auth_manager = collectionManager.getAuthManager();

    const Option<std::vector<api_key_t>>& keys_op = auth_manager.list_keys();
    if(!keys_op.ok()) {
        res->set(keys_op.code(), keys_op.error());
        return false;
    }

    nlohmann::json res_json;
    res_json["keys"] = nlohmann::json::array();

    const std::vector<api_key_t>& keys = keys_op.get();
    for(const auto & key: keys) {
        nlohmann::json key_obj = key.to_json();
        key_obj["value_prefix"] = key_obj["value"];
        key_obj.erase("value");
        res_json["keys"].push_back(key_obj);
    }

    res->set_200(res_json.dump());
    return true;
}

bool post_create_key(const std::shared_ptr<http_req>& req, const std::shared_ptr<http_res>& res) {
    //LOG(INFO) << "post_create_key";

    CollectionManager & collectionManager = CollectionManager::get_instance();
    AuthManager &auth_manager = collectionManager.getAuthManager();

    nlohmann::json req_json;

    try {
        req_json = nlohmann::json::parse(req->body);
    } catch(const std::exception& e) {
        LOG(ERROR) << "JSON error: " << e.what();
        res->set_400("Bad JSON.");
        return false;
    }


    const Option<uint32_t>& validate_op = api_key_t::validate(req_json);
    if(!validate_op.ok()) {
        res->set(validate_op.code(), validate_op.error());
        return false;
    }

    if(req_json.count("expires_at") == 0) {
        req_json["expires_at"] = api_key_t::FAR_FUTURE_TIMESTAMP;
    }

    if(req_json.count("autodelete") == 0) {
        req_json["autodelete"] = false;
    }

    const std::string &rand_key = (req_json.count("value") != 0) ?
            req_json["value"].get<std::string>() : req->metadata;

    api_key_t api_key(
        rand_key,
        req_json["description"].get<std::string>(),
        req_json["actions"].get<std::vector<std::string>>(),
        req_json["collections"].get<std::vector<std::string>>(),
        req_json["expires_at"].get<uint64_t>(),
        req_json["autodelete"].get<bool>()
    );

    const Option<api_key_t>& api_key_op = auth_manager.create_key(api_key);
    if(!api_key_op.ok()) {
        res->set(api_key_op.code(), api_key_op.error());
        return false;
    }

    res->set_201(api_key_op.get().to_json().dump());
    return true;
}

bool get_key(const std::shared_ptr<http_req>& req, const std::shared_ptr<http_res>& res) {
    CollectionManager & collectionManager = CollectionManager::get_instance();
    AuthManager &auth_manager = collectionManager.getAuthManager();

    const std::string& key_id_str = req->params["id"];
    uint32_t key_id = (uint32_t) std::stoul(key_id_str);

    const Option<api_key_t>& key_op = auth_manager.get_key(key_id);

    if(!key_op.ok()) {
        res->set(key_op.code(), key_op.error());
        return false;
    }

    nlohmann::json key_obj = key_op.get().to_json();
    key_obj["value_prefix"] = key_obj["value"];
    key_obj.erase("value");

    res->set_200(key_obj.dump());
    return true;
}

bool del_key(const std::shared_ptr<http_req>& req, const std::shared_ptr<http_res>& res) {
    CollectionManager & collectionManager = CollectionManager::get_instance();
    AuthManager &auth_manager = collectionManager.getAuthManager();

    const std::string& key_id_str = req->params["id"];
    uint32_t key_id = (uint32_t) std::stoul(key_id_str);

    const Option<api_key_t> &del_op = auth_manager.remove_key(key_id);

    if(!del_op.ok()) {
        res->set(del_op.code(), del_op.error());
        return false;
    }

    nlohmann::json res_json;
    res_json["id"] = del_op.get().id;

    res->set_200(res_json.dump(-1, ' ', false, nlohmann::detail::error_handler_t::ignore));
    return true;
}

bool post_snapshot(const std::shared_ptr<http_req>& req, const std::shared_ptr<http_res>& res) {
    const std::string SNAPSHOT_PATH = "snapshot_path";

    res->status_code = 201;
    res->content_type_header = "application/json";

    if(req->params.count(SNAPSHOT_PATH) == 0) {
        req->params[SNAPSHOT_PATH] = "";
    }

    server->do_snapshot(req->params[SNAPSHOT_PATH], req, res);

    return true;
}

bool post_vote(const std::shared_ptr<http_req>& req, const std::shared_ptr<http_res>& res) {
    res->status_code = 200;
    res->content_type_header = "application/json";

    nlohmann::json response;
    response["success"] = server->trigger_vote();
    res->body = response.dump();

    return true;
}

bool post_config(const std::shared_ptr<http_req>& req, const std::shared_ptr<http_res>& res) {
    nlohmann::json req_json;

    try {
        req_json = nlohmann::json::parse(req->body);
    } catch(const std::exception& e) {
        LOG(ERROR) << "JSON error: " << e.what();
        res->set_400("Bad JSON.");
        return false;
    }

    auto config_update_op = Config::get_instance().update_config(req_json);

    if(!config_update_op.ok()) {
        res->set(config_update_op.code(), config_update_op.error());
    } else {
        // for cache config, we have to resize the cache
        if(req_json.count("cache-num-entries") != 0) {
            std::unique_lock lock(mutex);
            res_cache.capacity(Config::get_instance().get_cache_num_entries());
        }
        nlohmann::json response;
        response["success"] = true;
        res->set_201(response.dump());
    }

    return true;
}

bool post_clear_cache(const std::shared_ptr<http_req>& req, const std::shared_ptr<http_res>& res) {
    {
        std::unique_lock lock(mutex);
        res_cache.clear();
    }

    nlohmann::json response;
    response["success"] = true;
    res->set_200(response.dump());

    return true;
}

bool post_compact_db(const std::shared_ptr<http_req>& req, const std::shared_ptr<http_res>& res) {
    CollectionManager& collectionManager = CollectionManager::get_instance();
    rocksdb::Status status = collectionManager.get_store()->compact_all();

    nlohmann::json response;
    response["success"] = status.ok();

    if(!status.ok()) {
        response["error"] = "Error code: " + std::to_string(status.code());
        res->set_500(response.dump());
    } else {
        res->set_200(response.dump());
    }

    return true;
}

bool post_reset_peers(const std::shared_ptr<http_req>& req, const std::shared_ptr<http_res>& res) {
    res->status_code = 200;
    res->content_type_header = "application/json";

    nlohmann::json response;
    response["success"] = server->reset_peers();
    res->body = response.dump();

    return true;
}

bool get_schema_changes(const std::shared_ptr<http_req>& req, const std::shared_ptr<http_res>& res) {
    CollectionManager & collectionManager = CollectionManager::get_instance();
    auto op = collectionManager.get_collection_alter_status();

    if(!op.ok()) {
        res->set(op.code(), op.error());
    }

    res->set_200(op.get().dump());

    return true;
}

bool get_synonyms(const std::shared_ptr<http_req>& req, const std::shared_ptr<http_res>& res) {
    CollectionManager & collectionManager = CollectionManager::get_instance();
    auto collection = collectionManager.get_collection(req->params["collection"]);

    if(collection == nullptr) {
        res->set_404();
        return false;
    }

    uint32_t offset = 0, limit = 0;
    if(req->params.count("offset") != 0) {
        const auto &offset_str = req->params["offset"];
        if(!StringUtils::is_uint32_t(offset_str)) {
            res->set(400, "Offset param should be unsigned integer.");
            return false;
        }
        offset = std::stoi(offset_str);
    }

    if(req->params.count("limit") != 0) {
        const auto &limit_str = req->params["limit"];
        if(!StringUtils::is_uint32_t(limit_str)) {
            res->set(400, "Limit param should be unsigned integer.");
            return false;
        }
        limit = std::stoi(limit_str);
    }

    nlohmann::json res_json;
    res_json["synonyms"] = nlohmann::json::array();

    auto synonyms_op = collection->get_synonyms(limit, offset);
    if(!synonyms_op.ok()) {
        res->set(synonyms_op.code(), synonyms_op.error());
        return false;
    }

    const auto synonyms = synonyms_op.get();
    for(const auto & kv: synonyms) {
        res_json["synonyms"].push_back(kv.second->to_view_json());
    }

    res->set_200(res_json.dump());
    return true;
}

bool get_synonym(const std::shared_ptr<http_req>& req, const std::shared_ptr<http_res>& res) {
    CollectionManager & collectionManager = CollectionManager::get_instance();
    auto collection = collectionManager.get_collection(req->params["collection"]);

    if(collection == nullptr) {
        res->set_404();
        return false;
    }

    std::string synonym_id = req->params["id"];

    synonym_t synonym;
    bool found = collection->get_synonym(synonym_id, synonym);

    if(found) {
        nlohmann::json synonym_json = synonym.to_view_json();
        res->set_200(synonym_json.dump());
        return true;
    }

    res->set_404();
    return false;
}

bool put_synonym(const std::shared_ptr<http_req>& req, const std::shared_ptr<http_res>& res) {
    CollectionManager & collectionManager = CollectionManager::get_instance();
    auto collection = collectionManager.get_collection(req->params["collection"]);

    std::string synonym_id = req->params["id"];

    if(collection == nullptr) {
        res->set_404();
        return false;
    }

    nlohmann::json syn_json;

    try {
        syn_json = nlohmann::json::parse(req->body);
    } catch(const std::exception& e) {
        LOG(ERROR) << "JSON error: " << e.what();
        res->set_400("Bad JSON.");
        return false;
    }

    if(!syn_json.is_object()) {
        res->set_400("Bad JSON.");
        return false;
    }

    // These checks should be inside `add_synonym` but older versions of Typesense wrongly persisted
    // `root` as an array, so we have to do it here so that on-disk synonyms are loaded properly
    if(syn_json.count("root") != 0 && !syn_json["root"].is_string()) {
        res->set_400("Key `root` should be a string.");
        return false;
    }

    if(syn_json.count("synonyms") && syn_json["synonyms"].is_array()) {
        if(syn_json["synonyms"].empty()) {
            res->set_400("Could not find a valid string array of `synonyms`");
            return false;
        }

        for(const auto& synonym: syn_json["synonyms"]) {
            if (!synonym.is_string() || synonym.empty()) {
                res->set_400("Could not find a valid string array of `synonyms`");
                return false;
            }
        }
    }

    syn_json["id"] = synonym_id;
    Option<bool> upsert_op = collection->add_synonym(syn_json);

    if(!upsert_op.ok()) {
        res->set(upsert_op.code(), upsert_op.error());
        return false;
    }

    res->set_200(syn_json.dump());
    return true;
}

bool del_synonym(const std::shared_ptr<http_req>& req, const std::shared_ptr<http_res>& res) {
    CollectionManager & collectionManager = CollectionManager::get_instance();
    auto collection = collectionManager.get_collection(req->params["collection"]);

    if(collection == nullptr) {
        res->set_404();
        return false;
    }

    Option<bool> rem_op = collection->remove_synonym(req->params["id"]);
    if(!rem_op.ok()) {
        res->set(rem_op.code(), rem_op.error());
        return false;
    }

    nlohmann::json res_json;
    res_json["id"] = req->params["id"];

    res->set_200(res_json.dump());
    return true;
}

bool is_doc_import_route(uint64_t route_hash) {
    route_path* rpath;
    bool found = server->get_route(route_hash, &rpath);
    return found && (rpath->handler == post_import_documents);
}

bool is_coll_create_route(uint64_t route_hash) {
    route_path* rpath;
    bool found = server->get_route(route_hash, &rpath);
    return found && (rpath->handler == post_create_collection);
}

bool is_drop_collection_route(uint64_t route_hash) {
    route_path* rpath;
    bool found = server->get_route(route_hash, &rpath);
    return found && (rpath->handler == del_drop_collection);
}

bool is_doc_write_route(uint64_t route_hash) {
    route_path* rpath;
    bool found = server->get_route(route_hash, &rpath);
    return found && (rpath->handler == post_add_document || rpath->handler == patch_update_document);
}

bool is_doc_del_route(uint64_t route_hash) {
    route_path* rpath;
    bool found = server->get_route(route_hash, &rpath);
    return found && (rpath->handler == del_remove_document || rpath->handler == del_remove_documents);
}

bool get_presets(const std::shared_ptr<http_req>& req, const std::shared_ptr<http_res>& res) {
    CollectionManager & collectionManager = CollectionManager::get_instance();
    const spp::sparse_hash_map<std::string, nlohmann::json> & presets = collectionManager.get_presets();
    nlohmann::json res_json = nlohmann::json::object();
    res_json["presets"] = nlohmann::json::array();

    for(const auto& preset_kv: presets) {
        nlohmann::json preset;
        preset["name"] = preset_kv.first;
        preset["value"] = preset_kv.second;
        res_json["presets"].push_back(preset);
    }

    res->set_200(res_json.dump());
    return true;
}

bool get_preset(const std::shared_ptr<http_req>& req, const std::shared_ptr<http_res>& res) {
    const std::string & preset_name = req->params["name"];
    CollectionManager & collectionManager = CollectionManager::get_instance();

    nlohmann::json preset;
    Option<bool> preset_op = collectionManager.get_preset(preset_name, preset);

    if(!preset_op.ok()) {
        res->set(preset_op.code(), preset_op.error());
        return false;
    }

    nlohmann::json res_json;
    res_json["name"] = preset_name;
    res_json["value"] = preset;

    res->set_200(res_json.dump());
    return true;
}

bool put_upsert_preset(const std::shared_ptr<http_req>& req, const std::shared_ptr<http_res>& res) {
    nlohmann::json req_json;

    try {
        req_json = nlohmann::json::parse(req->body);
    } catch(const std::exception& e) {
        LOG(ERROR) << "JSON error: " << e.what();
        res->set_400("Bad JSON.");
        return false;
    }

    CollectionManager & collectionManager = CollectionManager::get_instance();
    const std::string & preset_name = req->params["name"];

    const char* PRESET_VALUE = "value";

    if(req_json.count(PRESET_VALUE) == 0) {
        res->set_400(std::string("Parameter `") + PRESET_VALUE + "` is required.");
        return false;
    }

    Option<bool> success_op = collectionManager.upsert_preset(preset_name, req_json[PRESET_VALUE]);
    if(!success_op.ok()) {
        res->set_500(success_op.error());
        return false;
    }

    req_json["name"] = preset_name;

    res->set_200(req_json.dump());
    return true;
}

bool del_preset(const std::shared_ptr<http_req>& req, const std::shared_ptr<http_res>& res) {
    const std::string & preset_name = req->params["name"];
    CollectionManager & collectionManager = CollectionManager::get_instance();

    nlohmann::json preset;
    Option<bool> preset_op = collectionManager.get_preset(preset_name, preset);
    if(!preset_op.ok()) {
        res->set(preset_op.code(), preset_op.error());
        return false;
    }

    Option<bool> delete_op = collectionManager.delete_preset(preset_name);

    if(!delete_op.ok()) {
        res->set_500(delete_op.error());
        return false;
    }

    nlohmann::json res_json;
    res_json["name"] = preset_name;
    res_json["value"] = preset;
    res->set_200(res_json.dump());
    return true;
}

bool get_stopwords(const std::shared_ptr<http_req>& req, const std::shared_ptr<http_res>& res) {
    StopwordsManager& stopwordManager = StopwordsManager::get_instance();
    const spp::sparse_hash_map<std::string, stopword_struct_t>& stopwords = stopwordManager.get_stopwords();
    nlohmann::json res_json = nlohmann::json::object();
    res_json["stopwords"] = nlohmann::json::array();

    for(const auto& stopwords_kv: stopwords) {
        auto stopword = stopwords_kv.second.to_json();
        res_json["stopwords"].push_back(stopword);
    }

    res->set_200(res_json.dump());
    return true;
}

bool get_stopword(const std::shared_ptr<http_req>& req, const std::shared_ptr<http_res>& res) {
    const std::string & stopword_name = req->params["name"];
    StopwordsManager& stopwordManager = StopwordsManager::get_instance();

    stopword_struct_t stopwordStruct;
    Option<bool> stopword_op = stopwordManager.get_stopword(stopword_name, stopwordStruct);

    if(!stopword_op.ok()) {
        res->set(stopword_op.code(), stopword_op.error());
        return false;
    }

    nlohmann::json res_json;

    res_json["stopwords"] = stopwordStruct.to_json();

    res->set_200(res_json.dump());
    return true;
}

bool put_upsert_stopword(const std::shared_ptr<http_req>& req, const std::shared_ptr<http_res>& res) {
    nlohmann::json req_json;

    try {
        req_json = nlohmann::json::parse(req->body);
    } catch(const std::exception& e) {
        LOG(ERROR) << "JSON error: " << e.what();
        res->set_400("Bad JSON.");
        return false;
    }

    StopwordsManager& stopwordManager = StopwordsManager::get_instance();
    const std::string & stopword_name = req->params["name"];

    Option<bool> success_op = stopwordManager.upsert_stopword(stopword_name, req_json, true);
    if(!success_op.ok()) {
        res->set(success_op.code(), success_op.error());
        return false;
    }

    req_json["id"] = stopword_name;

    res->set_200(req_json.dump());
    return true;
}

bool del_stopword(const std::shared_ptr<http_req>& req, const std::shared_ptr<http_res>& res) {
    const std::string & stopword_name = req->params["name"];
    StopwordsManager& stopwordManager = StopwordsManager::get_instance();

    Option<bool> delete_op = stopwordManager.delete_stopword(stopword_name);

    if(!delete_op.ok()) {
        res->set(delete_op.code(), delete_op.error());
        return false;
    }

    nlohmann::json res_json;
    res_json["id"] = stopword_name;

    res->set_200(res_json.dump());
    return true;
}

bool get_rate_limits(const std::shared_ptr<http_req>& req, const std::shared_ptr<http_res>& res) {
    RateLimitManager* rateLimitManager = RateLimitManager::getInstance();

    res->set_200(rateLimitManager->get_all_rules_json().dump());
    return true;
}

bool get_rate_limit(const std::shared_ptr<http_req>& req, const std::shared_ptr<http_res>& res) {
    RateLimitManager* rateLimitManager = RateLimitManager::getInstance();
    // Convert param id to uint64_t
    if(!StringUtils::is_uint32_t(req->params["id"])) {
        res->set_400("{\"message\": \"Invalid ID\"}");
        return false;
    }
    uint64_t id = std::stoull(req->params["id"]);
    const auto& rule_option = rateLimitManager->find_rule_by_id(id);

    if(!rule_option.ok()) {
        res->set(rule_option.code(), rule_option.error());
        return false;
    }

    res->set_200(rule_option.get().dump());
    return true;
}

bool put_rate_limit(const std::shared_ptr<http_req>& req, const std::shared_ptr<http_res>& res) {
    RateLimitManager* rateLimitManager = RateLimitManager::getInstance();
    nlohmann::json req_json;
    if(!StringUtils::is_uint32_t(req->params["id"])) {
        res->set_400("{\"message\": \"Invalid ID\"}");
        return false;
    }
    uint64_t id = std::stoull(req->params["id"]);

    try {
        req_json = nlohmann::json::parse(req->body);
    } catch(const nlohmann::json::parse_error& e) {
        res->set_400("Invalid JSON");
        return false;
    }

    const auto& edit_rule_result = rateLimitManager->edit_rule(id, req_json);

    if(!edit_rule_result.ok()) {
        res->set(edit_rule_result.code(), edit_rule_result.error());
        return false;
    }

    res->set_200(edit_rule_result.get().dump());
    return true;

}

bool del_rate_limit(const std::shared_ptr<http_req>& req, const std::shared_ptr<http_res>& res) {
    RateLimitManager* rateLimitManager = RateLimitManager::getInstance();
    if(!StringUtils::is_uint32_t(req->params["id"])) {
        res->set_400("{\"message\": \"Invalid ID\"}");
        return false;
    }
    uint64_t id = std::stoull(req->params["id"]);
    const auto& rule_option = rateLimitManager->find_rule_by_id(id);

    if(!rule_option.ok()) {
        res->set(rule_option.code(), rule_option.error());
        return false;
    }

    rateLimitManager->delete_rule_by_id(id);
    nlohmann::json res_json;
    res_json["id"] = id;
    res->set_200(res_json.dump());
    return true;
}

bool post_rate_limit(const std::shared_ptr<http_req>& req, const std::shared_ptr<http_res>& res) {
    RateLimitManager* rateLimitManager = RateLimitManager::getInstance();
    nlohmann::json req_json;

    try {
        req_json = nlohmann::json::parse(req->body);
    } catch (const std::exception & e) {
        res->set_400("Bad JSON.");
        return false;
    }

    auto add_rule_result = rateLimitManager->add_rule(req_json);

    if(!add_rule_result.ok()) {
        res->set(add_rule_result.code(), add_rule_result.error());
        return false;
    }

    res->set_200(add_rule_result.get().dump());
    return true;
}

bool get_active_throttles(const std::shared_ptr<http_req>& req, const std::shared_ptr<http_res>& res) {
    RateLimitManager* rateLimitManager = RateLimitManager::getInstance();
    res->set_200(rateLimitManager->get_throttled_entities_json().dump());
    return true;
}

bool del_throttle(const std::shared_ptr<http_req>& req, const std::shared_ptr<http_res>& res) {
    RateLimitManager* rateLimitManager = RateLimitManager::getInstance();
    if(!StringUtils::is_uint32_t(req->params["id"])) {
        res->set_400("{\"message\": \"Invalid ID\"}");
        return false;
    }
    uint64_t id = std::stoull(req->params["id"]);
    bool res_ = rateLimitManager->delete_ban_by_id(id);
    if(!res_) {
        res->set_400("{\"message\": \"Invalid ID\"}");
        return false;
    }
    nlohmann::json res_json;
    res_json["id"] = id;
    res->set_200(res_json.dump());
    return true;
}

bool del_exceed(const std::shared_ptr<http_req>& req, const std::shared_ptr<http_res>& res) {
    RateLimitManager* rateLimitManager = RateLimitManager::getInstance();
    if(!StringUtils::is_uint32_t(req->params["id"])) {
        res->set_400("{\"message\": \"Invalid ID\"}");
        return false;
    }
    uint64_t id = std::stoull(req->params["id"]);
    bool res_ = rateLimitManager->delete_throttle_by_id(id);
    if(!res_) {
        res->set_400("{\"message\": \"Invalid ID\"}");
        return false;
    }
    nlohmann::json res_json;
    res_json["id"] = id;
    res->set_200(res_json.dump());
    return true;
}

bool get_limit_exceed_counts(const std::shared_ptr<http_req>& req, const std::shared_ptr<http_res>& res) {
    RateLimitManager* rateLimitManager = RateLimitManager::getInstance();
    res->set_200(rateLimitManager->get_exceeded_entities_json().dump());
    return true;
}

Option<std::pair<std::string,std::string>> get_api_key_and_ip(const std::string& metadata) {
    // format <length of api_key>:<api_key><ip>
    // length of api_key is a uint32_t
    if(metadata.size() < 10) {
        if(metadata.size() >= 2 && metadata[0] == '0' && metadata[1] == ':') {
            // e.g. "0:0.0.0.0" (when api key is not provided at all)
            std::string ip = metadata.substr(metadata.find(":") + 1);
            return Option<std::pair<std::string,std::string>>(std::make_pair("", ip));
        }

        return Option<std::pair<std::string,std::string>>(400, "Invalid metadata");
    }

    if(metadata.find(":") == std::string::npos) {
        return Option<std::pair<std::string,std::string>>(400, "Invalid metadata");
    }

    std::string key_len_str = metadata.substr(0, metadata.find(":"));

    if(!StringUtils::is_uint32_t(key_len_str)) {
        return Option<std::pair<std::string,std::string>>(400, "Invalid metadata");
    }

    uint32_t api_key_length = static_cast<uint32_t>(std::stoul(key_len_str));

    if(metadata.size() < api_key_length + metadata.find(":") + 7) {
        return Option<std::pair<std::string,std::string>>(400, "Invalid metadata");
    }

    std::string api_key = metadata.substr(metadata.find(":") + 1, api_key_length);
    std::string ip = metadata.substr(metadata.find(":") + 1 + api_key_length);

    // validate IP address
    std::regex ip_pattern("\\b(([0-9]|[1-9][0-9]|1[0-9]{2}|2[0-4][0-9]|25[0-5])\\.){3}([0-9]|[1-9][0-9]|1[0-9]{2}|2[0-4][0-9]|25[0-5])\\b");
    if(!std::regex_match(ip, ip_pattern)) {
        return Option<std::pair<std::string,std::string>>(400, "Invalid metadata");
    }

    return Option<std::pair<std::string,std::string>>(std::make_pair(api_key, ip));
}

bool post_create_event(const std::shared_ptr<http_req>& req, const std::shared_ptr<http_res>& res) {
    nlohmann::json req_json;

    try {
        req_json = nlohmann::json::parse(req->body);
    } catch(const std::exception& e) {
        LOG(ERROR) << "JSON error: " << e.what();
        res->set_400("Bad JSON.");
        return false;
    }

    auto add_event_op = EventManager::get_instance().add_event(req_json, req->client_ip);
    if(add_event_op.ok()) {
        res->set_201(R"({"ok": true})");
        return true;
    }

    res->set_400(add_event_op.error());
    return false;
}

bool get_analytics_rules(const std::shared_ptr<http_req>& req, const std::shared_ptr<http_res>& res) {
    auto rules_op = AnalyticsManager::get_instance().list_rules();

    if(!rules_op.ok()) {
        res->set(rules_op.code(), rules_op.error());
        return false;
    }

    res->set_200(rules_op.get().dump());
    return true;
}

bool get_analytics_rule(const std::shared_ptr<http_req>& req, const std::shared_ptr<http_res>& res) {
    auto rules_op = AnalyticsManager::get_instance().get_rule(req->params["name"]);

    if(!rules_op.ok()) {
        res->set(rules_op.code(), rules_op.error());
        return false;
    }

    res->set_200(rules_op.get().dump());
    return true;
}

bool post_create_analytics_rules(const std::shared_ptr<http_req>& req, const std::shared_ptr<http_res>& res) {
    nlohmann::json req_json;

    try {
        req_json = nlohmann::json::parse(req->body);
    } catch(const std::exception& e) {
        LOG(ERROR) << "JSON error: " << e.what();
        res->set_400("Bad JSON.");
        return false;
    }

    auto op = AnalyticsManager::get_instance().create_rule(req_json, false, true);

    if(!op.ok()) {
        res->set(op.code(), op.error());
        return false;
    }

    res->set_201(req_json.dump());
    return true;
}

bool put_upsert_analytics_rules(const std::shared_ptr<http_req> &req, const std::shared_ptr<http_res> &res) {
    nlohmann::json req_json;

    try {
        req_json = nlohmann::json::parse(req->body);
    } catch(const std::exception& e) {
        LOG(ERROR) << "JSON error: " << e.what();
        res->set_400("Bad JSON.");
        return false;
    }

    req_json["name"] = req->params["name"];
    auto op = AnalyticsManager::get_instance().create_rule(req_json, true, true);

    if(!op.ok()) {
        res->set(op.code(), op.error());
        return false;
    }

    res->set_200(req_json.dump());
    return true;
}

bool del_analytics_rules(const std::shared_ptr<http_req>& req, const std::shared_ptr<http_res>& res) {
    auto op = AnalyticsManager::get_instance().remove_rule(req->params["name"]);
    if(!op.ok()) {
        res->set(op.code(), op.error());
        return false;
    }

    nlohmann::json res_json;
    res_json["name"] = req->params["name"];

    res->set_200(res_json.dump());
    return true;
}

bool post_write_analytics_to_db(const std::shared_ptr<http_req>& req, const std::shared_ptr<http_res>& res) {
    nlohmann::json req_json;

    try {
        req_json = nlohmann::json::parse(req->body);
    } catch(const std::exception& e) {
        LOG(ERROR) << "JSON error: " << e.what();
        res->set_400("Bad JSON.");
        return false;
    }

    if(!AnalyticsManager::get_instance().write_to_db(req_json)) {
        res->set_500(R"({"ok": false})");
        return false;
    }

    res->set_200(R"({"ok": true})");
    return true;
}

bool post_import_stemming_dictionary(const std::shared_ptr<http_req>& req, const std::shared_ptr<http_res>& res) {
    const char *BATCH_SIZE = "batch_size";
    const char *ID = "id";

    if(req->params.count(BATCH_SIZE) == 0) {
        req->params[BATCH_SIZE] = "40";
    }

    if(req->params.count(ID) == 0) {
        res->final = true;
        res->set_400("Parameter `" + std::string(ID) + "` must be provided while importing dictionary words.");
        stream_response(req, res);
        return false;
    }

    if(!StringUtils::is_uint32_t(req->params[BATCH_SIZE])) {
        res->final = true;
        res->set_400("Parameter `" + std::string(BATCH_SIZE) + "` must be a positive integer.");
        stream_response(req, res);
        return false;
    }

    std::vector<std::string> json_lines;
    StringUtils::split(req->body, json_lines, "\n", false, false);

    if(req->last_chunk_aggregate) {
        //LOG(INFO) << "req->last_chunk_aggregate is true";
        req->body = "";
    } else if(!json_lines.empty()) {
        // check if req->body had complete last record
        bool complete_document;

        try {
            nlohmann::json document = nlohmann::json::parse(json_lines.back());
            complete_document = document.is_object();
        } catch(const std::exception& e) {
            complete_document = false;
        }

        if(!complete_document) {
            // eject partial record
            req->body = json_lines.back();
            json_lines.pop_back();
        } else {
            req->body = "";
        }
    }

    // When only one partial record arrives as a chunk, an empty body is pushed to response stream
    bool single_partial_record_body = (json_lines.empty() && !req->body.empty());
    std::stringstream response_stream;

    if(!single_partial_record_body) {
        auto op = StemmerManager::get_instance().upsert_stemming_dictionary(req->params.at(ID), json_lines);
        if(!op.ok()) {
            res->set(op.code(), op.error());
            stream_response(req, res);
        }

        for (size_t i = 0; i < json_lines.size(); i++) {
            bool res_start = (res->status_code == 0) && (i == 0);

            if(res_start) {
                // indicates first import result to be streamed
                response_stream << json_lines[i];
            } else {
                response_stream << "\n" << json_lines[i];
            }
        }

        // Since we use `res->status_code == 0` for flagging `res_start`, we will only set this
        // when we have accumulated enough response data to stream.
        // Otherwise, we will send an empty line as first response.
        res->status_code = 200;
    }

    res->content_type_header = "text/plain; charset=utf-8";
    res->body = response_stream.str();

    res->final.store(req->last_chunk_aggregate);
    stream_response(req, res);

    return true;
}

bool get_stemming_dictionaries(const std::shared_ptr<http_req>& req, const std::shared_ptr<http_res>& res) {
    nlohmann::json dictionaries;
    StemmerManager::get_instance().get_stemming_dictionaries(dictionaries);

    res->set_200(dictionaries.dump());
    return true;
}

bool get_stemming_dictionary(const std::shared_ptr<http_req>& req, const std::shared_ptr<http_res>& res) {
    const std::string& id = req->params["id"];
    nlohmann::json dictionary;

    if(!StemmerManager::get_instance().get_stemming_dictionary(id, dictionary)) {
        res->set_404();
        return false;
    }

    res->set_200(dictionary.dump());
    return true;
}

bool del_stemming_dictionary(const std::shared_ptr<http_req>& req, const std::shared_ptr<http_res>& res) {
    const std::string& id = req->params["id"];
    nlohmann::json dictionary;

    auto delete_op = StemmerManager::get_instance().del_stemming_dictionary(id);

    if(!delete_op.ok()) {
        res->set(delete_op.code(), delete_op.error());
    }

    nlohmann::json res_json;
    res_json["id"] = id;
    res->set_200(res_json.dump());

    return true;
}

bool get_analytics_events(const std::shared_ptr<http_req>& req, const std::shared_ptr<http_res>& res) {
    const char* N = "n";

    uint32_t n = 10;
    if(req->params.count(N) != 0 && !StringUtils::is_uint32_t(req->params[N])) {
        res->set_400("Parameter `n` must be a positive integer.");
        return false;
    }

    if (req->params.count(N)) {
        n = std::stoi(req->params[N]);
    }

    auto get_events_op = AnalyticsManager::get_instance().get_events(n);

    if(!get_events_op.ok()) {
        res->set(get_events_op.code(), get_events_op.error());
        return false;
    }
    nlohmann::json response = get_events_op.get();
    res->set_200(response.dump());
    return true;
}

bool post_proxy(const std::shared_ptr<http_req>& req, const std::shared_ptr<http_res>& res) {
    HttpProxy& proxy = HttpProxy::get_instance();

    nlohmann::json req_json;

    try {
        req_json = nlohmann::json::parse(req->body);
    } catch(const nlohmann::json::parse_error& e) {
        LOG(ERROR) << "JSON error: " << e.what();
        res->set_400("Bad JSON.");
        return false;
    }

    std::string body, url, method;
    std::unordered_map<std::string, std::string> headers;

    if(req_json.count("url") == 0 || req_json.count("method") == 0) {
        res->set_400("Missing required fields.");
        return false;
    }

    if(!req_json["url"].is_string() || !req_json["method"].is_string() || req_json["url"].get<std::string>().empty() || req_json["method"].get<std::string>().empty()) {
        res->set_400("URL and method must be non-empty strings.");
        return false;
    }

    try {        
        if(req_json.count("body") != 0 && !req_json["body"].is_string()) {
            res->set_400("Body must be a string.");
            return false;
        }
        if(req_json.count("headers") != 0 && !req_json["headers"].is_object()) {
            res->set_400("Headers must be a JSON object.");
            return false;
        }
        if(req_json.count("body")) {
            body = req_json["body"].get<std::string>();
        }
        url = req_json["url"].get<std::string>();
        method = req_json["method"].get<std::string>();
        if(req_json.count("headers")) {
            headers = req_json["headers"].get<std::unordered_map<std::string, std::string>>();
        }
    } catch(const std::exception& e) {
        LOG(ERROR) << "JSON error: " << e.what();
        res->set_400("Bad JSON.");
        return false;
    }

    auto response = proxy.send(url, method, body, headers);
    
    if(response.status_code != 200) {
        int code = response.status_code;
        res->set_body(code, response.body);
        return false;
    }

    res->set_200(response.body);
    return true;
}


bool post_conversation_model(const std::shared_ptr<http_req>& req, const std::shared_ptr<http_res>& res) {
    nlohmann::json model_json;

    try {
        model_json = nlohmann::json::parse(req->body);
    } catch(const nlohmann::json::parse_error& e) {
        LOG(ERROR) << "JSON error: " << e.what();
        res->set_400("Bad JSON.");
        return false;
    }

    if(!model_json.is_object()) {
        res->set_400("Bad JSON.");
        return false;
    }

    std::string model_id = req->metadata;

    auto add_model_op = ConversationModelManager::add_model(model_json, model_id, true);

    if(!add_model_op.ok()) {
        res->set(add_model_op.code(), add_model_op.error());
        return false;
    }

    Collection::hide_credential(model_json, "api_key");

    res->set_200(model_json.dump());
    return true;
}

bool get_conversation_model(const std::shared_ptr<http_req>& req, const std::shared_ptr<http_res>& res) {
    const std::string& model_id = req->params["id"];

    auto model_op = ConversationModelManager::get_model(model_id);

    if(!model_op.ok()) {
        res->set(model_op.code(), model_op.error());
        return false;
    }

    auto model = model_op.get();
    Collection::hide_credential(model, "api_key");

    res->set_200(model.dump());
    return true;
}

bool get_conversation_models(const std::shared_ptr<http_req>& req, const std::shared_ptr<http_res>& res) {
    auto models_op = ConversationModelManager::get_all_models();

    if(!models_op.ok()) {
        res->set(models_op.code(), models_op.error());
        return false;
    }

    auto models = models_op.get();

    for(auto& model: models) {
        Collection::hide_credential(model, "api_key");
    }

    res->set_200(models.dump());
    return true;
}

bool del_conversation_model(const std::shared_ptr<http_req>& req, const std::shared_ptr<http_res>& res) {
    const std::string& model_id = req->params["id"];

    auto model_op = ConversationModelManager::delete_model(model_id);

    if(!model_op.ok()) {
        res->set(model_op.code(), model_op.error());
        return false;
    }

    auto model = model_op.get();

    Collection::hide_credential(model, "api_key");

    res->set_200(model.dump());
    return true;
}

bool put_conversation_model(const std::shared_ptr<http_req>& req, const std::shared_ptr<http_res>& res) {
    const std::string& model_id = req->params["id"];

    nlohmann::json req_json;

    try {
        req_json = nlohmann::json::parse(req->body);
    } catch(const nlohmann::json::parse_error& e) {
        LOG(ERROR) << "JSON error: " << e.what();
        res->set_400("Bad JSON.");
        return false;
    }

    if(!req_json.is_object()) {
        res->set_400("Bad JSON.");
        return false;
    }

    auto model_op = ConversationModelManager::update_model(model_id, req_json);

    if(!model_op.ok()) {
        res->set(model_op.code(), model_op.error());
        return false;
    }

    auto model = model_op.get();

    Collection::hide_credential(model, "api_key");

    res->set_200(model.dump());
    return true;
}

bool post_personalization_model(const std::shared_ptr<http_req>& req, const std::shared_ptr<http_res>& res) {
    nlohmann::json req_json;
    
    if (!req->params.count("name") || !req->params.count("type")) {
        res->set_400("Missing required parameters 'name' and 'type'.");
        return false;
    }

    req_json = {
        {"name", req->params["name"]},
        {"type", req->params["type"]}
    };

    std::string model_id;
    if (req->params.count("id")) {
        req_json["id"] = req->params["id"];
        model_id = req->params["id"];
    }

    const std::string model_data = req->body;
    auto create_op = PersonalizationModelManager::add_model(req_json, model_id, true, model_data);
    if(!create_op.ok()) {
        res->set(create_op.code(), create_op.error());
        return false;
    }
    
    auto model = create_op.get();
    res->set_200(nlohmann::json{{"ok", true}, {"model_id", model}}.dump());
    
    return true;
}

bool get_personalization_model(const std::shared_ptr<http_req>& req, const std::shared_ptr<http_res>& res) {
    const std::string& model_id = req->params["id"];
    
    auto model_op = PersonalizationModelManager::get_model(model_id);
    if (!model_op.ok()) {
        res->set(model_op.code(), model_op.error());
        return false;
    }

    auto model = model_op.get();

    if (model.contains("model_path")) {
        model.erase("model_path");
    }
    res->set_200(model.dump());
    return true;
}

bool get_personalization_models(const std::shared_ptr<http_req>& req, const std::shared_ptr<http_res>& res) {
    auto models_op = PersonalizationModelManager::get_all_models();
    if (!models_op.ok()) {
        res->set(models_op.code(), models_op.error());
        return false;
    }

    auto models = models_op.get();
    for (auto& model : models) {
        if (model.contains("model_path")) {
            model.erase("model_path");
        }
    }

    res->set_200(models.dump());
    return true;
}

bool del_personalization_model(const std::shared_ptr<http_req>& req, const std::shared_ptr<http_res>& res) {
    const std::string& model_id = req->params["id"];
    
    auto delete_op = PersonalizationModelManager::delete_model(model_id);
    if (!delete_op.ok()) {
        res->set(delete_op.code(), delete_op.error());
        return false;
    }

    auto deleted_model = delete_op.get();
    if (deleted_model.contains("model_path")) {
        deleted_model.erase("model_path");
    }
    res->set_200(deleted_model.dump());
    return true;
}

bool put_personalization_model(const std::shared_ptr<http_req>& req, const std::shared_ptr<http_res>& res) {
    nlohmann::json req_json;
    
    if (req->params.count("name") && !req->params["name"].empty()) {
        req_json["name"] = req->params["name"];
    }
    if (req->params.count("collection") && !req->params["collection"].empty()) {
        req_json["collection"] = req->params["collection"];
    }
    if (req->params.count("type") && !req->params["type"].empty()) {
        req_json["type"] = req->params["type"];
    }

    if (!req->params.count("id")) {
        res->set_400("Missing required parameter 'id'.");
        return false;
    }
    std::string model_id = req->params["id"];

    const std::string model_data = req->body;
    auto update_op = PersonalizationModelManager::update_model(model_id, req_json, model_data);
    if(!update_op.ok()) {
        res->set(update_op.code(), update_op.error());
        return false;
    }

    nlohmann::json response = update_op.get();
    if (response.contains("model_path")) {
        response.erase("model_path");
    }
    res->set_200(response.dump());
    return true;
}

bool post_proxy_sse(const std::shared_ptr<http_req>& req, const std::shared_ptr<http_res>& res) {
    HttpProxy& proxy = HttpProxy::get_instance();

    nlohmann::json req_json;
    try {
        req_json = nlohmann::json::parse(req->body);
    } catch(const nlohmann::json::parse_error& e) {
        LOG(ERROR) << "JSON error: " << e.what();
        res->set_400("Bad JSON.");
        res->final = true;
        stream_response(req, res);
        return false;
    }

    std::string body, url, method;
    std::unordered_map<std::string, std::string> headers;

    if(req_json.count("url") == 0 || req_json.count("method") == 0) {
        res->set_400("Missing required fields.");
        res->final = true;
        stream_response(req, res);
        return false;
    }

    if(!req_json["url"].is_string() || !req_json["method"].is_string() || req_json["url"].get<std::string>().empty() || req_json["method"].get<std::string>().empty()) {
        res->set_400("URL and method must be non-empty strings.");
        res->final = true;
        stream_response(req, res);
        return false;
    }

    try {        
        if(req_json.count("body") != 0 && !req_json["body"].is_string()) {
            res->set_400("Body must be a string.");
            res->final = true;
            stream_response(req, res);
            return false;
        }
        if(req_json.count("headers") != 0 && !req_json["headers"].is_object()) {
            res->set_400("Headers must be a JSON object.");
            res->final = true;
            stream_response(req, res);
            return false;
        }
        if(req_json.count("body")) {
            body = req_json["body"].get<std::string>();
        }
        url = req_json["url"].get<std::string>();
        method = req_json["method"].get<std::string>();
        if(req_json.count("headers")) {
            headers = req_json["headers"].get<std::unordered_map<std::string, std::string>>();
        }
    } catch(const std::exception& e) {
        LOG(ERROR) << "JSON error: " << e.what();
        res->set_400("Bad JSON.");
        res->final = true;
        stream_response(req, res);
        return false;
    }

    return proxy.call_sse(url, method, body, headers, req, res);
}<|MERGE_RESOLUTION|>--- conflicted
+++ resolved
@@ -820,12 +820,9 @@
 
             if(seconds_elapsed < cached_value.ttl) {
                 res->set_content(cached_value.status_code, cached_value.content_type_header, cached_value.body, true);
-<<<<<<< HEAD
                 res->final = true;
                 stream_response(req, res);
-=======
                 AppMetrics::get_instance().increment_count(AppMetrics::CACHE_HIT_LABEL, 1);
->>>>>>> 8234e199
                 return true;
             }
 
