#!/bin/bash
# TYPESENSE_VERSION=nightly TYPESENSE_TARGET=typesense-server|typesense-test bash ci_build_v2.sh

set -ex
PROJECT_DIR=`dirname $0 | while read a; do cd $a && pwd && break; done`
BUILD_DIR=bazel-bin

if [ -z "$TYPESENSE_VERSION" ]; then
  TYPESENSE_VERSION="nightly"
fi

ARCH_NAME="amd64"

if [[ "$@" == *"--graviton2"* ]] || [[ "$@" == *"--arm"* ]]; then
  ARCH_NAME="arm64"
fi

if [[ "$@" == *"--with-cuda"* ]]; then
  CUDA_FLAGS="--define use_cuda=on --action_env=CUDA_HOME=/usr/local/cuda --action_env=CUDNN_HOME=/usr/local/cuda"
fi

<<<<<<< HEAD
# Extract jobs parameter if provided, default to 6
JOBS=6
if [[ "$@" =~ --jobs=([0-9]+) ]]; then
  JOBS=${BASH_REMATCH[1]}
=======
JEMALLOC_FLAGS=""
if [[ "$@" == *"--with-jemalloc-lg-page16"* ]]; then
  JEMALLOC_FLAGS="--define enable_jemalloc_lg_page16=1"
>>>>>>> f313af09
fi

# First build protobuf
bazel build --jobs=$JOBS @com_google_protobuf//:protobuf_headers
bazel build --jobs=$JOBS @com_google_protobuf//:protobuf_lite
bazel build --jobs=$JOBS @com_google_protobuf//:protobuf
bazel build --jobs=$JOBS @com_google_protobuf//:protoc

# Build whisper
if [[ "$@" == *"--with-cuda"* ]]; then
  bazel build --jobs=$JOBS @whisper.cpp//:whisper_cuda_shared $CUDA_FLAGS --experimental_cc_shared_library
  /bin/cp -f $PROJECT_DIR/$BUILD_DIR/external/whisper.cpp/libwhisper_cuda_shared.so $PROJECT_DIR/$BUILD_DIR/
fi

# Finally build Typesense
<<<<<<< HEAD
bazel build --verbose_failures --jobs=$JOBS $CUDA_FLAGS \
=======
bazel build --verbose_failures --jobs=6 $CUDA_FLAGS $JEMALLOC_FLAGS \
>>>>>>> f313af09
  --define=TYPESENSE_VERSION=\"$TYPESENSE_VERSION\" //:$TYPESENSE_TARGET

# Copy the binary to an accessible location
mkdir -p $PROJECT_DIR/dist
/bin/cp -f $PROJECT_DIR/$BUILD_DIR/$TYPESENSE_TARGET $PROJECT_DIR/dist/

if [[ "$@" == *"--build-deploy-image"* ]]; then
    echo "Creating deployment image for Typesense $TYPESENSE_VERSION server ..."
    docker build --platform linux/${ARCH_NAME} --file $PROJECT_DIR/docker/deployment.Dockerfile \
          --tag typesense/typesense:$TYPESENSE_VERSION $PROJECT_DIR/$BUILD_DIR
fi

if [[ "$@" == *"--package-binary"* ]]; then
    OS_FAMILY=linux
    RELEASE_NAME=typesense-server-$TYPESENSE_VERSION-$OS_FAMILY-$ARCH_NAME
    printf `md5sum $PROJECT_DIR/$BUILD_DIR/typesense-server | cut -b-32` > $PROJECT_DIR/$BUILD_DIR/typesense-server.md5.txt
    tar -cvzf $PROJECT_DIR/$BUILD_DIR/$RELEASE_NAME.tar.gz -C $PROJECT_DIR/$BUILD_DIR typesense-server typesense-server.md5.txt
    echo "Built binary successfully: $PROJECT_DIR/$BUILD_DIR/$RELEASE_NAME.tar.gz"

    GPU_DEPS_NAME=typesense-gpu-deps-$TYPESENSE_VERSION-$OS_FAMILY-$ARCH_NAME
    tar -cvzf $PROJECT_DIR/$BUILD_DIR/$GPU_DEPS_NAME.tar.gz -C $PROJECT_DIR/$BUILD_DIR libonnxruntime_providers_cuda.so libonnxruntime_providers_shared.so libwhisper_cuda_shared.so
    echo "Built binary successfully: $PROJECT_DIR/$BUILD_DIR/$GPU_DEPS_NAME.tar.gz"
fi<|MERGE_RESOLUTION|>--- conflicted
+++ resolved
@@ -19,16 +19,15 @@
   CUDA_FLAGS="--define use_cuda=on --action_env=CUDA_HOME=/usr/local/cuda --action_env=CUDNN_HOME=/usr/local/cuda"
 fi
 
-<<<<<<< HEAD
+JEMALLOC_FLAGS=""
+if [[ "$@" == *"--with-jemalloc-lg-page16"* ]]; then
+  JEMALLOC_FLAGS="--define enable_jemalloc_lg_page16=1"
+fi
+
 # Extract jobs parameter if provided, default to 6
 JOBS=6
 if [[ "$@" =~ --jobs=([0-9]+) ]]; then
   JOBS=${BASH_REMATCH[1]}
-=======
-JEMALLOC_FLAGS=""
-if [[ "$@" == *"--with-jemalloc-lg-page16"* ]]; then
-  JEMALLOC_FLAGS="--define enable_jemalloc_lg_page16=1"
->>>>>>> f313af09
 fi
 
 # First build protobuf
@@ -44,11 +43,7 @@
 fi
 
 # Finally build Typesense
-<<<<<<< HEAD
-bazel build --verbose_failures --jobs=$JOBS $CUDA_FLAGS \
-=======
-bazel build --verbose_failures --jobs=6 $CUDA_FLAGS $JEMALLOC_FLAGS \
->>>>>>> f313af09
+bazel build --verbose_failures --jobs=$JOBS $CUDA_FLAGS $JEMALLOC_FLAGS \
   --define=TYPESENSE_VERSION=\"$TYPESENSE_VERSION\" //:$TYPESENSE_TARGET
 
 # Copy the binary to an accessible location
