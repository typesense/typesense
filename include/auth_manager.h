#pragma once

#include <string>
#include <vector>
#include <map>
#include <mutex>
#include <shared_mutex>
#include "json.hpp"
#include "option.h"
#include "store.h"

struct api_key_t {
    uint32_t id;
    std::string value;
    std::string description;
    std::vector<std::string> actions;
    std::vector<std::string> collections;
    uint64_t expires_at;

    static const size_t PREFIX_LEN = 4;
    static const uint64_t FAR_FUTURE_TIMESTAMP = 64723363199;  // year 4020

    api_key_t() {

    }

    api_key_t(const std::string &value, const std::string &description, const std::vector<std::string> &actions,
              const std::vector<std::string> &collections, uint64_t expires_at) :
            value(value), description(description), actions(actions), collections(collections), expires_at(expires_at) {

    }

    Option<bool> load(const std::string & json_str) {
        nlohmann::json key_obj;

        try {
            key_obj = nlohmann::json::parse(json_str);
        } catch(...) {
            return Option<bool>(500, "Error while parsing JSON string.");
        }

        id = key_obj["id"];
        value = key_obj["value"];
        description = key_obj["description"].get<std::string>();
        actions = key_obj["actions"].get<std::vector<std::string>>();
        collections = key_obj["collections"].get<std::vector<std::string>>();

        // handle optional fields

        if(key_obj.count("expires_at") != 0) {
            expires_at = key_obj["expires_at"];
        } else {
            expires_at = FAR_FUTURE_TIMESTAMP;
        }

        return Option<bool>(true);
    }

    static Option<uint32_t> validate(const nlohmann::json & key_obj);

    nlohmann::json to_json() const {
        nlohmann::json obj;
        obj["id"] = id;
        obj["value"] = value;
        obj["description"] = description;
        obj["actions"] = actions;
        obj["collections"] = collections;
        obj["expires_at"] = expires_at;

        return obj;
    }

    api_key_t& truncate_value() {
        value = value.substr(0, PREFIX_LEN);  // return only first 4 chars
        return (*this);
    }
};

class AuthManager {

private:

    mutable std::shared_mutex mutex;

    std::map<std::string, api_key_t> api_keys;  // stores key_value => key mapping
    Store *store;

    // Auto incrementing API KEY ID
    std::atomic<uint32_t> next_api_key_id;

    // Using a $ prefix so that these meta keys stay above record entries in a lexicographically ordered KV store
    static constexpr const char* API_KEY_NEXT_ID_KEY = "$KN";
    static constexpr const char* API_KEYS_PREFIX = "$KP";

    uint32_t get_next_api_key_id();

    static constexpr const char* DOCUMENTS_SEARCH_ACTION = "documents:search";

    static std::string fmt_error(std::string&& error, const std::string& key);

    Option<bool> authenticate_parse_params(const std::string& scoped_api_key, const std::string& action,
<<<<<<< HEAD
                                           const std::string& collection, nlohmann::json& embedded_params) const;

    bool auth_against_key(const std::string &collection, const std::string& action,
=======
                                           const std::vector<std::string>& collections,
                                           nlohmann::json& embedded_params) const;

    bool auth_against_key(const std::vector<std::string>& collections, const std::string& action,
>>>>>>> 7373fa01
                          const api_key_t &api_key, const bool search_only) const;

public:

    static const size_t KEY_LEN = 32;
    static const size_t HMAC_BASE64_LEN = 44;

    AuthManager() = default;

    Option<bool> init(Store *store);

    Option<std::vector<api_key_t>> list_keys() const;

    Option<api_key_t> get_key(uint32_t id, bool truncate_value = true) const;

    Option<api_key_t> create_key(api_key_t& api_key);

    Option<api_key_t> remove_key(uint32_t id);

<<<<<<< HEAD
    bool authenticate(const std::string& req_api_key, const std::string& action, const std::string& collection,
                      std::map<std::string, std::string>& params) const;
=======
    static const size_t KEY_LEN = 32;
    static const size_t HMAC_BASE64_LEN = 44;

    bool auth_against_key(const std::string &collection, const std::string& action,
                          const api_key_t &api_key, const bool search_only) const;
>>>>>>> 7373fa01

    bool authenticate(const std::string& req_api_key, const std::string& action,
                      const std::vector<std::string>& collections, std::map<std::string, std::string>& params) const;

    static bool populate_req_params(std::map<std::string, std::string> &req_params,
                                    nlohmann::detail::iteration_proxy_value<nlohmann::json::iterator>& item);
};<|MERGE_RESOLUTION|>--- conflicted
+++ resolved
@@ -99,16 +99,10 @@
     static std::string fmt_error(std::string&& error, const std::string& key);
 
     Option<bool> authenticate_parse_params(const std::string& scoped_api_key, const std::string& action,
-<<<<<<< HEAD
-                                           const std::string& collection, nlohmann::json& embedded_params) const;
-
-    bool auth_against_key(const std::string &collection, const std::string& action,
-=======
                                            const std::vector<std::string>& collections,
-                                           nlohmann::json& embedded_params) const;
+                                           nlohmann::json& embedded_params) const ;
 
     bool auth_against_key(const std::vector<std::string>& collections, const std::string& action,
->>>>>>> 7373fa01
                           const api_key_t &api_key, const bool search_only) const;
 
 public:
@@ -128,17 +122,6 @@
 
     Option<api_key_t> remove_key(uint32_t id);
 
-<<<<<<< HEAD
-    bool authenticate(const std::string& req_api_key, const std::string& action, const std::string& collection,
-                      std::map<std::string, std::string>& params) const;
-=======
-    static const size_t KEY_LEN = 32;
-    static const size_t HMAC_BASE64_LEN = 44;
-
-    bool auth_against_key(const std::string &collection, const std::string& action,
-                          const api_key_t &api_key, const bool search_only) const;
->>>>>>> 7373fa01
-
     bool authenticate(const std::string& req_api_key, const std::string& action,
                       const std::vector<std::string>& collections, std::map<std::string, std::string>& params) const;
 
