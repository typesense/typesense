#pragma once

#include <atomic>
#include <cmdline.h>
#include "option.h"
#include "string_utils.h"
#include "INIReader.h"
#include "json.hpp"

class Config {
private:
    std::string data_dir;
    std::string log_dir;
    std::string analytics_dir;
    int32_t analytics_db_ttl = 2419200; //four weeks in secs
    uint32_t analytics_minute_rate_limit = 5;
    std::string api_key;

    // @deprecated
    std::string search_only_api_key;

    std::string health_rusage_api_key;

    std::string api_address;
    uint32_t api_port;

    std::string peering_address;
    uint32_t peering_port;
    std::string peering_subnet;

    std::string nodes;

    std::string master;

    std::string ssl_certificate;
    std::string ssl_certificate_key;
    uint32_t ssl_refresh_interval_seconds;

    bool enable_cors;
    std::set<std::string> cors_domains;

    float max_memory_ratio;
    int snapshot_interval_seconds;
    int snapshot_max_byte_count_per_rpc;

    std::atomic<size_t> healthy_read_lag;
    std::atomic<size_t> healthy_write_lag;

    std::string config_file;
    int config_file_validity;

    std::atomic<int> log_slow_requests_time_ms;

    uint32_t num_collections_parallel_load;
    uint32_t num_documents_parallel_load;

    uint32_t thread_pool_size;

    bool enable_access_logging;

    int disk_used_max_percentage;
    int memory_used_max_percentage;

    std::atomic<uint32_t> cache_num_entries = 1000;

    std::atomic<uint32_t> embedding_cache_num_entries = 100;

    std::atomic<bool> skip_writes;

    std::atomic<int> log_slow_searches_time_ms;

    std::atomic<bool> reset_peers_on_error;

    bool enable_search_analytics;

    uint32_t analytics_flush_interval;

    uint32_t housekeeping_interval;

    uint32_t db_compaction_interval;

    bool enable_lazy_filter;

    bool enable_search_logging;

    uint32_t max_per_page;
  
    uint16_t filter_by_max_ops;
  
    uint32_t max_group_limit;

<<<<<<< HEAD
    int async_batch_interval = -1;
=======
    uint32_t db_write_buffer_size;

    uint32_t db_max_write_buffer_number;

    uint32_t db_max_log_file_size;

    uint32_t db_keep_log_file_num;

    uint32_t max_indexing_concurrency;
>>>>>>> cec617b2

protected:

    Config() {
        this->api_address = "0.0.0.0";
        this->api_port = 8108;
        this->peering_port = 8107;
        this->enable_cors = true;
        this->max_memory_ratio = 1.0f;
        this->snapshot_interval_seconds = 3600;
        this->snapshot_max_byte_count_per_rpc = 4194304;
        this->healthy_read_lag = 1000;
        this->healthy_write_lag = 500;
        this->log_slow_requests_time_ms = -1;
        this->num_collections_parallel_load = 0;  // will be set dynamically if not overridden
        this->num_documents_parallel_load = 1000;
        this->cache_num_entries = 1000;
        this->embedding_cache_num_entries = 100;
        this->thread_pool_size = 0; // will be set dynamically if not overridden
        this->ssl_refresh_interval_seconds = 8 * 60 * 60;
        this->enable_access_logging = false;
        this->disk_used_max_percentage = 100;
        this->memory_used_max_percentage = 100;
        this->skip_writes = false;
        this->log_slow_searches_time_ms = 30 * 1000;
        this->reset_peers_on_error = false;

        this->enable_search_analytics = false;
        this->analytics_flush_interval = 3600;  // in seconds
        this->housekeeping_interval = 1800;     // in seconds
        this->db_compaction_interval = 0;     // in seconds, disabled

        this->enable_lazy_filter = false;

        this->enable_search_logging = false;
      
        this->max_per_page = 250;

        this->filter_by_max_ops = FILTER_BY_DEFAULT_OPERATIONS;
        
        this->max_group_limit = 99;

<<<<<<< HEAD
        this->async_batch_interval = -1;
=======
        //for rocksdb
        this->db_write_buffer_size = 4*1048576;

        this->db_max_write_buffer_number = 2;

        this->db_max_log_file_size = 4*1048576;

        this->db_keep_log_file_num = 5;

        this->max_indexing_concurrency = 4;
>>>>>>> cec617b2
    }

    Config(Config const&) {

    }

public:

    static constexpr uint16_t FILTER_BY_DEFAULT_OPERATIONS = 100;

    static Config & get_instance() {
        static Config instance;
        return instance;
    }

    void operator=(Config const&) = delete;

    // setters

    void set_data_dir(const std::string & data_dir) {
        this->data_dir = data_dir;
    }

    void set_log_dir(const std::string & log_dir) {
        this->log_dir = log_dir;
    }

    void set_analytics_dir(const std::string& analytics_dir) {
        this->analytics_dir = analytics_dir;
    }

    void set_analytics_db_ttl(int32_t analytics_db_ttl) {
        this->analytics_db_ttl = analytics_db_ttl;
    }

    void set_analytics_minute_rate_limit(int32_t analytics_minute_rate_limit) {
        this->analytics_minute_rate_limit = analytics_minute_rate_limit;
    }

    void set_analytics_flush_interval(uint32_t analytics_flush_interval) {
        this->analytics_flush_interval = analytics_flush_interval;
    }

    void set_api_key(const std::string & api_key) {
        this->api_key = api_key;
    }

    void set_db_write_buffer_size(uint32_t val) {
        this->db_write_buffer_size = val;
    }

    void set_db_max_write_buffer_number(uint32_t val) {
        this->db_max_write_buffer_number = val;
    }

    void set_db_max_log_file_size(uint32_t val) {
        this->db_max_log_file_size = val;
    }

    void set_db_keep_log_file_num(uint32_t val) {
        this->db_keep_log_file_num = val;
    }

    void set_max_indexing_concurrency(uint32_t val) {
        this->max_indexing_concurrency = val;
    }

    // @deprecated
    void set_search_only_api_key(const std::string & search_only_api_key) {
        this->search_only_api_key = search_only_api_key;
    }

    void set_listen_address(const std::string & listen_address) {
        this->api_address = listen_address;
    }

    void set_listen_port(int listen_port) {
        this->api_port = listen_port;
    }

    void set_master(const std::string & master) {
        this->master = master;
    }

    void set_ssl_cert(const std::string & ssl_cert) {
        this->ssl_certificate = ssl_cert;
    }

    void set_ssl_cert_key(const std::string & ssl_cert_key) {
        this->ssl_certificate_key = ssl_cert_key;
    }

    void set_enable_cors(bool enable_cors) {
        this->enable_cors = enable_cors;
    }

    void set_log_slow_requests_time_ms(int log_slow_requests_time_ms) {
        this->log_slow_requests_time_ms = log_slow_requests_time_ms;
    }

    void set_log_slow_searches_time_ms(int log_slow_searches_time_ms) {
        this->log_slow_searches_time_ms = log_slow_searches_time_ms;
    }

    void set_healthy_read_lag(size_t healthy_read_lag) {
        this->healthy_read_lag = healthy_read_lag;
    }

    void set_healthy_write_lag(size_t healthy_write_lag) {
        this->healthy_write_lag = healthy_write_lag;
    }

    void set_cache_num_entries(uint32_t cache_num_entries) {
        this->cache_num_entries = cache_num_entries;
    }

    void set_embedding_cache_num_entries(uint32_t embedding_cache_num_entries) {
        this->embedding_cache_num_entries = embedding_cache_num_entries;
    }

    void set_skip_writes(bool skip_writes) {
        this->skip_writes = skip_writes;
    }

    void set_cors_domains(std::string& cors_domains_value) {
        std::vector<std::string> cors_values_vec;
        StringUtils::split(cors_domains_value, cors_values_vec, ",");
        cors_domains.clear();
        cors_domains.insert(cors_values_vec.begin(), cors_values_vec.end());
    }

    void set_enable_search_analytics(bool enable_search_analytics) {
        this->enable_search_analytics = enable_search_analytics;
    }

    void set_enable_search_logging(bool enable_search_logging) {
        this->enable_search_logging = enable_search_logging;
    }

    void set_reset_peers_on_error(bool reset_peers_on_error) {
        this->reset_peers_on_error = reset_peers_on_error;
    }

    void set_max_per_page(int max_per_page) {
        this->max_per_page = max_per_page;
    }

    void set_max_group_limit(uint32_t max_group_limit) {
        this->max_group_limit = max_group_limit;
    }

    void set_async_batch_interval(int interval) {
        this->async_batch_interval = interval;
    }
    // getters

    std::string get_data_dir() const {
        return this->data_dir;
    }

    std::string get_log_dir() const {
        return this->log_dir;
    }

    std::string get_analytics_dir() const {
        return this->analytics_dir;
    }

    int32_t get_analytics_db_ttl() const {
        return this->analytics_db_ttl;
    }

    int32_t get_analytics_minute_rate_limit() const {
        return this->analytics_minute_rate_limit;
    }

    std::string get_api_key() const {
        return this->api_key;
    }

    // @deprecated
    std::string get_search_only_api_key() const {
        return this->search_only_api_key;
    }

    std::string get_health_rusage_api_key() const {
        return this->health_rusage_api_key;
    }

    std::string get_api_address() const {
        return this->api_address;
    }

    int get_api_port() const {
        return this->api_port;
    }

    std::string get_master() const {
        return this->master;
    }

    std::string get_ssl_cert() const {
        return this->ssl_certificate;
    }

    std::string get_ssl_cert_key() const {
        return this->ssl_certificate_key;
    }

    std::string get_config_file() const {
        return config_file;
    }

    bool get_enable_cors() const {
        return this->enable_cors;
    }

    std::set<std::string> get_cors_domains() const {
        return this->cors_domains;
    }

    std::string get_peering_address() const {
        return this->peering_address;
    }

    std::string get_peering_subnet() const {
        return this->peering_subnet;
    }

    int get_peering_port() const {
        return this->peering_port;
    }

    std::string get_nodes() const {
        return this->nodes;
    }

    float get_max_memory_ratio() const {
        return this->max_memory_ratio;
    }

    int get_snapshot_interval_seconds() const {
        return this->snapshot_interval_seconds;
    }

    int get_snapshot_max_byte_count_per_rpc() const {
        return this->snapshot_max_byte_count_per_rpc;
    }

    size_t get_healthy_read_lag() const {
        return this->healthy_read_lag;
    }

    size_t get_healthy_write_lag() const {
        return this->healthy_write_lag;
    }

    int get_log_slow_requests_time_ms() const {
        return this->log_slow_requests_time_ms;
    }

    int get_log_slow_searches_time_ms() const {
        return this->log_slow_searches_time_ms;
    }

    const std::atomic<bool>& get_reset_peers_on_error() const {
        return reset_peers_on_error;
    }

    size_t get_num_collections_parallel_load() const {
        return this->num_collections_parallel_load;
    }

    size_t get_num_documents_parallel_load() const {
        return this->num_documents_parallel_load;
    }

    size_t get_cache_num_entries() const {
        return this->cache_num_entries;
    }

    size_t get_embedding_cache_num_entries() const {
        return this->embedding_cache_num_entries;
    }

    size_t get_analytics_flush_interval() const {
        return this->analytics_flush_interval;
    }

    size_t get_housekeeping_interval() const {
        return this->housekeeping_interval;
    }

    size_t get_db_compaction_interval() const {
        return this->db_compaction_interval;
    }

    size_t get_thread_pool_size() const {
        return this->thread_pool_size;
    }

    size_t get_ssl_refresh_interval_seconds() const {
        return this->ssl_refresh_interval_seconds;
    }

    bool get_enable_access_logging() const {
        return this->enable_access_logging;
    }

    bool get_enable_search_analytics() const {
        return this->enable_search_analytics;
    }

    bool get_enable_search_logging() const {
        return this->enable_search_logging;
    }

    int get_disk_used_max_percentage() const {
        return this->disk_used_max_percentage;
    }

    int get_memory_used_max_percentage() const {
        return this->memory_used_max_percentage;
    }

    std::string get_access_log_path() const {
        if(this->log_dir.empty()) {
            return "";
        }

        return this->log_dir + "/typesense-access.log";
    }

    bool get_enable_lazy_filter() const {
        return enable_lazy_filter;
    }

    const std::atomic<bool>& get_skip_writes() const {
        return skip_writes;
    }

    int get_max_per_page() const {
        return this->max_per_page;
    }

    uint16_t get_filter_by_max_ops() const {
        return filter_by_max_ops;
    }

    uint32_t get_max_group_limit() const {
        return this->max_group_limit;
    }

<<<<<<< HEAD
    int get_async_batch_interval() const {
        return this->async_batch_interval;
    }
=======
    uint32_t get_db_write_buffer_size() const {
        return this->db_write_buffer_size;
    }

    uint32_t get_db_max_write_buffer_number() const {
        return this->db_max_write_buffer_number;
    }

    uint32_t get_db_max_log_file_size() const {
        return this->db_max_log_file_size;
    }

    uint32_t get_db_keep_log_file_num() const {
        return this->db_keep_log_file_num;
    }

    uint32_t get_max_indexing_concurrency() const {
        return this->max_indexing_concurrency;
    }

>>>>>>> cec617b2
    // loaders

    std::string get_env(const char *name) {
        const char *ret = getenv(name);
        if (!ret) {
            return std::string();
        }
        std::string value(ret);
        if (StringUtils::is_bool(value)) {
            StringUtils::toupper(value);
        }
        return value;
    }

    void load_config_env();

    void load_config_file(cmdline::parser & options);

    void load_config_cmd_args(cmdline::parser & options);

    // validation

    Option<bool> is_valid() {
        if(this->config_file_validity == -1) {
            return Option<bool>(500, "Error parsing the configuration file.");
        }

        if(data_dir.empty()) {
            return Option<bool>(500, "Data directory is not specified.");
        }

        if(api_key.empty()) {
            return Option<bool>(500, "API key is not specified.");
        }

        return Option<bool>(true);
    }

    Option<bool> update_config(const nlohmann::json& req_json);

    static Option<std::string> fetch_file_contents(const std::string & file_path);

    static Option<std::string> fetch_nodes_config(const std::string& path_to_nodes);
};<|MERGE_RESOLUTION|>--- conflicted
+++ resolved
@@ -89,19 +89,17 @@
   
     uint32_t max_group_limit;
 
-<<<<<<< HEAD
+    uint32_t db_write_buffer_size;
+
+    uint32_t db_max_write_buffer_number;
+
+    uint32_t db_max_log_file_size;
+
+    uint32_t db_keep_log_file_num;
+
+    uint32_t max_indexing_concurrency;
+
     int async_batch_interval = -1;
-=======
-    uint32_t db_write_buffer_size;
-
-    uint32_t db_max_write_buffer_number;
-
-    uint32_t db_max_log_file_size;
-
-    uint32_t db_keep_log_file_num;
-
-    uint32_t max_indexing_concurrency;
->>>>>>> cec617b2
 
 protected:
 
@@ -144,9 +142,6 @@
         
         this->max_group_limit = 99;
 
-<<<<<<< HEAD
-        this->async_batch_interval = -1;
-=======
         //for rocksdb
         this->db_write_buffer_size = 4*1048576;
 
@@ -157,7 +152,8 @@
         this->db_keep_log_file_num = 5;
 
         this->max_indexing_concurrency = 4;
->>>>>>> cec617b2
+
+        this->async_batch_interval = -1;
     }
 
     Config(Config const&) {
@@ -511,32 +507,29 @@
         return this->max_group_limit;
     }
 
-<<<<<<< HEAD
+    uint32_t get_db_write_buffer_size() const {
+        return this->db_write_buffer_size;
+    }
+
+    uint32_t get_db_max_write_buffer_number() const {
+        return this->db_max_write_buffer_number;
+    }
+
+    uint32_t get_db_max_log_file_size() const {
+        return this->db_max_log_file_size;
+    }
+
+    uint32_t get_db_keep_log_file_num() const {
+        return this->db_keep_log_file_num;
+    }
+
+    uint32_t get_max_indexing_concurrency() const {
+        return this->max_indexing_concurrency;
+    }
+
     int get_async_batch_interval() const {
         return this->async_batch_interval;
     }
-=======
-    uint32_t get_db_write_buffer_size() const {
-        return this->db_write_buffer_size;
-    }
-
-    uint32_t get_db_max_write_buffer_number() const {
-        return this->db_max_write_buffer_number;
-    }
-
-    uint32_t get_db_max_log_file_size() const {
-        return this->db_max_log_file_size;
-    }
-
-    uint32_t get_db_keep_log_file_num() const {
-        return this->db_keep_log_file_num;
-    }
-
-    uint32_t get_max_indexing_concurrency() const {
-        return this->max_indexing_concurrency;
-    }
-
->>>>>>> cec617b2
     // loaders
 
     std::string get_env(const char *name) {
