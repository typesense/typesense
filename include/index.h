#pragma once

#include <string>
#include <unordered_map>
#include <vector>
#include <mutex>
#include <shared_mutex>
#include <condition_variable>
#include <art.h>
#include <number.h>
#include <sparsepp.h>
#include <store.h>
#include <topster.h>
#include <json.hpp>
#include <field.h>
#include <option.h>
#include <set>
#include <h3api.h>
#include "string_utils.h"
#include "num_tree.h"
#include "magic_enum.hpp"
#include "match_score.h"
#include "posting_list.h"

struct token_t {
    size_t position;
    std::string value;
};

struct token_candidates {
    token_t token;
    size_t cost;
    std::vector<art_leaf*> candidates;
};

struct search_field_t {
    std::string name;
    size_t weight;
};

struct query_tokens_t {
    std::vector<std::string> q_include_tokens;
    std::vector<std::string> q_exclude_tokens;
    std::vector<std::vector<std::string>> q_synonyms;
};

struct search_args {
    std::vector<query_tokens_t> field_query_tokens;
    std::vector<search_field_t> search_fields;
    std::vector<filter> filters;
    std::vector<facet> facets;
    std::map<size_t, std::map<size_t, uint32_t>> included_ids;
    std::vector<uint32_t> excluded_ids;
    std::vector<sort_by> sort_fields_std;
    facet_query_t facet_query;
    std::vector<uint32_t> num_typos;
    size_t max_facet_values;
    size_t per_page;
    size_t page;
    token_ordering token_order;
    std::vector<bool> prefixes;
    size_t drop_tokens_threshold;
    size_t typo_tokens_threshold;
    std::vector<std::string> group_by_fields;
    size_t group_limit;
    std::string default_sorting_field;
    bool prioritize_exact_match;
    size_t all_result_ids_len;
    spp::sparse_hash_set<uint64_t> groups_processed;
    std::vector<std::vector<art_leaf*>> searched_queries;
    Topster* topster;
    Topster* curated_topster;
    std::vector<std::vector<KV*>> raw_result_kvs;
    std::vector<std::vector<KV*>> override_result_kvs;

    search_args() {

    }

    search_args(std::vector<query_tokens_t> field_query_tokens,
                std::vector<search_field_t> search_fields, std::vector<filter> filters,
                std::vector<facet> facets, std::map<size_t, std::map<size_t, uint32_t>> included_ids, std::vector<uint32_t> excluded_ids,
                std::vector<sort_by> sort_fields_std, facet_query_t facet_query, const std::vector<uint32_t>& num_typos,
                size_t max_facet_values, size_t max_hits, size_t per_page, size_t page, token_ordering token_order,
                const std::vector<bool>& prefixes,
                size_t drop_tokens_threshold, size_t typo_tokens_threshold,
                const std::vector<std::string>& group_by_fields, size_t group_limit,
                const std::string& default_sorting_field,
                bool prioritize_exact_match):
            field_query_tokens(field_query_tokens),
            search_fields(search_fields), filters(filters), facets(facets),
            included_ids(included_ids), excluded_ids(excluded_ids), sort_fields_std(sort_fields_std),
            facet_query(facet_query), num_typos(num_typos), max_facet_values(max_facet_values), per_page(per_page),
            page(page), token_order(token_order), prefixes(prefixes),
            drop_tokens_threshold(drop_tokens_threshold), typo_tokens_threshold(typo_tokens_threshold),
            group_by_fields(group_by_fields), group_limit(group_limit), default_sorting_field(default_sorting_field),
            prioritize_exact_match(prioritize_exact_match), all_result_ids_len(0) {

        const size_t topster_size = std::max((size_t)1, max_hits);  // needs to be atleast 1 since scoring is mandatory
        topster = new Topster(topster_size, group_limit);
        curated_topster = new Topster(topster_size, group_limit);
    }

    ~search_args() {
        delete topster;
        delete curated_topster;
    };
};

enum index_operation_t {
    CREATE,
    UPSERT,
    UPDATE,
    DELETE
};

enum class DIRTY_VALUES {
    REJECT = 1,
    DROP = 2,
    COERCE_OR_REJECT = 3,
    COERCE_OR_DROP = 4,
};

struct index_record {
    size_t position;                    // position of record in the original request
    uint32_t seq_id;

    nlohmann::json doc;                 // actual document sent in request (could be partial)
    nlohmann::json old_doc;             // previously stored *full* document from disk
    nlohmann::json new_doc;             // new *full* document to be stored into disk
    nlohmann::json del_doc;             // document containing the fields that should be deleted

    index_operation_t operation;
    bool is_update;

    Option<bool> indexed;               // indicates if the indexing operation was a success

    const DIRTY_VALUES dirty_values;

    index_record(size_t record_pos, uint32_t seq_id, const nlohmann::json& doc, index_operation_t operation,
                 const DIRTY_VALUES& dirty_values):
            position(record_pos), seq_id(seq_id), doc(doc), operation(operation), is_update(false),
            indexed(false), dirty_values(dirty_values) {

    }

    void index_failure(const uint32_t err_code, const std::string & err_msg) {
        indexed = Option<bool>(err_code, err_msg);
    }

    void index_success() {
        indexed = Option<bool>(true);
    }
};

class Index {
private:
    mutable std::shared_mutex mutex;

    const uint64_t FACET_ARRAY_DELIMETER = std::numeric_limits<uint64_t>::max();

    std::string name;

    size_t num_documents;

    std::unordered_map<std::string, field> search_schema;

    std::map<std::string, field> facet_schema;  // std::map guarantees order of fields

    std::unordered_map<std::string, field> sort_schema;

    spp::sparse_hash_map<std::string, art_tree*> search_index;

    spp::sparse_hash_map<std::string, num_tree_t*> numerical_index;

    spp::sparse_hash_map<std::string, spp::sparse_hash_map<std::string, std::vector<uint32_t>>*> geopoint_index;

    // facet_field => (seq_id => values)
    spp::sparse_hash_map<std::string, spp::sparse_hash_map<uint32_t, facet_hash_values_t>*> facet_index_v3;

    // sort_field => (seq_id => value)
    spp::sparse_hash_map<std::string, spp::sparse_hash_map<uint32_t, int64_t>*> sort_index;

    // this is used for wildcard queries
    sorted_array seq_ids;

    StringUtils string_utils;

    // Internal utility functions

    static inline uint32_t next_suggestion(const std::vector<token_candidates> &token_candidates_vec,
                                       long long int n,
                                       std::vector<art_leaf *>& actual_query_suggestion,
                                       std::vector<art_leaf *>& query_suggestion,
                                       uint32_t& token_bits);

    void log_leaves(const int cost, const std::string &token, const std::vector<art_leaf *> &leaves) const;

    void do_facets(std::vector<facet> & facets, facet_query_t & facet_query,
                   size_t group_limit, const std::vector<std::string>& group_by_fields,
                   const uint32_t* result_ids, size_t results_size) const;

    void search_field(const uint8_t & field_id,
                      std::vector<token_t>& query_tokens,
                      std::vector<token_t>& search_tokens,
                      const uint32_t* exclude_token_ids,
                      size_t exclude_token_ids_size,
                      size_t& num_tokens_dropped,
                      const std::string & field, uint32_t *filter_ids, size_t filter_ids_length,
                      const std::vector<uint32_t>& curated_ids,
                      std::vector<facet> & facets, const std::vector<sort_by> & sort_fields,
                      const int num_typos, std::vector<std::vector<art_leaf*>> & searched_queries,
                      Topster* topster, spp::sparse_hash_set<uint64_t>& groups_processed,
                      uint32_t** all_result_ids, size_t & all_result_ids_len,
                      size_t& field_num_results,
                      const size_t group_limit,
                      const std::vector<std::string>& group_by_fields,
                      bool prioritize_exact_match,
                      const token_ordering token_order = FREQUENCY, const bool prefix = false,
                      const size_t drop_tokens_threshold = Index::DROP_TOKENS_THRESHOLD,
                      const size_t typo_tokens_threshold = Index::TYPO_TOKENS_THRESHOLD) const;

    void search_candidates(const uint8_t & field_id,
                           uint32_t* filter_ids, size_t filter_ids_length,
                           const uint32_t* exclude_token_ids, size_t exclude_token_ids_size,
                           const std::vector<uint32_t>& curated_ids,
                           const std::vector<sort_by> & sort_fields, std::vector<token_candidates> & token_to_candidates,
                           std::vector<std::vector<art_leaf*>> & searched_queries,
                           Topster* topster, spp::sparse_hash_set<uint64_t>& groups_processed,
                           uint32_t** all_result_ids,
                           size_t & all_result_ids_len,
                           size_t& field_num_results,
                           const size_t typo_tokens_threshold,
                           const size_t group_limit, const std::vector<std::string>& group_by_fields,
                           const std::vector<token_t>& query_tokens,
                           bool prioritize_exact_match) const;

    void insert_doc(const int64_t score, art_tree *t, uint32_t seq_id,
                    const std::unordered_map<std::string, std::vector<uint32_t>> &token_to_offsets) const;

    void index_string_field(const std::string & text, const int64_t score, art_tree *t, uint32_t seq_id,
                            bool is_facet, const field & a_field);

    void index_string_array_field(const std::vector<std::string> & strings, const int64_t score, art_tree *t,
                                  uint32_t seq_id, bool is_facet, const field & a_field);

    static void remove_and_shift_offset_index(sorted_array& offset_index, const uint32_t* indices_sorted,
                                              const uint32_t indices_length);

    void collate_included_ids(const std::vector<std::string>& q_included_tokens,
                              const std::string & field, const uint8_t field_id,
                              const std::map<size_t, std::map<size_t, uint32_t>> & included_ids_map,
                              Topster* curated_topster, std::vector<std::vector<art_leaf*>> & searched_queries) const;

    static uint64_t facet_token_hash(const field & a_field, const std::string &token);

    static void compute_facet_stats(facet &a_facet, uint64_t raw_value, const std::string & field_type);

    static void get_doc_changes(const index_operation_t op, const nlohmann::json &update_doc,
                                const nlohmann::json &old_doc, nlohmann::json &new_doc, nlohmann::json &del_doc);

    static Option<uint32_t> coerce_string(const DIRTY_VALUES& dirty_values, const std::string& fallback_field_type,
                                          const field& a_field, nlohmann::json &document,
                                          const std::string &field_name,
                                          nlohmann::json::iterator& array_iter,
                                          bool is_array,
                                          bool& array_ele_erased);

    static Option<uint32_t> coerce_int32_t(const DIRTY_VALUES& dirty_values, const field& a_field, nlohmann::json &document,
                                           const std::string &field_name,
                                           nlohmann::json::iterator& array_iter, bool is_array, bool& array_ele_erased);

    static Option<uint32_t> coerce_int64_t(const DIRTY_VALUES& dirty_values, const field& a_field, nlohmann::json &document,
                                           const std::string &field_name,
                                           nlohmann::json::iterator& array_iter, bool is_array, bool& array_ele_erased);

    static Option<uint32_t> coerce_float(const DIRTY_VALUES& dirty_values, const field& a_field, nlohmann::json &document,
                                         const std::string &field_name,
                                         nlohmann::json::iterator& array_iter, bool is_array, bool& array_ele_erased);

    static Option<uint32_t> coerce_bool(const DIRTY_VALUES& dirty_values, const field& a_field, nlohmann::json &document,
                                        const std::string &field_name,
                                        nlohmann::json::iterator& array_iter, bool is_array, bool& array_ele_erased);

public:
    // for limiting number of results on multiple candidates / query rewrites
    enum {TYPO_TOKENS_THRESHOLD = 100};

    // for limiting number of fields that can be searched on
    enum {FIELD_LIMIT_NUM = 100};

    // If the number of results found is less than this threshold, Typesense will attempt to drop the tokens
    // in the query that have the least individual hits one by one until enough results are found.
    static const int DROP_TOKENS_THRESHOLD = 10;

    Index() = delete;

    Index(const std::string name, const std::unordered_map<std::string, field> & search_schema,
          std::map<std::string, field> facet_schema, std::unordered_map<std::string, field> sort_schema);

    ~Index();

    // reference: https://stackoverflow.com/a/27952689/131050
    static uint64_t hash_combine(uint64_t combined, uint64_t hash) {
        combined ^= hash + 0x517cc1b727220a95 + (combined << 6) + (combined >> 2);
        return combined;
    }

    static void concat_topster_ids(Topster* topster, spp::sparse_hash_map<uint64_t, std::vector<KV*>>& topster_ids);

    void score_results(const std::vector<sort_by> &sort_fields, const uint16_t &query_index, const uint8_t &field_id,
                       const uint32_t total_cost, Topster *topster, const std::vector<art_leaf *> &query_suggestion,
                       spp::sparse_hash_set<uint64_t> &groups_processed,
                       const std::vector<std::unordered_map<size_t, std::vector<token_positions_t>>>& array_token_positions_vec,
                       const uint32_t* result_ids, size_t result_ids_size,
                       const size_t group_limit,
                       const std::vector<std::string> &group_by_fields, uint32_t token_bits,
                       const std::vector<token_t> &query_tokens, bool prioritize_exact_match) const;

    static int64_t get_points_from_doc(const nlohmann::json &document, const std::string & default_sorting_field);

    const spp::sparse_hash_map<std::string, art_tree *>& _get_search_index() const;

    const spp::sparse_hash_map<std::string, num_tree_t*>& _get_numerical_index() const;

    static int get_bounded_typo_cost(const size_t max_cost, const size_t token_len);

    static int64_t float_to_in64_t(float n);

    uint64_t get_distinct_id(const std::vector<std::string>& group_by_fields, const uint32_t seq_id) const;

<<<<<<< HEAD
    void scrub_reindex_doc(nlohmann::json& update_doc, nlohmann::json& del_doc, nlohmann::json& old_doc);
=======
    void eq_str_filter_plain(const uint32_t *strt_ids, size_t strt_ids_size,
                             const std::vector<art_leaf *> &query_suggestion,
                             uint32_t *exact_strt_ids, size_t& exact_strt_size) const;

    void scrub_reindex_doc(nlohmann::json& update_doc, nlohmann::json& del_doc, const nlohmann::json& old_doc);
>>>>>>> 41b1886d

    static void tokenize_string_field(const nlohmann::json& document,
                                      const field& search_field, std::vector<std::string>& tokens,
                                      const std::string& locale);

    // Public operations

    void run_search(search_args* search_params);

    void search(const std::vector<query_tokens_t>& field_query_tokens,
                const std::vector<search_field_t> & search_fields,
                const std::vector<filter> & filters, std::vector<facet> & facets,
                facet_query_t & facet_query,
                const std::map<size_t, std::map<size_t, uint32_t>> & included_ids_map,
                const std::vector<uint32_t> & excluded_ids,
                const std::vector<sort_by> & sort_fields_std, const std::vector<uint32_t>& num_typos,
                Topster* topster, Topster* curated_topster,
                const size_t per_page, const size_t page, const token_ordering token_order,
                const std::vector<bool>& prefixes, const size_t drop_tokens_threshold,
                size_t & all_result_ids_len,
                spp::sparse_hash_set<uint64_t>& groups_processed,
                std::vector<std::vector<art_leaf*>> & searched_queries,
                std::vector<std::vector<KV*>> & raw_result_kvs,
                std::vector<std::vector<KV*>> & override_result_kvs,
                const size_t typo_tokens_threshold,
                const size_t group_limit,
                const std::vector<std::string>& group_by_fields,
                const std::string& default_sorting_field,
                bool prioritize_exact_match) const;

    Option<uint32_t> remove(const uint32_t seq_id, const nlohmann::json & document, const bool is_update);

    Option<uint32_t> index_in_memory(const nlohmann::json & document, uint32_t seq_id,
                                     const std::string & default_sorting_field,
                                     const bool is_update);

    static size_t batch_memory_index(Index *index,
                                     std::vector<index_record> & iter_batch,
                                     const std::string & default_sorting_field,
                                     const std::unordered_map<std::string, field> & search_schema,
                                     const std::map<std::string, field> & facet_schema,
                                     const std::string& fallback_field_type);

    static bool is_point_in_polygon(const Geofence& poly, const GeoCoord& point);

    static double transform_for_180th_meridian(Geofence& poly);

    static void transform_for_180th_meridian(GeoCoord& point, double offset);

    art_leaf* get_token_leaf(const std::string & field_name, const unsigned char* token, uint32_t token_len);

    // the following methods are not synchronized because their parent calls are synchronized

    uint32_t do_filtering(uint32_t** filter_ids_out, const std::vector<filter> & filters) const;

    static Option<uint32_t> validate_index_in_memory(nlohmann::json &document, uint32_t seq_id,
                                                     const std::string & default_sorting_field,
                                                     const std::unordered_map<std::string, field> & search_schema,
                                                     const std::map<std::string, field> & facet_schema,
                                                     const index_operation_t op,
                                                     const std::string& fallback_field_type,
                                                     const DIRTY_VALUES& dirty_values);

    void refresh_schemas(const std::vector<field>& new_fields);

};
<|MERGE_RESOLUTION|>--- conflicted
+++ resolved
@@ -329,15 +329,7 @@
 
     uint64_t get_distinct_id(const std::vector<std::string>& group_by_fields, const uint32_t seq_id) const;
 
-<<<<<<< HEAD
-    void scrub_reindex_doc(nlohmann::json& update_doc, nlohmann::json& del_doc, nlohmann::json& old_doc);
-=======
-    void eq_str_filter_plain(const uint32_t *strt_ids, size_t strt_ids_size,
-                             const std::vector<art_leaf *> &query_suggestion,
-                             uint32_t *exact_strt_ids, size_t& exact_strt_size) const;
-
     void scrub_reindex_doc(nlohmann::json& update_doc, nlohmann::json& del_doc, const nlohmann::json& old_doc);
->>>>>>> 41b1886d
 
     static void tokenize_string_field(const nlohmann::json& document,
                                       const field& search_field, std::vector<std::string>& tokens,
