--- conflicted
+++ resolved
@@ -764,12 +764,8 @@
                                      const std::vector<char>& token_separators,
                                      const std::vector<char>& symbols_to_index,
                                      const bool do_validation, const size_t remote_embedding_batch_size = 200,
-<<<<<<< HEAD
-                                     const size_t remote_embedding_timeout_ms = 60000, const size_t remote_embedding_num_tries = 2, const bool generate_embeddings = true, 
-=======
                                      const size_t remote_embedding_timeout_ms = 60000,
                                      const size_t remote_embedding_num_tries = 2, const bool generate_embeddings = true,
->>>>>>> 98a8ad92
                                      const bool use_addition_fields = false,
                                      const tsl::htrie_map<char, field>& addition_fields = tsl::htrie_map<char, field>());
 
