#pragma once

#include <string>
#include <unordered_map>
#include <vector>
#include <mutex>
#include <shared_mutex>
#include <condition_variable>
#include <art.h>
#include <number.h>
#include <sparsepp.h>
#include <store.h>
#include <topster.h>
#include <json.hpp>
#include <field.h>
#include <option.h>
#include <set>
#include "string_utils.h"
#include "num_tree.h"
#include "magic_enum.hpp"
#include "match_score.h"
#include "posting_list.h"
#include "threadpool.h"
#include "adi_tree.h"
#include "tsl/htrie_set.h"
#include <tsl/htrie_map.h>
#include "id_list.h"
#include "synonym_index.h"
#include "override.h"
#include "vector_query_ops.h"
#include "hnswlib/hnswlib.h"
#include "filter.h"
#include "facet_index.h"
#include "numeric_range_trie.h"

static constexpr size_t ARRAY_FACET_DIM = 4;
using facet_map_t = spp::sparse_hash_map<uint32_t, facet_hash_values_t>;
using single_val_facet_map_t = spp::sparse_hash_map<uint32_t, uint32_t>;
using array_mapped_facet_t = std::array<facet_map_t*, ARRAY_FACET_DIM>;
using array_mapped_single_val_facet_t = std::array<single_val_facet_map_t*, ARRAY_FACET_DIM>;

static constexpr size_t ARRAY_INFIX_DIM = 4;
using array_mapped_infix_t = std::vector<tsl::htrie_set<char>*>;

struct token_t {
    size_t position;
    std::string value;

    bool is_prefix_searched;
    uint32_t root_len;        // if prefix searched, length of the root token
    uint32_t num_typos;

    token_t() {};

    token_t(size_t position, const std::string& value, bool is_prefix_searched, uint32_t root_len, uint32_t num_typos):
            position(position), value(value), is_prefix_searched(is_prefix_searched),
            root_len(root_len), num_typos(num_typos) {

    }
};

// FIXME: deprecated
struct token_candidates {
    token_t token;
    size_t cost;
    bool prefix_search;
    std::vector<art_leaf*> candidates;
};

struct tok_candidates {
    token_t token;
    size_t cost;
    bool prefix_search;
    std::vector<std::string> candidates;
};

struct query_tokens_t {
    std::vector<token_t> q_include_tokens;
    std::vector<std::vector<std::string>> q_exclude_tokens;
    std::vector<std::vector<std::string>> q_phrases;
    std::vector<std::vector<std::string>> q_synonyms;
};

enum enable_t {
    always,
    fallback,
    off
};

struct search_field_t {
    std::string name;
    std::string str_name;   // for lookup of non-string fields in art index
    size_t weight;
    size_t num_typos;
    bool prefix;
    enable_t infix;

    search_field_t(const std::string& name, const std::string& str_name, size_t weight, size_t num_typos,
                   bool prefix, enable_t infix):
            name(name), str_name(str_name), weight(weight), num_typos(num_typos), prefix(prefix), infix(infix) { }
};

enum text_match_type_t {
    max_score,
    max_weight
};

enum drop_tokens_mode_t {
    left_to_right,
    right_to_left,
    both_sides,
};

struct drop_tokens_param_t {
    drop_tokens_mode_t mode = right_to_left;
    size_t token_limit = 1000;

    drop_tokens_param_t() {

    }

    drop_tokens_param_t(drop_tokens_mode_t mode, size_t token_limit) : mode(mode), token_limit(token_limit) {}
};

struct search_args {
    std::vector<query_tokens_t> field_query_tokens;
    std::vector<search_field_t> search_fields;
    const text_match_type_t match_type;
    filter_node_t* filter_tree_root;
    std::vector<facet>& facets;
    std::vector<std::pair<uint32_t, uint32_t>>& included_ids;
    std::vector<uint32_t> excluded_ids;
    std::vector<sort_by>& sort_fields_std;
    facet_query_t facet_query;
    std::vector<uint32_t> num_typos;
    size_t max_facet_values;
    size_t per_page;
    size_t offset;
    token_ordering token_order;
    std::vector<bool> prefixes;
    size_t drop_tokens_threshold;
    size_t typo_tokens_threshold;
    std::vector<std::string> group_by_fields;
    size_t group_limit;
    bool group_missing_values;
    std::string default_sorting_field;
    bool prioritize_exact_match;
    bool prioritize_token_position;
    bool prioritize_num_matching_fields;
    size_t all_result_ids_len;
    bool exhaustive_search;
    size_t concurrency;
    size_t search_cutoff_ms;
    size_t min_len_1typo;
    size_t min_len_2typo;
    size_t max_candidates;
    std::vector<enable_t> infixes;
    const size_t max_extra_prefix;
    const size_t max_extra_suffix;
    const size_t facet_query_num_typos;
    const bool filter_curated_hits;
    const enable_t split_join_tokens;
    tsl::htrie_map<char, token_leaf> qtoken_set;

    spp::sparse_hash_map<uint64_t, uint32_t> groups_processed;
    std::vector<std::vector<art_leaf*>> searched_queries;
    Topster* topster;
    Topster* curated_topster;
    std::vector<std::vector<KV*>> raw_result_kvs;
    std::vector<std::vector<KV*>> override_result_kvs;

    vector_query_t& vector_query;
    size_t facet_sample_percent;
    size_t facet_sample_threshold;
    drop_tokens_param_t drop_tokens_mode;

    bool enable_lazy_filter;

    search_args(std::vector<query_tokens_t> field_query_tokens, std::vector<search_field_t> search_fields,
                const text_match_type_t match_type,
                filter_node_t* filter_tree_root, std::vector<facet>& facets,
                std::vector<std::pair<uint32_t, uint32_t>>& included_ids, std::vector<uint32_t> excluded_ids,
                std::vector<sort_by>& sort_fields_std, facet_query_t facet_query, const std::vector<uint32_t>& num_typos,
                size_t max_facet_values, size_t max_hits, size_t per_page, size_t offset, token_ordering token_order,
                const std::vector<bool>& prefixes, size_t drop_tokens_threshold, size_t typo_tokens_threshold,
                const std::vector<std::string>& group_by_fields, size_t group_limit,
                const bool group_missing_values,
                const string& default_sorting_field, bool prioritize_exact_match,
                const bool prioritize_token_position, const bool prioritize_num_matching_fields, bool exhaustive_search,
                size_t concurrency, size_t search_cutoff_ms,
                size_t min_len_1typo, size_t min_len_2typo, size_t max_candidates, const std::vector<enable_t>& infixes,
                const size_t max_extra_prefix, const size_t max_extra_suffix, const size_t facet_query_num_typos,
                const bool filter_curated_hits, const enable_t split_join_tokens, vector_query_t& vector_query,
                size_t facet_sample_percent, size_t facet_sample_threshold, drop_tokens_param_t drop_tokens_mode,
                bool enable_lazy_filter) :
            field_query_tokens(field_query_tokens),
            search_fields(search_fields), match_type(match_type), filter_tree_root(filter_tree_root), facets(facets),
            included_ids(included_ids), excluded_ids(excluded_ids), sort_fields_std(sort_fields_std),
            facet_query(facet_query), num_typos(num_typos), max_facet_values(max_facet_values), per_page(per_page),
            offset(offset), token_order(token_order), prefixes(prefixes),
            drop_tokens_threshold(drop_tokens_threshold), typo_tokens_threshold(typo_tokens_threshold),
            group_by_fields(group_by_fields), group_limit(group_limit),
            group_missing_values(group_missing_values),
            default_sorting_field(default_sorting_field),
            prioritize_exact_match(prioritize_exact_match), prioritize_token_position(prioritize_token_position),
            prioritize_num_matching_fields(prioritize_num_matching_fields),
            all_result_ids_len(0), exhaustive_search(exhaustive_search), concurrency(concurrency),
            search_cutoff_ms(search_cutoff_ms),
            min_len_1typo(min_len_1typo), min_len_2typo(min_len_2typo), max_candidates(max_candidates),
            infixes(infixes), max_extra_prefix(max_extra_prefix), max_extra_suffix(max_extra_suffix),
            facet_query_num_typos(facet_query_num_typos), filter_curated_hits(filter_curated_hits),
            split_join_tokens(split_join_tokens), vector_query(vector_query),
            facet_sample_percent(facet_sample_percent), facet_sample_threshold(facet_sample_threshold),
            drop_tokens_mode(drop_tokens_mode), enable_lazy_filter(enable_lazy_filter) {

        const size_t topster_size = std::max((size_t)1, max_hits);  // needs to be atleast 1 since scoring is mandatory
        topster = new Topster(topster_size, group_limit);
        curated_topster = new Topster(topster_size, group_limit);
    }

    ~search_args() {
        delete topster;
        delete curated_topster;
    };
};

enum facet_index_type_t {
    hash,
    value,
    detect,
};

struct offsets_facet_hashes_t {
    // token to offsets
    std::unordered_map<std::string, std::vector<uint32_t>> offsets;
};

struct index_record {
    size_t position;                    // position of record in the original request
    uint32_t seq_id;

    nlohmann::json doc;                 // actual document sent in request (could be partial)
    nlohmann::json old_doc;             // previously stored *full* document from disk
    nlohmann::json new_doc;             // new *full* document to be stored into disk
    nlohmann::json del_doc;             // document containing the fields that should be deleted

    nlohmann::json embedding_res;       // embedding result
    int embedding_status_code;          // embedding status code

    index_operation_t operation;
    bool is_update;

    // pre-processed data primed for indexing
    std::unordered_map<std::string, offsets_facet_hashes_t> field_index;
    int64_t points;

    Option<bool> indexed;               // indicates if the indexing operation was a success

    DIRTY_VALUES dirty_values;

    index_record(size_t record_pos, uint32_t seq_id, const nlohmann::json& doc, index_operation_t operation,
                 const DIRTY_VALUES& dirty_values):
            position(record_pos), seq_id(seq_id), doc(doc), operation(operation), is_update(false),
            indexed(false), dirty_values(dirty_values) {

    }

    index_record(index_record&& rhs) = default;

    index_record& operator=(index_record&& mE) = default;

    void index_failure(const uint32_t err_code, const std::string & err_msg) {
        indexed = Option<bool>(err_code, err_msg);
    }

    void index_success() {
        indexed = Option<bool>(true);
    }
};

class VectorFilterFunctor: public hnswlib::BaseFilterFunctor {
    filter_result_iterator_t* const filter_result_iterator;

    const uint32_t* excluded_ids = nullptr;
    const uint32_t excluded_ids_length = 0;

public:

    explicit VectorFilterFunctor(filter_result_iterator_t* const filter_result_iterator,
                                 const uint32_t* excluded_ids = nullptr, const uint32_t excluded_ids_length = 0) :
                                filter_result_iterator(filter_result_iterator),
                                excluded_ids(excluded_ids), excluded_ids_length(excluded_ids_length) {}

    bool operator()(hnswlib::labeltype id) override {
        if (filter_result_iterator->approx_filter_ids_length == 0 && excluded_ids_length == 0) {
            return true;
        }

        if(excluded_ids_length > 0 && excluded_ids && std::binary_search(excluded_ids, excluded_ids + excluded_ids_length, id)) {
            return false;
        }

        if(filter_result_iterator->approx_filter_ids_length == 0) {
            return true;
        }

        filter_result_iterator->reset();
        return filter_result_iterator->is_valid(id) == 1;
    }
};

struct hnsw_index_t {
    hnswlib::InnerProductSpace* space;
    hnswlib::HierarchicalNSW<float>* vecdex;
    size_t num_dim;
    vector_distance_type_t distance_type;

    // ensures that this index is not dropped when it's being repaired
    std::mutex repair_m;

    hnsw_index_t(size_t num_dim, size_t init_size, vector_distance_type_t distance_type, size_t M = 16, size_t ef_construction = 200) :
        space(new hnswlib::InnerProductSpace(num_dim)),
        vecdex(new hnswlib::HierarchicalNSW<float>(space, init_size, M, ef_construction, 100, true)),
        num_dim(num_dim), distance_type(distance_type) {

    }

    ~hnsw_index_t() {
        std::lock_guard lk(repair_m);
        delete vecdex;
        delete space;
    }

    // needed for cosine similarity
    static void normalize_vector(const std::vector<float>& src, std::vector<float>& norm_dest) {
        float norm = 0.0f;
        for (float i : src) {
            norm += i * i;
        }
        norm = 1.0f / (sqrtf(norm) + 1e-30f);
        for (size_t i = 0; i < src.size(); i++) {
            norm_dest[i] = src[i] * norm;
        }
    }
};

struct group_by_field_it_t {
    std::string field_name;
    posting_list_t::iterator_t it;
    bool is_array;
};

struct Hasher32 {
    // Helps to spread the hash key and is used for sort index.
    // see: https://github.com/greg7mdp/sparsepp/issues/21#issuecomment-270816275
    size_t operator()(uint32_t k) const { return (k ^ 2166136261U)  * 16777619UL; }
};

struct pair_hash {
    template <class T1, class T2>
    std::size_t operator() (const std::pair<T1, T2> &pair) const {
        return std::hash<T1>()(pair.first) ^ std::hash<T2>()(pair.second);
    }
};

class Index {
private:
    mutable std::shared_mutex mutex;

    std::string name;

    const uint32_t collection_id;

    const Store* store;

    const SynonymIndex* synonym_index;

    ThreadPool* thread_pool;

    size_t num_documents;

    tsl::htrie_map<char, field> search_schema;

    spp::sparse_hash_map<std::string, art_tree*> search_index;

    spp::sparse_hash_map<std::string, num_tree_t*> numerical_index;

    // reference_helper_field => (seq_id => ref_seq_ids)
    // Only used when the reference field is an array type otherwise sort_index is used.
    spp::sparse_hash_map<std::string, num_tree_t*> reference_index;

    /// field_name => ((doc_id, object_index) => ref_doc_id)
    /// Used when a field inside an object array has reference.
    spp::sparse_hash_map<std::string, spp::sparse_hash_map<std::pair<uint32_t, uint32_t>, uint32_t, pair_hash>*> object_array_reference_index;

    spp::sparse_hash_map<std::string, NumericTrie*> range_index;

    spp::sparse_hash_map<std::string, NumericTrie*> geo_range_index;

    // geo_array_field => (seq_id => values) used for exact filtering of geo array records
    spp::sparse_hash_map<std::string, spp::sparse_hash_map<uint32_t, int64_t*>*> geo_array_index;

    facet_index_t* facet_index_v4 = nullptr;
  
    // sort_field => (seq_id => value)
    spp::sparse_hash_map<std::string, spp::sparse_hash_map<uint32_t, int64_t, Hasher32>*> sort_index;
    typedef spp::sparse_hash_map<std::string, 
        spp::sparse_hash_map<uint32_t, int64_t, Hasher32>*>::iterator sort_index_iterator;

    // str_sort_field => adi_tree_t
    spp::sparse_hash_map<std::string, adi_tree_t*> str_sort_index;

    // infix field => value
    spp::sparse_hash_map<std::string, array_mapped_infix_t> infix_index;

    // vector field => vector index
    spp::sparse_hash_map<std::string, hnsw_index_t*> vector_index;

    // this is used for wildcard queries
    id_list_t* seq_ids;

    std::vector<char> symbols_to_index;

    std::vector<char> token_separators;

    StringUtils string_utils;

    // used as sentinels

    static spp::sparse_hash_map<uint32_t, int64_t, Hasher32> text_match_sentinel_value;
    static spp::sparse_hash_map<uint32_t, int64_t, Hasher32> seq_id_sentinel_value;
    static spp::sparse_hash_map<uint32_t, int64_t, Hasher32> eval_sentinel_value;
    static spp::sparse_hash_map<uint32_t, int64_t, Hasher32> geo_sentinel_value;
    static spp::sparse_hash_map<uint32_t, int64_t, Hasher32> str_sentinel_value;
    static spp::sparse_hash_map<uint32_t, int64_t, Hasher32> vector_distance_sentinel_value;
    static spp::sparse_hash_map<uint32_t, int64_t, Hasher32> vector_query_sentinel_value;

    // Internal utility functions

    static inline uint32_t next_suggestion2(const std::vector<tok_candidates>& token_candidates_vec,
                                            long long int n,
                                            std::vector<token_t>& query_suggestion,
                                            uint64& qhash);

    static inline uint32_t next_suggestion(const std::vector<token_candidates> &token_candidates_vec,
                                       long long int n,
                                       std::vector<art_leaf *>& actual_query_suggestion,
                                       std::vector<art_leaf *>& query_suggestion,
                                       int syn_orig_num_tokens,
                                       uint32_t& token_bits,
                                       uint64& qhash);

    void log_leaves(int cost, const std::string &token, const std::vector<art_leaf *> &leaves) const;

    void do_facets(std::vector<facet> & facets, facet_query_t & facet_query,
                   bool estimate_facets, size_t facet_sample_percent,
                   const std::vector<facet_info_t>& facet_infos,
                   size_t group_limit, const std::vector<std::string>& group_by_fields,
                   const bool group_missing_values,
                   const uint32_t* result_ids, size_t results_size,
                   int max_facet_count, bool is_wildcard_query,
                   const std::vector<facet_index_type_t>& facet_index_types) const;

    bool static_filter_query_eval(const override_t* override, std::vector<std::string>& tokens,
                                  filter_node_t*& filter_tree_root) const;

    bool resolve_override(const std::vector<std::string>& rule_tokens, bool exact_rule_match,
                          const std::vector<std::string>& query_tokens,
                          token_ordering token_order, std::set<std::string>& absorbed_tokens,
                          std::string& filter_by_clause,
                          bool enable_typos_for_numerical_tokens,
                          bool enable_typos_for_alpha_numerical_tokens) const;

    bool check_for_overrides(const token_ordering& token_order, const string& field_name, bool slide_window,
                             bool exact_rule_match, std::vector<std::string>& tokens,
                             std::set<std::string>& absorbed_tokens,
                             std::vector<std::string>& field_absorbed_tokens,
                             bool enable_typos_for_numerical_tokens,
                             bool enable_typos_for_alpha_numerical_tokens) const;

    static void aggregate_topster(Topster* agg_topster, Topster* index_topster);

    Option<bool> search_all_candidates(const size_t num_search_fields,
                                       const text_match_type_t match_type,
                                       const std::vector<search_field_t>& the_fields,
                                       filter_result_iterator_t* const filter_result_iterator,
                                       const uint32_t* exclude_token_ids, size_t exclude_token_ids_size,
                                       const std::unordered_set<uint32_t>& excluded_group_ids,
                                       const std::vector<sort_by>& sort_fields,
                                       std::vector<tok_candidates>& token_candidates_vec,
                                       std::vector<std::vector<art_leaf*>>& searched_queries,
                                       tsl::htrie_map<char, token_leaf>& qtoken_set,
                                       const std::vector<token_t>& dropped_tokens,
                                       Topster* topster,
                                       spp::sparse_hash_map<uint64_t, uint32_t>& groups_processed,
                                       uint32_t*& all_result_ids, size_t& all_result_ids_len,
                                       const size_t typo_tokens_threshold,
                                       const size_t group_limit,
                                       const std::vector<std::string>& group_by_fields,
                                       const bool group_missing_values,
                                       const std::vector<token_t>& query_tokens,
                                       const std::vector<uint32_t>& num_typos,
                                       const std::vector<bool>& prefixes,
                                       bool prioritize_exact_match,
                                       const bool prioritize_token_position,
                                       const bool exhaustive_search,
                                       const bool prioritize_num_matching_fields,
                                       const size_t max_candidates,
                                       int syn_orig_num_tokens,
                                       const int* sort_order,
                                       std::array<spp::sparse_hash_map<uint32_t, int64_t, Hasher32>*, 3>& field_values,
                                       const std::vector<size_t>& geopoint_indices,
                                       std::set<uint64>& query_hashes,
                                       std::vector<uint32_t>& id_buff, std::map<uint32_t, bool>& pinned_hits_found,
                                       const std::string& collection_name = "") const;

    static void popular_fields_of_token(const spp::sparse_hash_map<std::string, art_tree*>& search_index,
                                        const std::string& previous_token,
                                        const std::vector<search_field_t>& the_fields,
                                        const size_t num_search_fields,
                                        std::vector<size_t>& popular_field_ids);

    bool field_is_indexed(const std::string& field_name) const;

    static void tokenize_string(const std::string& text,
                                const field& a_field,
                                const std::vector<char>& symbols_to_index,
                                const std::vector<char>& token_separators,
                                std::unordered_map<std::string, std::vector<uint32_t>>& token_to_offsets);

    static void tokenize_string_array(const std::vector<std::string>& strings,
                                      const field& a_field,
                                      const std::vector<char>& symbols_to_index,
                                      const std::vector<char>& token_separators,
                                      std::unordered_map<std::string, std::vector<uint32_t>>& token_to_offsets);

    void collate_included_ids(const std::vector<token_t>& q_included_tokens,
                              const std::map<size_t, std::map<size_t, uint32_t>> & included_ids_map,
                              Topster* curated_topster, std::vector<std::vector<art_leaf*>> & searched_queries) const;

    static void compute_facet_stats(facet &a_facet, const std::string& raw_value,
                                    const std::string & field_type, const size_t count);

    static void compute_facet_stats(facet &a_facet, const int64_t raw_value, const std::string & field_type);

    static void handle_doc_ops(const tsl::htrie_map<char, field>& search_schema,
                               nlohmann::json& update_doc, const nlohmann::json& old_doc);

    static void get_doc_changes(const index_operation_t op, const tsl::htrie_map<char, field>& embedding_fields,
                                nlohmann::json &update_doc, const nlohmann::json &old_doc, nlohmann::json &new_doc,
                                nlohmann::json &del_doc);

    bool common_results_exist(std::vector<art_leaf*>& leaves, bool must_match_phrase) const;

    static void remove_facet_token(const field& search_field, spp::sparse_hash_map<std::string, art_tree*>& search_index,
                                   const std::string& token, uint32_t seq_id);

    void initialize_facet_indexes(const field& facet_field);

    std::vector<group_by_field_it_t> get_group_by_field_iterators(const std::vector<std::string>&, bool is_reverse=false) const;

    static void batch_embed_fields(std::vector<index_record*>& documents,
                                   const tsl::htrie_map<char, field>& embedding_fields,
                                   const tsl::htrie_map<char, field> & search_schema, const size_t remote_embedding_batch_size = 200,
                                   const size_t remote_embedding_timeout_ms = 60000, const size_t remote_embedding_num_tries = 2);
    
public:
    // for limiting number of results on multiple candidates / query rewrites
    enum {TYPO_TOKENS_THRESHOLD = 1};

    // for limiting number of fields that can be searched on
    enum {FIELD_LIMIT_NUM = 100};

    // Values 0 to 15 are allowed
    enum {FIELD_MAX_WEIGHT = 15};

    enum {COMBINATION_MAX_LIMIT = 10000};
    enum {COMBINATION_MIN_LIMIT = 10};

    enum {NUM_CANDIDATES_DEFAULT_MIN = 4};
    enum {NUM_CANDIDATES_DEFAULT_MAX = 10};

    // If the number of results found is less than this threshold, Typesense will attempt to drop the tokens
    // in the query that have the least individual hits one by one until enough results are found.
    static const int DROP_TOKENS_THRESHOLD = 1;

    Index() = delete;

    Index(const std::string& name,
          const uint32_t collection_id,
          const Store* store,
          SynonymIndex* synonym_index,
          ThreadPool* thread_pool,
          const tsl::htrie_map<char, field>& search_schema,
          const std::vector<char>& symbols_to_index,
          const std::vector<char>& token_separators);

    ~Index();

    static void concat_topster_ids(Topster* topster, spp::sparse_hash_map<uint64_t, std::vector<KV*>>& topster_ids);

    int64_t score_results2(const std::vector<sort_by> & sort_fields, const uint16_t & query_index,
                           const size_t field_id, const bool field_is_array, const uint32_t total_cost,
                           int64_t& match_score,
                           const uint32_t seq_id, const int sort_order[3],
                           const bool prioritize_exact_match,
                           const bool single_exact_query_token,
                           const bool prioritize_token_position,
                           size_t num_query_tokens,
                           int syn_orig_num_tokens,
                           const std::vector<posting_list_t::iterator_t>& posting_lists) const;

    void score_results(const std::vector<sort_by> &sort_fields, const uint16_t &query_index, const uint8_t &field_id,
                       bool field_is_array, const uint32_t total_cost,
                       Topster *topster, const std::vector<art_leaf *> &query_suggestion,
                       spp::sparse_hash_map<uint64_t, uint32_t>& groups_processed,
                       const uint32_t seq_id, const int sort_order[3],
                       std::array<spp::sparse_hash_map<uint32_t, int64_t, Hasher32>*, 3> field_values,
                       const std::vector<size_t>& geopoint_indices,
                       const size_t group_limit,
                       const std::vector<std::string> &group_by_fields,
                       const bool group_missing_values,
                       uint32_t token_bits,
                       bool prioritize_exact_match,
                       bool single_exact_query_token,
                       int syn_orig_num_tokens,
                       const std::vector<posting_list_t::iterator_t>& posting_lists) const;

    static int64_t get_points_from_doc(const nlohmann::json &document, const std::string & default_sorting_field);

    const spp::sparse_hash_map<std::string, art_tree *>& _get_search_index() const;

    const spp::sparse_hash_map<std::string, num_tree_t*>& _get_numerical_index() const;

    const spp::sparse_hash_map<std::string, NumericTrie*>& _get_range_index() const;

    const spp::sparse_hash_map<std::string, array_mapped_infix_t>& _get_infix_index() const;

    const spp::sparse_hash_map<std::string, hnsw_index_t*>& _get_vector_index() const;

    facet_index_t* _get_facet_index() const;

    static int get_bounded_typo_cost(const size_t max_cost, const std::string& token, const size_t token_len,
                                     size_t min_len_1typo, size_t min_len_2typo,  bool enable_typos_for_numerical_tokens=true,
                                     bool enable_typos_for_alpha_numerical_tokens = true);

    static int64_t float_to_int64_t(float n);

    static float int64_t_to_float(int64_t n);

    void get_distinct_id(posting_list_t::iterator_t& facet_index_it, const uint32_t seq_id,
                         const bool is_array, const bool group_missing_values, uint64_t& distinct_id,
                         bool is_reverse=false) const;

    static void compute_token_offsets_facets(index_record& record,
                                             const tsl::htrie_map<char, field>& search_schema,
                                             const std::vector<char>& local_token_separators,
                                             const std::vector<char>& local_symbols_to_index);

    static void tokenize_string_field(const nlohmann::json& document,
                                      const field& search_field, std::vector<std::string>& tokens,
                                      const std::string& locale,
                                      const std::vector<char>& symbols_to_index,
                                      const std::vector<char>& token_separators);

    // Public operations

    Option<bool> run_search(search_args* search_params, const std::string& collection_name,
                            const std::vector<facet_index_type_t>& facet_index_types, bool enable_typos_for_numerical_tokens,
                            bool enable_synonyms, bool synonym_prefix, uint32_t synonym_num_typos,
                            bool enable_typos_for_alpha_numerical_tokens, std::map<uint32_t, bool>& pinned_hits_found);

    Option<bool> search(std::vector<query_tokens_t>& field_query_tokens, const std::vector<search_field_t>& the_fields,
                const text_match_type_t match_type,
                filter_node_t*& filter_tree_root, std::vector<facet>& facets, facet_query_t& facet_query,
                const int max_facet_values,
                const std::vector<std::pair<uint32_t, uint32_t>>& included_ids,
                const std::vector<uint32_t>& excluded_ids, std::vector<sort_by>& sort_fields_std,
                const std::vector<uint32_t>& num_typos, Topster* topster, Topster* curated_topster,
                const size_t per_page,
                const size_t offset, const token_ordering token_order, const std::vector<bool>& prefixes,
                const size_t drop_tokens_threshold, size_t& all_result_ids_len,
                spp::sparse_hash_map<uint64_t, uint32_t>& groups_processed,
                std::vector<std::vector<art_leaf*>>& searched_queries,
                tsl::htrie_map<char, token_leaf>& qtoken_set,
                std::vector<std::vector<KV*>>& raw_result_kvs, std::vector<std::vector<KV*>>& override_result_kvs,
                const size_t typo_tokens_threshold, const size_t group_limit,
                const std::vector<std::string>& group_by_fields,
                const bool group_missing_values,
                const string& default_sorting_field, bool prioritize_exact_match,
                const bool prioritize_token_position, const bool prioritize_num_matching_fields,
                bool exhaustive_search,
                size_t concurrency, size_t search_cutoff_ms, size_t min_len_1typo, size_t min_len_2typo,
                size_t max_candidates, const std::vector<enable_t>& infixes, const size_t max_extra_prefix,
                const size_t max_extra_suffix, const size_t facet_query_num_typos,
                const bool filter_curated_hits, enable_t split_join_tokens,
                const vector_query_t& vector_query, size_t facet_sample_percent, size_t facet_sample_threshold,
                const std::string& collection_name,
                const drop_tokens_param_t drop_tokens_mode,
<<<<<<< HEAD
                std::map<uint32_t, bool>& pinned_hits_found,
                facet_index_type_t facet_index_type = DETECT,
=======
                const std::vector<facet_index_type_t>& facet_index_types,
>>>>>>> 506ead90
                bool enable_typos_for_numerical_tokens = true,
                bool enable_synonyms = true,
                bool synonym_prefix = false,
                uint32_t synonym_num_typos = 0,
                bool enable_lazy_filter = false,
                bool enable_typos_for_alpha_numerical_tokens = true
                ) const;

    void remove_field(uint32_t seq_id, const nlohmann::json& document, const std::string& field_name,
                      const bool is_update);

    Option<uint32_t> remove(const uint32_t seq_id, const nlohmann::json & document,
                            const std::vector<field>& del_fields, const bool is_update);

    static void validate_and_preprocess(Index *index, std::vector<index_record>& iter_batch,
                                          const size_t batch_start_index, const size_t batch_size,
                                          const std::string & default_sorting_field,
                                          const tsl::htrie_map<char, field> & search_schema,
                                          const tsl::htrie_map<char, field> & embedding_fields,
                                          const std::string& fallback_field_type,
                                          const std::vector<char>& token_separators,
                                          const std::vector<char>& symbols_to_index,
                                          const bool do_validation, const size_t remote_embedding_batch_size = 200,
                                          const size_t remote_embedding_timeout_ms = 60000, const size_t remote_embedding_num_tries = 2, const bool generate_embeddings = true);

    static size_t batch_memory_index(Index *index,
                                     std::vector<index_record>& iter_batch,
                                     const std::string& default_sorting_field,
                                     const tsl::htrie_map<char, field>& search_schema,
                                     const tsl::htrie_map<char, field> & embedding_fields,
                                     const std::string& fallback_field_type,
                                     const std::vector<char>& token_separators,
                                     const std::vector<char>& symbols_to_index,
                                     const bool do_validation, const size_t remote_embedding_batch_size = 200,
                                     const size_t remote_embedding_timeout_ms = 60000,
                                     const size_t remote_embedding_num_tries = 2, const bool generate_embeddings = true,
                                     const bool use_addition_fields = false,
                                     const tsl::htrie_map<char, field>& addition_fields = tsl::htrie_map<char, field>());

    void index_field_in_memory(const field& afield, std::vector<index_record>& iter_batch);

    template<class T>
    void iterate_and_index_numerical_field(std::vector<index_record>& iter_batch, const field& afield, T func);

    //static bool is_point_in_polygon(const Geofence& poly, const GeoCoord& point);

    //static double transform_for_180th_meridian(Geofence& poly);

    //static void transform_for_180th_meridian(GeoCoord& point, double offset);

    art_leaf* get_token_leaf(const std::string & field_name, const unsigned char* token, uint32_t token_len);

    Option<bool> do_filtering_with_lock(filter_node_t* const filter_tree_root,
                                        filter_result_t& filter_result,
                                        const std::string& collection_name = "") const;

    Option<bool> do_reference_filtering_with_lock(filter_node_t* const filter_tree_root,
                                                  filter_result_t& filter_result,
                                                  const std::string& ref_collection_name,
                                                  const std::string& reference_helper_field_name) const;

    Option<filter_result_t> do_filtering_with_reference_ids(const std::string& reference_helper_field_name,
                                                            const std::string& ref_collection_name,
                                                            filter_result_t&& ref_filter_result) const;

    void refresh_schemas(const std::vector<field>& new_fields, const std::vector<field>& del_fields);

    // the following methods are not synchronized because their parent calls are synchronized or they are const/static

    Option<bool> search_wildcard(filter_node_t const* const& filter_tree_root,
                                 const std::map<size_t, std::map<size_t, uint32_t>>& included_ids_map,
                                 const std::vector<sort_by>& sort_fields, Topster* topster, Topster* curated_topster,
                                 spp::sparse_hash_map<uint64_t, uint32_t>& groups_processed,
                                 std::vector<std::vector<art_leaf*>>& searched_queries, const size_t group_limit,
                                 const std::vector<std::string>& group_by_fields,
                                 const bool group_missing_values, const std::set<uint32_t>& curated_ids,
                                 const std::vector<uint32_t>& curated_ids_sorted, const uint32_t* exclude_token_ids,
                                 size_t exclude_token_ids_size, const std::unordered_set<uint32_t>& excluded_group_ids,
                                 uint32_t*& all_result_ids, size_t& all_result_ids_len,
                                 filter_result_iterator_t* const filter_result_iterator,
                                 const size_t concurrency,
                                 const int* sort_order,
                                 std::array<spp::sparse_hash_map<uint32_t, int64_t, Hasher32>*, 3>& field_values,
                                 const std::vector<size_t>& geopoint_indices,
                                 const std::string& collection_name = "") const;

    Option<bool> search_infix(const std::string& query, const std::string& field_name, std::vector<uint32_t>& ids,
                              size_t max_extra_prefix, size_t max_extra_suffix) const;

    void curate_filtered_ids(const std::set<uint32_t>& curated_ids,
                             const uint32_t* exclude_token_ids, size_t exclude_token_ids_size, uint32_t*& filter_ids,
                             uint32_t& filter_ids_length, const std::vector<uint32_t>& curated_ids_sorted) const;

    void populate_sort_mapping(int* sort_order, std::vector<size_t>& geopoint_indices,
                               std::vector<sort_by>& sort_fields_std,
                               std::array<spp::sparse_hash_map<uint32_t, int64_t, Hasher32>*, 3>& field_values) const;

    void populate_sort_mapping_with_lock(int* sort_order, std::vector<size_t>& geopoint_indices,
                                         std::vector<sort_by>& sort_fields_std,
                                         std::array<spp::sparse_hash_map<uint32_t, int64_t, Hasher32>*, 3>& field_values) const;

    int64_t reference_string_sort_score(const std::string& field_name, const uint32_t& seq_id) const;

    static void remove_matched_tokens(std::vector<std::string>& tokens, const std::set<std::string>& rule_token_set) ;

    void compute_facet_infos(const std::vector<facet>& facets, facet_query_t& facet_query,
                             const uint32_t facet_query_num_typos,
                             uint32_t* all_result_ids, const size_t& all_result_ids_len,
                             const std::vector<std::string>& group_by_fields,
                             size_t group_limit, bool is_wildcard_no_filter_query,
                             size_t max_candidates,
                             std::vector<facet_info_t>& facet_infos,
                             const std::vector<facet_index_type_t>& facet_index_types
                             ) const;

    void resolve_space_as_typos(std::vector<std::string>& qtokens, const std::string& field_name,
                                std::vector<std::vector<std::string>>& resolved_queries) const;

    size_t num_seq_ids() const;

    void handle_exclusion(const size_t num_search_fields, std::vector<query_tokens_t>& field_query_tokens,
                          const std::vector<search_field_t>& search_fields, uint32_t*& exclude_token_ids,
                          size_t& exclude_token_ids_size) const;

    Option<bool> do_infix_search(const size_t num_search_fields, const std::vector<search_field_t>& the_fields,
                                 const std::vector<enable_t>& infixes,
                                 const std::vector<sort_by>& sort_fields,
                                 std::vector<std::vector<art_leaf*>>& searched_queries, const size_t group_limit,
                                 const std::vector<std::string>& group_by_fields,
                                 const bool group_missing_values,
                                 const size_t max_extra_prefix,
                                 const size_t max_extra_suffix, const std::vector<token_t>& query_tokens, Topster* actual_topster,
                                 filter_result_iterator_t* const filter_result_iterator,
                                 const int sort_order[3],
                                 std::array<spp::sparse_hash_map<uint32_t, int64_t, Hasher32>*, 3> field_values,
                                 const std::vector<size_t>& geopoint_indices,
                                 const std::vector<uint32_t>& curated_ids_sorted,
                                 const std::unordered_set<uint32_t>& excluded_group_ids,
                                 uint32_t*& all_result_ids, size_t& all_result_ids_len,
                                 spp::sparse_hash_map<uint64_t, uint32_t>& groups_processed,
                                 const std::string& collection_name = "") const;

    [[nodiscard]] Option<bool> do_synonym_search(const std::vector<search_field_t>& the_fields,
                                                 const text_match_type_t match_type,
                                                 filter_node_t const* const& filter_tree_root,
                                                 const std::map<size_t, std::map<size_t, uint32_t>>& included_ids_map,
                                                 const std::vector<sort_by>& sort_fields_std, Topster* curated_topster,
                                                 const token_ordering& token_order,
                                                 const size_t typo_tokens_threshold, const size_t group_limit,
                                                 const std::vector<std::string>& group_by_fields,
                                                 const bool group_missing_values,
                                                 bool prioritize_exact_match,
                                                 const bool prioritize_token_position,
                                                 const bool prioritize_num_matching_fields,
                                                 const bool exhaustive_search, const size_t concurrency,
                                                 const std::vector<bool>& prefixes,
                                                 size_t min_len_1typo,
                                                 size_t min_len_2typo, const size_t max_candidates, const std::set<uint32_t>& curated_ids,
                                                 const std::vector<uint32_t>& curated_ids_sorted, const uint32_t* exclude_token_ids,
                                                 size_t exclude_token_ids_size,
                                                 const std::unordered_set<uint32_t>& excluded_group_ids,
                                                 Topster* actual_topster,
                                                 std::vector<std::vector<token_t>>& q_pos_synonyms,
                                                 int syn_orig_num_tokens,
                                                 spp::sparse_hash_map<uint64_t, uint32_t>& groups_processed,
                                                 std::vector<std::vector<art_leaf*>>& searched_queries,
                                                 uint32_t*& all_result_ids, size_t& all_result_ids_len,
                                                 filter_result_iterator_t* const filter_result_iterator,
                                                 std::set<uint64>& query_hashes,
                                                 const int* sort_order,
                                                 std::array<spp::sparse_hash_map<uint32_t, int64_t, Hasher32>*, 3>& field_values,
                                                 const std::vector<size_t>& geopoint_indices,
                                                 tsl::htrie_map<char, token_leaf>& qtoken_set,
                                                 std::map<uint32_t, bool>& pinned_hits_found,
                                                 const std::string& collection_name = "") const;

    Option<bool> do_phrase_search(const size_t num_search_fields, const std::vector<search_field_t>& search_fields,
                                  std::vector<query_tokens_t>& field_query_tokens,
                                  const std::vector<sort_by>& sort_fields,
                                  std::vector<std::vector<art_leaf*>>& searched_queries, const size_t group_limit,
                                  const std::vector<std::string>& group_by_fields,
                                  const bool group_missing_values,
                                  Topster* actual_topster,
                                  const int sort_order[3],
                                  std::array<spp::sparse_hash_map<uint32_t, int64_t, Hasher32>*, 3> field_values,
                                  const std::vector<size_t>& geopoint_indices,
                                  const std::vector<uint32_t>& curated_ids_sorted,
                                  filter_result_iterator_t*& filter_result_iterator,
                                  uint32_t*& all_result_ids, size_t& all_result_ids_len,
                                  spp::sparse_hash_map<uint64_t, uint32_t>& groups_processed,
                                  const std::set<uint32_t>& curated_ids,
                                  const uint32_t* excluded_result_ids, size_t excluded_result_ids_size,
                                  const std::unordered_set<uint32_t>& excluded_group_ids,
                                  Topster* curated_topster,
                                  const std::map<size_t, std::map<size_t, uint32_t>>& included_ids_map,
                                  bool is_wildcard_query, const std::string& collection_name = "") const;

    [[nodiscard]] Option<bool> fuzzy_search_fields(const std::vector<search_field_t>& the_fields,
                                                   const std::vector<token_t>& query_tokens,
                                                   const std::vector<token_t>& dropped_tokens,
                                                   const text_match_type_t match_type,
                                                   const uint32_t* exclude_token_ids,
                                                   size_t exclude_token_ids_size,
                                                   filter_result_iterator_t* const filter_result_iterator,
                                                   const std::vector<uint32_t>& curated_ids,
                                                   const std::unordered_set<uint32_t>& excluded_group_ids,
                                                   const std::vector<sort_by>& sort_fields,
                                                   const std::vector<uint32_t>& num_typos,
                                                   std::vector<std::vector<art_leaf*>>& searched_queries,
                                                   tsl::htrie_map<char, token_leaf>& qtoken_set,
                                                   Topster* topster, spp::sparse_hash_map<uint64_t, uint32_t>& groups_processed,
                                                   uint32_t*& all_result_ids, size_t& all_result_ids_len,
                                                   const size_t group_limit, const std::vector<std::string>& group_by_fields,
                                                   const bool group_missing_values,
                                                   bool prioritize_exact_match,
                                                   const bool prioritize_token_position,
                                                   const bool prioritize_num_matching_fields,
                                                   std::set<uint64>& query_hashes,
                                                   const token_ordering token_order,
                                                   const std::vector<bool>& prefixes,
                                                   const size_t typo_tokens_threshold,
                                                   const bool exhaustive_search,
                                                   const size_t max_candidates,
                                                   size_t min_len_1typo,
                                                   size_t min_len_2typo,
                                                   int syn_orig_num_tokens,
                                                   const int* sort_order,
                                                   std::array<spp::sparse_hash_map<uint32_t, int64_t, Hasher32>*, 3>& field_values,
                                                   const std::vector<size_t>& geopoint_indices,
                                                   std::map<uint32_t, bool>& pinned_hits_found,
                                                   const std::string& collection_name = "",
                                                   bool enable_typos_for_numerical_tokens = true,
                                                   bool enable_typos_for_alpha_numerical_tokens = true) const;

    void find_across_fields(const token_t& previous_token,
                            const std::string& previous_token_str,
                            const std::vector<search_field_t>& the_fields,
                            const size_t num_search_fields,
                            filter_result_iterator_t* const filter_result_iterator,
                            const uint32_t* exclude_token_ids,
                            size_t exclude_token_ids_size,
                            std::vector<uint32_t>& prev_token_doc_ids,
                            std::vector<size_t>& top_prefix_field_ids) const;

    Option<bool> search_across_fields(const std::vector<token_t>& query_tokens,
                                      const std::vector<uint32_t>& num_typos,
                                      const std::vector<bool>& prefixes,
                                      const std::vector<search_field_t>& the_fields,
                                      const size_t num_search_fields,
                                      const text_match_type_t match_type,
                                      const std::vector<sort_by>& sort_fields,
                                      Topster* topster,
                                      spp::sparse_hash_map<uint64_t, uint32_t>& groups_processed,
                                      std::vector<std::vector<art_leaf*>>& searched_queries,
                                      tsl::htrie_map<char, token_leaf>& qtoken_set,
                                      const std::vector<token_t>& dropped_tokens,
                                      const size_t group_limit,
                                      const std::vector<std::string>& group_by_fields,
                                      const bool group_missing_values,
                                      bool prioritize_exact_match,
                                      const bool search_all_candidates,
                                      const bool prioritize_num_matching_fields,
                                      filter_result_iterator_t* const filter_result_iterator,
                                      const uint32_t total_cost,
                                      const int syn_orig_num_tokens,
                                      const uint32_t* exclude_token_ids,
                                      size_t exclude_token_ids_size,
                                      const std::unordered_set<uint32_t>& excluded_group_ids,
                                      const int* sort_order,
                                      std::array<spp::sparse_hash_map<uint32_t, int64_t, Hasher32>*, 3>& field_values,
                                      const std::vector<size_t>& geopoint_indices,
                                      std::vector<uint32_t>& id_buff,
                                      uint32_t*& all_result_ids, size_t& all_result_ids_len,
                                      std::map<uint32_t, bool>& pinned_hits_found,
                                      const std::string& collection_name = "") const;

    void
    search_fields(const std::vector<filter>& filters,
                  const std::map<size_t, std::map<size_t, uint32_t>>& included_ids_map,
                  const std::vector<sort_by>& sort_fields_std,
                  const size_t min_typo, const std::vector<uint32_t>& num_typos,
                  Topster* topster, Topster* curated_topster, const token_ordering& token_order,
                  const std::vector<bool>& prefixes, const size_t drop_tokens_threshold,
                  spp::sparse_hash_map<uint64_t, uint32_t>& groups_processed,
                  std::vector<std::vector<art_leaf*>>& searched_queries,
                  const size_t typo_tokens_threshold, const size_t group_limit,
                  const std::vector<std::string>& group_by_fields, bool prioritize_exact_match,
                  const bool exhaustive_search, const size_t concurrency, size_t min_len_1typo, size_t min_len_2typo,
                  const size_t max_candidates, const std::vector<enable_t>& infixes, const size_t max_extra_prefix,
                  const size_t max_extra_suffix, uint32_t* filter_ids, uint32_t filter_ids_length,
                  const std::set<uint32_t>& curated_ids, const std::vector<uint32_t>& curated_ids_sorted,
                  const size_t num_search_fields, const uint32_t* exclude_token_ids, size_t exclude_token_ids_size,
                  std::vector<Topster*>& ftopsters, bool is_wildcard_query, bool split_join_tokens,
                  std::vector<query_tokens_t>& field_query_tokens,
                  const std::vector<search_field_t>& the_fields, size_t& all_result_ids_len,
                  uint32_t*& all_result_ids,
                  spp::sparse_hash_map<uint64_t, std::vector<KV*>>& topster_ids) const;

    void process_filter_overrides(const std::vector<const override_t*>& filter_overrides,
                                  std::vector<std::string>& query_tokens,
                                  token_ordering token_order,
                                  filter_node_t*& filter_tree_root,
                                  std::vector<const override_t*>& matched_dynamic_overrides,
                                  nlohmann::json& override_metadata,
                                  bool enable_typos_for_numerical_tokens,
                                  bool enable_typos_for_alpha_numerical_tokens) const;

    Option<bool> compute_sort_scores(const std::vector<sort_by>& sort_fields, const int* sort_order,
                                     std::array<spp::sparse_hash_map<uint32_t, int64_t, Hasher32>*, 3> field_values,
                                     const std::vector<size_t>& geopoint_indices, uint32_t seq_id,
                                     const std::map<basic_string<char>, reference_filter_result_t>& references,
                                     std::vector<uint32_t>& filter_indexes,
                                     int64_t max_field_match_score,
                                     int64_t* scores,
                                     int64_t& match_score_index, float vector_distance = 0,
                                     const std::string& collection_name = "") const;

    void process_curated_ids(const std::vector<std::pair<uint32_t, uint32_t>>& included_ids,
                             const std::vector<uint32_t>& excluded_ids,
                             const std::vector<std::string>& group_by_fields,
                             const size_t group_limit, const bool group_missing_values, const bool filter_curated_hits,
                             filter_result_iterator_t* const filter_result_iterator,
                             std::set<uint32_t>& curated_ids,
                             std::map<size_t, std::map<size_t, uint32_t>>& included_ids_map,
                             std::vector<uint32_t>& included_ids_vec,
                             std::unordered_set<uint32_t>& excluded_group_ids) const;
    
    int64_t get_doc_val_from_sort_index(sort_index_iterator it, uint32_t doc_seq_id) const;

    Option<bool> seq_ids_outside_top_k(const std::string& field_name, size_t k,
                                       std::vector<uint32_t>& outside_seq_ids);

    Option<bool> get_related_ids(const std::string& collection_name,
                                 const std::string& reference_helper_field_name,
                                 const uint32_t& seq_id, std::vector<uint32_t>& result) const;

    Option<bool> get_object_array_related_id(const std::string& collection_name,
                                             const std::string& reference_helper_field_name,
                                             const uint32_t& seq_id, const uint32_t& object_index,
                                             uint32_t& result) const;

    Option<uint32_t> get_sort_index_value_with_lock(const std::string& collection_name,
                                                    const std::string& field_name,
                                                    const uint32_t& seq_id) const;

    friend class filter_result_iterator_t;

    void repair_hnsw_index();

    void aggregate_facet(const size_t group_limit, facet& this_facet, facet& acc_facet) const;
};

template<class T>
void Index::iterate_and_index_numerical_field(std::vector<index_record>& iter_batch, const field& afield, T func) {
    for(auto& record: iter_batch) {
        if(!record.indexed.ok()) {
            continue;
        }

        const auto& document = record.doc;
        const auto seq_id = record.seq_id;

        if (document.count(afield.name) == 0 || !afield.index) {
            continue;
        }

        try {
            func(record, seq_id);
        } catch(const std::exception &e) {
            LOG(INFO) << "Error while indexing numerical field." << e.what();
            record.index_failure(400, e.what());
        }
    }
}<|MERGE_RESOLUTION|>--- conflicted
+++ resolved
@@ -697,12 +697,8 @@
                 const vector_query_t& vector_query, size_t facet_sample_percent, size_t facet_sample_threshold,
                 const std::string& collection_name,
                 const drop_tokens_param_t drop_tokens_mode,
-<<<<<<< HEAD
                 std::map<uint32_t, bool>& pinned_hits_found,
-                facet_index_type_t facet_index_type = DETECT,
-=======
                 const std::vector<facet_index_type_t>& facet_index_types,
->>>>>>> 506ead90
                 bool enable_typos_for_numerical_tokens = true,
                 bool enable_synonyms = true,
                 bool synonym_prefix = false,
