#pragma once

#include <string>
#include <unordered_map>
#include <vector>
#include <mutex>
#include <shared_mutex>
#include <condition_variable>
#include <art.h>
#include <number.h>
#include <sparsepp.h>
#include <store.h>
#include <topster.h>
#include <json.hpp>
#include <field.h>
#include <option.h>
#include <set>
#include "string_utils.h"
#include "num_tree.h"
#include "magic_enum.hpp"
#include "match_score.h"
#include "posting_list.h"
#include "threadpool.h"
#include "adi_tree.h"
#include "tsl/htrie_set.h"
#include <tsl/htrie_map.h>
#include "id_list.h"
#include "synonym_index.h"
#include "override.h"
#include "vector_query_ops.h"
#include "hnswlib/hnswlib.h"
#include "filter.h"
#include "facet_index.h"
#include "numeric_range_trie.h"

static constexpr size_t ARRAY_FACET_DIM = 4;
using facet_map_t = spp::sparse_hash_map<uint32_t, facet_hash_values_t>;
using single_val_facet_map_t = spp::sparse_hash_map<uint32_t, uint32_t>;
using array_mapped_facet_t = std::array<facet_map_t*, ARRAY_FACET_DIM>;
using array_mapped_single_val_facet_t = std::array<single_val_facet_map_t*, ARRAY_FACET_DIM>;

static constexpr size_t ARRAY_INFIX_DIM = 4;
using array_mapped_infix_t = std::vector<tsl::htrie_set<char>*>;

struct token_t {
    size_t position;
    std::string value;

    bool is_prefix_searched;
    uint32_t root_len;        // if prefix searched, length of the root token
    uint32_t num_typos;

    token_t() {};

    token_t(size_t position, const std::string& value, bool is_prefix_searched, uint32_t root_len, uint32_t num_typos):
            position(position), value(value), is_prefix_searched(is_prefix_searched),
            root_len(root_len), num_typos(num_typos) {

    }
};

// FIXME: deprecated
struct token_candidates {
    token_t token;
    size_t cost;
    bool prefix_search;
    std::vector<art_leaf*> candidates;
};

struct tok_candidates {
    token_t token;
    size_t cost;
    bool prefix_search;
    std::vector<std::string> candidates;
};

struct query_tokens_t {
    std::vector<token_t> q_include_tokens;
    std::vector<token_t> q_unstemmed_tokens;
    std::vector<std::vector<std::string>> q_exclude_tokens;
    std::vector<std::vector<std::string>> q_phrases;
    std::vector<std::vector<std::string>> q_synonyms;
};

enum enable_t {
    always,
    fallback,
    off
};

struct search_field_t {
    std::string name;
    std::string str_name;   // for lookup of non-string fields in art index
    size_t weight;
    size_t num_typos;
    bool prefix;
    enable_t infix;

    search_field_t(const std::string& name, const std::string& str_name, size_t weight, size_t num_typos,
                   bool prefix, enable_t infix):
            name(name), str_name(str_name), weight(weight), num_typos(num_typos), prefix(prefix), infix(infix) { }
};

enum text_match_type_t {
    max_score,
    sum_score,
    max_weight
};

enum drop_tokens_mode_t {
    left_to_right,
    right_to_left,
    both_sides,
};

struct drop_tokens_param_t {
    drop_tokens_mode_t mode = right_to_left;
    size_t token_limit = 1000;

    drop_tokens_param_t() {

    }

    drop_tokens_param_t(drop_tokens_mode_t mode, size_t token_limit) : mode(mode), token_limit(token_limit) {}
};

struct search_args {
    std::vector<query_tokens_t> field_query_tokens;
    std::vector<search_field_t> search_fields;
    const text_match_type_t match_type;
    filter_node_t* filter_tree_root;
    std::vector<facet>& facets;
    std::vector<std::pair<uint32_t, uint32_t>>& included_ids;
    std::vector<uint32_t> excluded_ids;
    std::vector<sort_by>& sort_fields_std;
    facet_query_t facet_query;
    std::vector<uint32_t> num_typos;
    size_t max_facet_values;
    size_t per_page;
    size_t offset;
    token_ordering token_order;
    std::vector<bool> prefixes;
    size_t drop_tokens_threshold;
    size_t typo_tokens_threshold;
    std::vector<std::string> group_by_fields;
    size_t group_limit;
    bool group_missing_values;
    std::string default_sorting_field;
    bool prioritize_exact_match;
    bool prioritize_token_position;
    bool prioritize_num_matching_fields;
    size_t all_result_ids_len;
    bool exhaustive_search;
    size_t concurrency;
    size_t search_cutoff_ms;
    size_t min_len_1typo;
    size_t min_len_2typo;
    size_t max_candidates;
    std::vector<enable_t> infixes;
    const size_t max_extra_prefix;
    const size_t max_extra_suffix;
    const size_t facet_query_num_typos;
    const bool filter_curated_hits;
    const enable_t split_join_tokens;
    tsl::htrie_map<char, token_leaf> qtoken_set;

    spp::sparse_hash_map<uint64_t, uint32_t> groups_processed;
    std::vector<std::vector<art_leaf*>> searched_queries;
    Topster* topster;
    Topster* curated_topster;
    std::vector<std::vector<KV*>> raw_result_kvs;
    std::vector<std::vector<KV*>> override_result_kvs;

    vector_query_t& vector_query;
    size_t facet_sample_percent;
    size_t facet_sample_threshold;
    drop_tokens_param_t drop_tokens_mode;

    bool enable_lazy_filter;
    size_t max_filter_by_candidates;

    search_args(std::vector<query_tokens_t> field_query_tokens, std::vector<search_field_t> search_fields,
                const text_match_type_t match_type,
                filter_node_t* filter_tree_root, std::vector<facet>& facets,
                std::vector<std::pair<uint32_t, uint32_t>>& included_ids, std::vector<uint32_t> excluded_ids,
                std::vector<sort_by>& sort_fields_std, facet_query_t facet_query, const std::vector<uint32_t>& num_typos,
                size_t max_facet_values, size_t max_hits, size_t per_page, size_t offset, token_ordering token_order,
                const std::vector<bool>& prefixes, size_t drop_tokens_threshold, size_t typo_tokens_threshold,
                const std::vector<std::string>& group_by_fields, size_t group_limit,
                const bool group_missing_values,
                const string& default_sorting_field, bool prioritize_exact_match,
                const bool prioritize_token_position, const bool prioritize_num_matching_fields, bool exhaustive_search,
                size_t concurrency, size_t search_cutoff_ms,
                size_t min_len_1typo, size_t min_len_2typo, size_t max_candidates, const std::vector<enable_t>& infixes,
                const size_t max_extra_prefix, const size_t max_extra_suffix, const size_t facet_query_num_typos,
                const bool filter_curated_hits, const enable_t split_join_tokens, vector_query_t& vector_query,
                size_t facet_sample_percent, size_t facet_sample_threshold, drop_tokens_param_t drop_tokens_mode,
                bool enable_lazy_filter, const size_t max_filter_by_candidates) :
            field_query_tokens(field_query_tokens), 
            search_fields(search_fields), match_type(match_type), filter_tree_root(filter_tree_root), facets(facets),
            included_ids(included_ids), excluded_ids(excluded_ids), sort_fields_std(sort_fields_std),
            facet_query(facet_query), num_typos(num_typos), max_facet_values(max_facet_values), per_page(per_page),
            offset(offset), token_order(token_order), prefixes(prefixes),
            drop_tokens_threshold(drop_tokens_threshold), typo_tokens_threshold(typo_tokens_threshold),
            group_by_fields(group_by_fields), group_limit(group_limit),
            group_missing_values(group_missing_values),
            default_sorting_field(default_sorting_field),
            prioritize_exact_match(prioritize_exact_match), prioritize_token_position(prioritize_token_position),
            prioritize_num_matching_fields(prioritize_num_matching_fields),
            all_result_ids_len(0), exhaustive_search(exhaustive_search), concurrency(concurrency),
            search_cutoff_ms(search_cutoff_ms),
            min_len_1typo(min_len_1typo), min_len_2typo(min_len_2typo), max_candidates(max_candidates),
            infixes(infixes), max_extra_prefix(max_extra_prefix), max_extra_suffix(max_extra_suffix),
            facet_query_num_typos(facet_query_num_typos), filter_curated_hits(filter_curated_hits),
            split_join_tokens(split_join_tokens), vector_query(vector_query),
            facet_sample_percent(facet_sample_percent), facet_sample_threshold(facet_sample_threshold),
            drop_tokens_mode(drop_tokens_mode), enable_lazy_filter(enable_lazy_filter),
            max_filter_by_candidates(max_filter_by_candidates) {

        const size_t topster_size = std::max((size_t)1, max_hits);  // needs to be atleast 1 since scoring is mandatory
        topster = new Topster(topster_size, group_limit);
        curated_topster = new Topster(topster_size, group_limit);
    }

    ~search_args() {
        delete topster;
        delete curated_topster;
    };
};

enum facet_index_type_t {
    exhaustive,
    top_values,
    automatic,
};

struct offsets_facet_hashes_t {
    // token to offsets
    std::unordered_map<std::string, std::vector<uint32_t>> offsets;
};

struct index_record {
    size_t position;                    // position of record in the original request
    uint32_t seq_id;

    nlohmann::json doc;                 // actual document sent in request (could be partial)
    nlohmann::json old_doc;             // previously stored *full* document from disk
    nlohmann::json new_doc;             // new *full* document to be stored into disk
    nlohmann::json del_doc;             // document containing the fields that should be deleted

    nlohmann::json embedding_res;       // embedding result
    int embedding_status_code;          // embedding status code

    index_operation_t operation;
    bool is_update;

    // pre-processed data primed for indexing
    std::unordered_map<std::string, offsets_facet_hashes_t> field_index;
    int64_t points;

    Option<bool> indexed;               // indicates if the indexing operation was a success

    DIRTY_VALUES dirty_values;

    index_record(size_t record_pos, uint32_t seq_id, const nlohmann::json& doc, index_operation_t operation,
                 const DIRTY_VALUES& dirty_values):
            position(record_pos), seq_id(seq_id), doc(doc), operation(operation), is_update(false),
            indexed(false), dirty_values(dirty_values) {

    }

    index_record(index_record&& rhs) = default;

    index_record& operator=(index_record&& mE) = default;

    void index_failure(const uint32_t err_code, const std::string & err_msg) {
        indexed = Option<bool>(err_code, err_msg);
    }

    void index_success() {
        indexed = Option<bool>(true);
    }
};

class VectorFilterFunctor: public hnswlib::BaseFilterFunctor {
    filter_result_iterator_t* const filter_result_iterator;

    const uint32_t* excluded_ids = nullptr;
    const uint32_t excluded_ids_length = 0;

public:

    explicit VectorFilterFunctor(filter_result_iterator_t* const filter_result_iterator,
                                 const uint32_t* excluded_ids = nullptr, const uint32_t excluded_ids_length = 0) :
                                filter_result_iterator(filter_result_iterator),
                                excluded_ids(excluded_ids), excluded_ids_length(excluded_ids_length) {}

    bool operator()(hnswlib::labeltype id) override {
        if (filter_result_iterator->approx_filter_ids_length == 0 && excluded_ids_length == 0) {
            return true;
        }

        if(excluded_ids_length > 0 && excluded_ids && std::binary_search(excluded_ids, excluded_ids + excluded_ids_length, id)) {
            return false;
        }

        if(filter_result_iterator->approx_filter_ids_length == 0) {
            return true;
        }

        filter_result_iterator->reset();
        return filter_result_iterator->is_valid(id) == 1;
    }
};

struct hnsw_index_t {
    hnswlib::InnerProductSpace* space;
    hnswlib::HierarchicalNSW<float>* vecdex;
    size_t num_dim;
    vector_distance_type_t distance_type;

    // ensures that this index is not dropped when it's being repaired
    std::mutex repair_m;

    hnsw_index_t(size_t num_dim, size_t init_size, vector_distance_type_t distance_type, size_t M = 16, size_t ef_construction = 200) :
        space(new hnswlib::InnerProductSpace(num_dim)),
        vecdex(new hnswlib::HierarchicalNSW<float>(space, init_size, M, ef_construction, 100, true)),
        num_dim(num_dim), distance_type(distance_type) {

    }

    ~hnsw_index_t() {
        std::lock_guard lk(repair_m);
        delete vecdex;
        delete space;
    }

    // needed for cosine similarity
    static void normalize_vector(const std::vector<float>& src, std::vector<float>& norm_dest) {
        float norm = 0.0f;
        for (float i : src) {
            norm += i * i;
        }
        norm = 1.0f / (sqrtf(norm) + 1e-30f);
        for (size_t i = 0; i < src.size(); i++) {
            norm_dest[i] = src[i] * norm;
        }
    }
};

struct group_by_field_it_t {
    std::string field_name;
    posting_list_t::iterator_t it;
    bool is_array;
};

struct Hasher32 {
    // Helps to spread the hash key and is used for sort index.
    // see: https://github.com/greg7mdp/sparsepp/issues/21#issuecomment-270816275
    size_t operator()(uint32_t k) const { return (k ^ 2166136261U)  * 16777619UL; }
};

struct pair_hash {
    template <class T1, class T2>
    std::size_t operator() (const std::pair<T1, T2> &pair) const {
        return std::hash<T1>()(pair.first) ^ std::hash<T2>()(pair.second);
    }
};

class Index {
private:
    mutable std::shared_mutex mutex;

    std::string name;

    const uint32_t collection_id;

    const Store* store;

    const SynonymIndex* synonym_index;

    ThreadPool* thread_pool;

    size_t num_documents;

    tsl::htrie_map<char, field> search_schema;

    spp::sparse_hash_map<std::string, art_tree*> search_index;

    spp::sparse_hash_map<std::string, num_tree_t*> numerical_index;

    // reference_helper_field => (seq_id => ref_seq_ids)
    // Only used when the reference field is an array type otherwise sort_index is used.
    spp::sparse_hash_map<std::string, num_tree_t*> reference_index;

    /// field_name => ((doc_id, object_index) => ref_doc_id)
    /// Used when a field inside an object array has reference.
    spp::sparse_hash_map<std::string, spp::sparse_hash_map<std::pair<uint32_t, uint32_t>, uint32_t, pair_hash>*> object_array_reference_index;

    spp::sparse_hash_map<std::string, NumericTrie*> range_index;

    spp::sparse_hash_map<std::string, NumericTrie*> geo_range_index;

    // geo_array_field => (seq_id => values) used for exact filtering of geo array records
    spp::sparse_hash_map<std::string, spp::sparse_hash_map<uint32_t, int64_t*>*> geo_array_index;

    facet_index_t* facet_index_v4 = nullptr;
  
    // sort_field => (seq_id => value)
    spp::sparse_hash_map<std::string, spp::sparse_hash_map<uint32_t, int64_t, Hasher32>*> sort_index;
    typedef spp::sparse_hash_map<std::string, 
        spp::sparse_hash_map<uint32_t, int64_t, Hasher32>*>::iterator sort_index_iterator;

    // str_sort_field => adi_tree_t
    spp::sparse_hash_map<std::string, adi_tree_t*> str_sort_index;

    // infix field => value
    spp::sparse_hash_map<std::string, array_mapped_infix_t> infix_index;

    // vector field => vector index
    spp::sparse_hash_map<std::string, hnsw_index_t*> vector_index;

    // this is used for wildcard queries
    id_list_t* seq_ids;

    std::vector<char> symbols_to_index;

    std::vector<char> token_separators;

    StringUtils string_utils;

    // used as sentinels

    static spp::sparse_hash_map<uint32_t, int64_t, Hasher32> text_match_sentinel_value;
    static spp::sparse_hash_map<uint32_t, int64_t, Hasher32> seq_id_sentinel_value;
    static spp::sparse_hash_map<uint32_t, int64_t, Hasher32> eval_sentinel_value;
    static spp::sparse_hash_map<uint32_t, int64_t, Hasher32> geo_sentinel_value;
    static spp::sparse_hash_map<uint32_t, int64_t, Hasher32> str_sentinel_value;
    static spp::sparse_hash_map<uint32_t, int64_t, Hasher32> vector_distance_sentinel_value;
    static spp::sparse_hash_map<uint32_t, int64_t, Hasher32> vector_query_sentinel_value;

    // Internal utility functions

    static inline uint32_t next_suggestion2(const std::vector<tok_candidates>& token_candidates_vec,
                                            long long int n,
                                            std::vector<token_t>& query_suggestion,
                                            uint64& qhash);

    static inline uint32_t next_suggestion(const std::vector<token_candidates> &token_candidates_vec,
                                       long long int n,
                                       std::vector<art_leaf *>& actual_query_suggestion,
                                       std::vector<art_leaf *>& query_suggestion,
                                       int syn_orig_num_tokens,
                                       uint32_t& token_bits,
                                       uint64& qhash);

    void log_leaves(int cost, const std::string &token, const std::vector<art_leaf *> &leaves) const;

    void do_facets(std::vector<facet> & facets, facet_query_t & facet_query,
                   bool estimate_facets, size_t facet_sample_percent,
                   const std::vector<facet_info_t>& facet_infos,
                   size_t group_limit, const std::vector<std::string>& group_by_fields,
                   const bool group_missing_values,
                   const uint32_t* result_ids, size_t results_size,
                   int max_facet_count, bool is_wildcard_query,
                   const std::vector<facet_index_type_t>& facet_index_types) const;

    bool static_filter_query_eval(const override_t* override, std::vector<std::string>& tokens,
                                  filter_node_t*& filter_tree_root) const;

    bool resolve_override(const std::vector<std::string>& rule_tokens, bool exact_rule_match,
                          const std::vector<std::string>& query_tokens,
                          token_ordering token_order, std::set<std::string>& absorbed_tokens,
                          std::string& filter_by_clause,
                          bool enable_typos_for_numerical_tokens,
                          bool enable_typos_for_alpha_numerical_tokens) const;

    bool check_for_overrides(const token_ordering& token_order, const string& field_name, bool slide_window,
                             bool exact_rule_match, std::vector<std::string>& tokens,
                             std::set<std::string>& absorbed_tokens,
                             std::vector<std::string>& field_absorbed_tokens,
                             bool enable_typos_for_numerical_tokens,
                             bool enable_typos_for_alpha_numerical_tokens) const;

    static void aggregate_topster(Topster* agg_topster, Topster* index_topster);

    Option<bool> search_all_candidates(const size_t num_search_fields,
                                       const text_match_type_t match_type,
                                       const std::vector<search_field_t>& the_fields,
                                       filter_result_iterator_t* const filter_result_iterator,
                                       const uint32_t* exclude_token_ids, size_t exclude_token_ids_size,
                                       const std::unordered_set<uint32_t>& excluded_group_ids,
                                       const std::vector<sort_by>& sort_fields,
                                       std::vector<tok_candidates>& token_candidates_vec,
                                       std::vector<std::vector<art_leaf*>>& searched_queries,
                                       tsl::htrie_map<char, token_leaf>& qtoken_set,
                                       const std::vector<token_t>& dropped_tokens,
                                       Topster* topster,
                                       spp::sparse_hash_map<uint64_t, uint32_t>& groups_processed,
                                       uint32_t*& all_result_ids, size_t& all_result_ids_len,
                                       const size_t typo_tokens_threshold,
                                       const size_t group_limit,
                                       const std::vector<std::string>& group_by_fields,
                                       const bool group_missing_values,
                                       const std::vector<token_t>& query_tokens,
                                       const std::vector<uint32_t>& num_typos,
                                       const std::vector<bool>& prefixes,
                                       bool prioritize_exact_match,
                                       const bool prioritize_token_position,
                                       const bool exhaustive_search,
                                       const bool prioritize_num_matching_fields,
                                       const size_t max_candidates,
                                       int syn_orig_num_tokens,
                                       const int* sort_order,
                                       std::array<spp::sparse_hash_map<uint32_t, int64_t, Hasher32>*, 3>& field_values,
                                       const std::vector<size_t>& geopoint_indices,
                                       std::set<uint64>& query_hashes,
                                       std::vector<uint32_t>& id_buff, const std::string& collection_name = "") const;

    static void popular_fields_of_token(const spp::sparse_hash_map<std::string, art_tree*>& search_index,
                                        const std::string& previous_token,
                                        const std::vector<search_field_t>& the_fields,
                                        const size_t num_search_fields,
                                        std::vector<size_t>& popular_field_ids);

    bool field_is_indexed(const std::string& field_name) const;

    static void tokenize_string(const std::string& text,
                                const field& a_field,
                                const std::vector<char>& symbols_to_index,
                                const std::vector<char>& token_separators,
                                std::unordered_map<std::string, std::vector<uint32_t>>& token_to_offsets);

    static void tokenize_string_array(const std::vector<std::string>& strings,
                                      const field& a_field,
                                      const std::vector<char>& symbols_to_index,
                                      const std::vector<char>& token_separators,
                                      std::unordered_map<std::string, std::vector<uint32_t>>& token_to_offsets);

    void collate_included_ids(const std::vector<token_t>& q_included_tokens,
                              const std::map<size_t, std::map<size_t, uint32_t>> & included_ids_map,
                              Topster* curated_topster, std::vector<std::vector<art_leaf*>> & searched_queries) const;

    static void compute_facet_stats(facet &a_facet, const std::string& raw_value,
                                    const std::string & field_type, const size_t count);

    static void compute_facet_stats(facet &a_facet, const int64_t raw_value, const std::string & field_type);

    static void handle_doc_ops(const tsl::htrie_map<char, field>& search_schema,
                               nlohmann::json& update_doc, const nlohmann::json& old_doc);

    static void get_doc_changes(const index_operation_t op, const tsl::htrie_map<char, field>& embedding_fields,
                                nlohmann::json &update_doc, const nlohmann::json &old_doc, nlohmann::json &new_doc,
                                nlohmann::json &del_doc);

    bool common_results_exist(std::vector<art_leaf*>& leaves, bool must_match_phrase) const;

    static void remove_facet_token(const field& search_field, spp::sparse_hash_map<std::string, art_tree*>& search_index,
                                   const std::string& token, uint32_t seq_id);

    void initialize_facet_indexes(const field& facet_field);

    std::vector<group_by_field_it_t> get_group_by_field_iterators(const std::vector<std::string>&, bool is_reverse=false) const;

    static void batch_embed_fields(std::vector<index_record*>& documents,
                                   const tsl::htrie_map<char, field>& embedding_fields,
                                   const tsl::htrie_map<char, field> & search_schema, const size_t remote_embedding_batch_size = 200,
                                   const size_t remote_embedding_timeout_ms = 60000, const size_t remote_embedding_num_tries = 2);
    
    static void process_embed_results(std::vector<std::pair<index_record*, std::string>>& values_to_embed,
                                     const index_record* record,
                                     const std::vector<embedding_res_t>& embedding_results,
                                     size_t& count, const field& the_field);

    void update_async_references(const std::string& collection_name, const field& afield,
                                 std::vector<index_record>& iter_batch,
                                 const std::vector<reference_pair_t>& async_referenced_ins = {});
public:
    // for limiting number of results on multiple candidates / query rewrites
    enum {TYPO_TOKENS_THRESHOLD = 1};

    // for limiting number of fields that can be searched on
    enum {FIELD_LIMIT_NUM = 100};

    // Values 0 to 15 are allowed
    enum {FIELD_MAX_WEIGHT = 15};

    enum {COMBINATION_MAX_LIMIT = 10000};
    enum {COMBINATION_MIN_LIMIT = 10};

    enum {NUM_CANDIDATES_DEFAULT_MIN = 4};
    enum {NUM_CANDIDATES_DEFAULT_MAX = 10};

    // If the number of results found is less than this threshold, Typesense will attempt to drop the tokens
    // in the query that have the least individual hits one by one until enough results are found.
    static const int DROP_TOKENS_THRESHOLD = 1;

    Index() = delete;

    Index(const std::string& name,
          const uint32_t collection_id,
          const Store* store,
          SynonymIndex* synonym_index,
          ThreadPool* thread_pool,
          const tsl::htrie_map<char, field>& search_schema,
          const std::vector<char>& symbols_to_index,
          const std::vector<char>& token_separators);

    ~Index();

    static void concat_topster_ids(Topster* topster, spp::sparse_hash_map<uint64_t, std::vector<KV*>>& topster_ids);

    int64_t score_results2(const std::vector<sort_by> & sort_fields, const uint16_t & query_index,
                           const size_t field_id, const bool field_is_array, const uint32_t total_cost,
                           int64_t& match_score,
                           const uint32_t seq_id, const int sort_order[3],
                           const bool prioritize_exact_match,
                           const bool single_exact_query_token,
                           const bool prioritize_token_position,
                           size_t num_query_tokens,
                           int syn_orig_num_tokens,
                           const std::vector<posting_list_t::iterator_t>& posting_lists) const;

    void score_results(const std::vector<sort_by> &sort_fields, const uint16_t &query_index, const uint8_t &field_id,
                       bool field_is_array, const uint32_t total_cost,
                       Topster *topster, const std::vector<art_leaf *> &query_suggestion,
                       spp::sparse_hash_map<uint64_t, uint32_t>& groups_processed,
                       const uint32_t seq_id, const int sort_order[3],
                       std::array<spp::sparse_hash_map<uint32_t, int64_t, Hasher32>*, 3> field_values,
                       const std::vector<size_t>& geopoint_indices,
                       const size_t group_limit,
                       const std::vector<std::string> &group_by_fields,
                       const bool group_missing_values,
                       uint32_t token_bits,
                       bool prioritize_exact_match,
                       bool single_exact_query_token,
                       int syn_orig_num_tokens,
                       const std::vector<posting_list_t::iterator_t>& posting_lists) const;

    static int64_t get_points_from_doc(const nlohmann::json &document, const std::string & default_sorting_field);

    const spp::sparse_hash_map<std::string, art_tree *>& _get_search_index() const;

    const spp::sparse_hash_map<std::string, num_tree_t*>& _get_numerical_index() const;

    const spp::sparse_hash_map<std::string, NumericTrie*>& _get_range_index() const;

    const spp::sparse_hash_map<std::string, array_mapped_infix_t>& _get_infix_index() const;

    const spp::sparse_hash_map<std::string, hnsw_index_t*>& _get_vector_index() const;

    facet_index_t* _get_facet_index() const;

    static int get_bounded_typo_cost(const size_t max_cost, const std::string& token, const size_t token_len,
                                     size_t min_len_1typo, size_t min_len_2typo,  bool enable_typos_for_numerical_tokens=true,
                                     bool enable_typos_for_alpha_numerical_tokens = true);

    static int64_t float_to_int64_t(float n);

    static float int64_t_to_float(int64_t n);

    void get_distinct_id(posting_list_t::iterator_t& facet_index_it, const uint32_t seq_id,
                         const bool is_array, const bool group_missing_values, uint64_t& distinct_id,
                         bool is_reverse=false) const;

    static void compute_token_offsets_facets(index_record& record,
                                             const tsl::htrie_map<char, field>& search_schema,
                                             const std::vector<char>& local_token_separators,
                                             const std::vector<char>& local_symbols_to_index);

    static void tokenize_string_field(const nlohmann::json& document,
                                      const field& search_field, std::vector<std::string>& tokens,
                                      const std::string& locale,
                                      const std::vector<char>& symbols_to_index,
                                      const std::vector<char>& token_separators);

    // Public operations

    Option<bool> run_search(search_args* search_params, const std::string& collection_name,
                            const std::vector<facet_index_type_t>& facet_index_types, bool enable_typos_for_numerical_tokens,
                            bool enable_synonyms, bool synonym_prefix, uint32_t synonym_num_typos,
                            bool enable_typos_for_alpha_numerical_tokens, bool use_aux_score);

    Option<bool> search(std::vector<query_tokens_t>& field_query_tokens, const std::vector<search_field_t>& the_fields,
                const text_match_type_t match_type,
                filter_node_t*& filter_tree_root, std::vector<facet>& facets, facet_query_t& facet_query,
                const int max_facet_values,
                const std::vector<std::pair<uint32_t, uint32_t>>& included_ids,
                const std::vector<uint32_t>& excluded_ids, std::vector<sort_by>& sort_fields_std,
                const std::vector<uint32_t>& num_typos, Topster* topster, Topster* curated_topster,
                const size_t per_page,
                const size_t offset, const token_ordering token_order, const std::vector<bool>& prefixes,
                const size_t drop_tokens_threshold, size_t& all_result_ids_len,
                spp::sparse_hash_map<uint64_t, uint32_t>& groups_processed,
                std::vector<std::vector<art_leaf*>>& searched_queries,
                tsl::htrie_map<char, token_leaf>& qtoken_set,
                std::vector<std::vector<KV*>>& raw_result_kvs, std::vector<std::vector<KV*>>& override_result_kvs,
                const size_t typo_tokens_threshold, const size_t group_limit,
                const std::vector<std::string>& group_by_fields,
                const bool group_missing_values,
                const string& default_sorting_field, bool prioritize_exact_match,
                const bool prioritize_token_position, const bool prioritize_num_matching_fields,
                bool exhaustive_search,
                size_t concurrency, size_t search_cutoff_ms, size_t min_len_1typo, size_t min_len_2typo,
                size_t max_candidates, const std::vector<enable_t>& infixes, const size_t max_extra_prefix,
                const size_t max_extra_suffix, const size_t facet_query_num_typos,
                const bool filter_curated_hits, enable_t split_join_tokens,
                const vector_query_t& vector_query, size_t facet_sample_percent, size_t facet_sample_threshold,
                const std::string& collection_name,
                const drop_tokens_param_t drop_tokens_mode,
                const std::vector<facet_index_type_t>& facet_index_types,
                bool enable_typos_for_numerical_tokens = true,
                bool enable_synonyms = true,
                bool synonym_prefix = false,
                uint32_t synonym_num_typos = 0,
                bool enable_lazy_filter = false,
                bool enable_typos_for_alpha_numerical_tokens = true,
<<<<<<< HEAD
                bool use_aux_score = false
                ) const;
=======
                const size_t& max_filter_by_candidates = DEFAULT_FILTER_BY_CANDIDATES) const;
>>>>>>> 1d14f61e

    void remove_field(uint32_t seq_id, nlohmann::json& document, const std::string& field_name,
                      const bool is_update);

    Option<uint32_t> remove(const uint32_t seq_id, nlohmann::json & document,
                            const std::vector<field>& del_fields, const bool is_update);

    static void validate_and_preprocess(Index *index, std::vector<index_record>& iter_batch,
                                          const size_t batch_start_index, const size_t batch_size,
                                          const std::string & default_sorting_field,
                                          const tsl::htrie_map<char, field> & search_schema,
                                          const tsl::htrie_map<char, field> & embedding_fields,
                                          const std::string& fallback_field_type,
                                          const std::vector<char>& token_separators,
                                          const std::vector<char>& symbols_to_index,
                                          const bool do_validation, const size_t remote_embedding_batch_size = 200,
                                          const size_t remote_embedding_timeout_ms = 60000, const size_t remote_embedding_num_tries = 2, const bool generate_embeddings = true);

    static size_t batch_memory_index(Index *index,
                                     std::vector<index_record>& iter_batch,
                                     const std::string& default_sorting_field,
                                     const tsl::htrie_map<char, field>& search_schema,
                                     const tsl::htrie_map<char, field> & embedding_fields,
                                     const std::string& fallback_field_type,
                                     const std::vector<char>& token_separators,
                                     const std::vector<char>& symbols_to_index,
                                     const bool do_validation, const size_t remote_embedding_batch_size = 200,
                                     const size_t remote_embedding_timeout_ms = 60000,
                                     const size_t remote_embedding_num_tries = 2, const bool generate_embeddings = true,
                                     const bool use_addition_fields = false,
                                     const tsl::htrie_map<char, field>& addition_fields = tsl::htrie_map<char, field>(),
                                     const std::string& collection_name = "",
                                     const spp::sparse_hash_map<std::string, std::vector<reference_pair_t>>& async_referenced_ins =
                                            spp::sparse_hash_map<std::string, std::vector<reference_pair_t>>());

    void index_field_in_memory(const std::string& collection_name, const field& afield,
                               std::vector<index_record>& iter_batch,
                               const std::vector<reference_pair_t>& async_referenced_ins = {});

    template<class T>
    void iterate_and_index_numerical_field(std::vector<index_record>& iter_batch, const field& afield, T func);

    //static bool is_point_in_polygon(const Geofence& poly, const GeoCoord& point);

    //static double transform_for_180th_meridian(Geofence& poly);

    //static void transform_for_180th_meridian(GeoCoord& point, double offset);

    art_leaf* get_token_leaf(const std::string & field_name, const unsigned char* token, uint32_t token_len);

    Option<bool> do_filtering_with_lock(filter_node_t* const filter_tree_root,
                                        filter_result_t& filter_result,
                                        const std::string& collection_name = "",
                                        const bool& should_timeout = true) const;

    Option<bool> do_reference_filtering_with_lock(filter_node_t* const filter_tree_root,
                                                  filter_result_t& filter_result,
                                                  const std::string& ref_collection_name,
                                                  const std::string& field_name) const;

    Option<filter_result_t> do_filtering_with_reference_ids(const std::string& field_name,
                                                            const std::string& ref_collection_name,
                                                            filter_result_t&& ref_filter_result) const;

    void refresh_schemas(const std::vector<field>& new_fields, const std::vector<field>& del_fields);

    // the following methods are not synchronized because their parent calls are synchronized or they are const/static

    Option<bool> search_wildcard(filter_node_t const* const& filter_tree_root,
                                 const std::map<size_t, std::map<size_t, uint32_t>>& included_ids_map,
                                 const std::vector<sort_by>& sort_fields, Topster* topster, Topster* curated_topster,
                                 spp::sparse_hash_map<uint64_t, uint32_t>& groups_processed,
                                 std::vector<std::vector<art_leaf*>>& searched_queries, const size_t group_limit,
                                 const std::vector<std::string>& group_by_fields,
                                 const bool group_missing_values, const std::set<uint32_t>& curated_ids,
                                 const std::vector<uint32_t>& curated_ids_sorted, const uint32_t* exclude_token_ids,
                                 size_t exclude_token_ids_size, const std::unordered_set<uint32_t>& excluded_group_ids,
                                 uint32_t*& all_result_ids, size_t& all_result_ids_len,
                                 filter_result_iterator_t* const filter_result_iterator,
                                 const size_t concurrency,
                                 const int* sort_order,
                                 std::array<spp::sparse_hash_map<uint32_t, int64_t, Hasher32>*, 3>& field_values,
                                 const std::vector<size_t>& geopoint_indices,
                                 const std::string& collection_name = "") const;

    Option<bool> search_infix(const std::string& query, const std::string& field_name, std::vector<uint32_t>& ids,
                              size_t max_extra_prefix, size_t max_extra_suffix) const;

    void curate_filtered_ids(const std::set<uint32_t>& curated_ids,
                             const uint32_t* exclude_token_ids, size_t exclude_token_ids_size, uint32_t*& filter_ids,
                             uint32_t& filter_ids_length, const std::vector<uint32_t>& curated_ids_sorted) const;

    Option<bool> populate_sort_mapping(int* sort_order, std::vector<size_t>& geopoint_indices,
                                       std::vector<sort_by>& sort_fields_std,
                                       std::array<spp::sparse_hash_map<uint32_t, int64_t, Hasher32>*, 3>& field_values) const;

    Option<bool> populate_sort_mapping_with_lock(int* sort_order, std::vector<size_t>& geopoint_indices,
                                                 std::vector<sort_by>& sort_fields_std,
                                                 std::array<spp::sparse_hash_map<uint32_t, int64_t, Hasher32>*, 3>& field_values) const;

    int64_t reference_string_sort_score(const std::string& field_name, const uint32_t& seq_id) const;

    static void remove_matched_tokens(std::vector<std::string>& tokens, const std::set<std::string>& rule_token_set) ;

    void compute_facet_infos(const std::vector<facet>& facets, facet_query_t& facet_query,
                             const uint32_t facet_query_num_typos,
                             uint32_t* all_result_ids, const size_t& all_result_ids_len,
                             const std::vector<std::string>& group_by_fields,
                             size_t group_limit, bool is_wildcard_no_filter_query,
                             size_t max_candidates,
                             std::vector<facet_info_t>& facet_infos,
                             const std::vector<facet_index_type_t>& facet_index_types
                             ) const;

    void resolve_space_as_typos(std::vector<std::string>& qtokens, const std::string& field_name,
                                std::vector<std::vector<std::string>>& resolved_queries) const;

    size_t num_seq_ids() const;

    void handle_exclusion(const size_t num_search_fields, std::vector<query_tokens_t>& field_query_tokens,
                          const std::vector<search_field_t>& search_fields, uint32_t*& exclude_token_ids,
                          size_t& exclude_token_ids_size) const;

    Option<bool> do_infix_search(const size_t num_search_fields, const std::vector<search_field_t>& the_fields,
                                 const std::vector<enable_t>& infixes,
                                 const std::vector<sort_by>& sort_fields,
                                 std::vector<std::vector<art_leaf*>>& searched_queries, const size_t group_limit,
                                 const std::vector<std::string>& group_by_fields,
                                 const bool group_missing_values,
                                 const size_t max_extra_prefix,
                                 const size_t max_extra_suffix, const std::vector<token_t>& query_tokens, Topster* actual_topster,
                                 filter_result_iterator_t* const filter_result_iterator,
                                 const int sort_order[3],
                                 std::array<spp::sparse_hash_map<uint32_t, int64_t, Hasher32>*, 3> field_values,
                                 const std::vector<size_t>& geopoint_indices,
                                 const std::vector<uint32_t>& curated_ids_sorted,
                                 const std::unordered_set<uint32_t>& excluded_group_ids,
                                 uint32_t*& all_result_ids, size_t& all_result_ids_len,
                                 spp::sparse_hash_map<uint64_t, uint32_t>& groups_processed,
                                 const std::string& collection_name = "") const;

    [[nodiscard]] Option<bool> do_synonym_search(const std::vector<search_field_t>& the_fields,
                                                 const text_match_type_t match_type,
                                                 filter_node_t const* const& filter_tree_root,
                                                 const std::map<size_t, std::map<size_t, uint32_t>>& included_ids_map,
                                                 const std::vector<sort_by>& sort_fields_std, Topster* curated_topster,
                                                 const token_ordering& token_order,
                                                 const size_t typo_tokens_threshold, const size_t group_limit,
                                                 const std::vector<std::string>& group_by_fields,
                                                 const bool group_missing_values,
                                                 bool prioritize_exact_match,
                                                 const bool prioritize_token_position,
                                                 const bool prioritize_num_matching_fields,
                                                 const bool exhaustive_search, const size_t concurrency,
                                                 const std::vector<bool>& prefixes,
                                                 size_t min_len_1typo,
                                                 size_t min_len_2typo, const size_t max_candidates, const std::set<uint32_t>& curated_ids,
                                                 const std::vector<uint32_t>& curated_ids_sorted, const uint32_t* exclude_token_ids,
                                                 size_t exclude_token_ids_size,
                                                 const std::unordered_set<uint32_t>& excluded_group_ids,
                                                 Topster* actual_topster,
                                                 std::vector<std::vector<token_t>>& q_pos_synonyms,
                                                 int syn_orig_num_tokens,
                                                 spp::sparse_hash_map<uint64_t, uint32_t>& groups_processed,
                                                 std::vector<std::vector<art_leaf*>>& searched_queries,
                                                 uint32_t*& all_result_ids, size_t& all_result_ids_len,
                                                 filter_result_iterator_t* const filter_result_iterator,
                                                 std::set<uint64>& query_hashes,
                                                 const int* sort_order,
                                                 std::array<spp::sparse_hash_map<uint32_t, int64_t, Hasher32>*, 3>& field_values,
                                                 const std::vector<size_t>& geopoint_indices,
                                                 tsl::htrie_map<char, token_leaf>& qtoken_set,
                                                 const std::string& collection_name = "") const;

    Option<bool> do_phrase_search(const size_t num_search_fields, const std::vector<search_field_t>& search_fields,
                                  std::vector<query_tokens_t>& field_query_tokens,
                                  const std::vector<sort_by>& sort_fields,
                                  std::vector<std::vector<art_leaf*>>& searched_queries, const size_t group_limit,
                                  const std::vector<std::string>& group_by_fields,
                                  const bool group_missing_values,
                                  Topster* actual_topster,
                                  const int sort_order[3],
                                  std::array<spp::sparse_hash_map<uint32_t, int64_t, Hasher32>*, 3> field_values,
                                  const std::vector<size_t>& geopoint_indices,
                                  const std::vector<uint32_t>& curated_ids_sorted,
                                  filter_result_iterator_t*& filter_result_iterator,
                                  uint32_t*& all_result_ids, size_t& all_result_ids_len,
                                  spp::sparse_hash_map<uint64_t, uint32_t>& groups_processed,
                                  const std::set<uint32_t>& curated_ids,
                                  const uint32_t* excluded_result_ids, size_t excluded_result_ids_size,
                                  const std::unordered_set<uint32_t>& excluded_group_ids,
                                  Topster* curated_topster,
                                  const std::map<size_t, std::map<size_t, uint32_t>>& included_ids_map,
                                  bool is_wildcard_query, const std::string& collection_name = "") const;

    [[nodiscard]] Option<bool> fuzzy_search_fields(const std::vector<search_field_t>& the_fields,
                                                   const std::vector<token_t>& query_tokens,
                                                   const std::vector<token_t>& dropped_tokens,
                                                   const text_match_type_t match_type,
                                                   const uint32_t* exclude_token_ids,
                                                   size_t exclude_token_ids_size,
                                                   filter_result_iterator_t* const filter_result_iterator,
                                                   const std::vector<uint32_t>& curated_ids,
                                                   const std::unordered_set<uint32_t>& excluded_group_ids,
                                                   const std::vector<sort_by>& sort_fields,
                                                   const std::vector<uint32_t>& num_typos,
                                                   std::vector<std::vector<art_leaf*>>& searched_queries,
                                                   tsl::htrie_map<char, token_leaf>& qtoken_set,
                                                   Topster* topster, spp::sparse_hash_map<uint64_t, uint32_t>& groups_processed,
                                                   uint32_t*& all_result_ids, size_t& all_result_ids_len,
                                                   const size_t group_limit, const std::vector<std::string>& group_by_fields,
                                                   const bool group_missing_values,
                                                   bool prioritize_exact_match,
                                                   const bool prioritize_token_position,
                                                   const bool prioritize_num_matching_fields,
                                                   std::set<uint64>& query_hashes,
                                                   const token_ordering token_order,
                                                   const std::vector<bool>& prefixes,
                                                   const size_t typo_tokens_threshold,
                                                   const bool exhaustive_search,
                                                   const size_t max_candidates,
                                                   size_t min_len_1typo,
                                                   size_t min_len_2typo,
                                                   int syn_orig_num_tokens,
                                                   const int* sort_order,
                                                   std::array<spp::sparse_hash_map<uint32_t, int64_t, Hasher32>*, 3>& field_values,
                                                   const std::vector<size_t>& geopoint_indices,
                                                   const std::string& collection_name = "",
                                                   bool enable_typos_for_numerical_tokens = true,
                                                   bool enable_typos_for_alpha_numerical_tokens = true) const;

    void find_across_fields(const token_t& previous_token,
                            const std::string& previous_token_str,
                            const std::vector<search_field_t>& the_fields,
                            const size_t num_search_fields,
                            filter_result_iterator_t* const filter_result_iterator,
                            const uint32_t* exclude_token_ids,
                            size_t exclude_token_ids_size,
                            std::vector<uint32_t>& prev_token_doc_ids,
                            std::vector<size_t>& top_prefix_field_ids) const;

    Option<bool> search_across_fields(const std::vector<token_t>& query_tokens,
                                      const std::vector<uint32_t>& num_typos,
                                      const std::vector<bool>& prefixes,
                                      const std::vector<search_field_t>& the_fields,
                                      const size_t num_search_fields,
                                      const text_match_type_t match_type,
                                      const std::vector<sort_by>& sort_fields,
                                      Topster* topster,
                                      spp::sparse_hash_map<uint64_t, uint32_t>& groups_processed,
                                      std::vector<std::vector<art_leaf*>>& searched_queries,
                                      tsl::htrie_map<char, token_leaf>& qtoken_set,
                                      const std::vector<token_t>& dropped_tokens,
                                      const size_t group_limit,
                                      const std::vector<std::string>& group_by_fields,
                                      const bool group_missing_values,
                                      bool prioritize_exact_match,
                                      const bool search_all_candidates,
                                      const bool prioritize_num_matching_fields,
                                      filter_result_iterator_t* const filter_result_iterator,
                                      const uint32_t total_cost,
                                      const int syn_orig_num_tokens,
                                      const uint32_t* exclude_token_ids,
                                      size_t exclude_token_ids_size,
                                      const std::unordered_set<uint32_t>& excluded_group_ids,
                                      const int* sort_order,
                                      std::array<spp::sparse_hash_map<uint32_t, int64_t, Hasher32>*, 3>& field_values,
                                      const std::vector<size_t>& geopoint_indices,
                                      std::vector<uint32_t>& id_buff,
                                      uint32_t*& all_result_ids, size_t& all_result_ids_len,
                                      const std::string& collection_name = "") const;

    void
    search_fields(const std::vector<filter>& filters,
                  const std::map<size_t, std::map<size_t, uint32_t>>& included_ids_map,
                  const std::vector<sort_by>& sort_fields_std,
                  const size_t min_typo, const std::vector<uint32_t>& num_typos,
                  Topster* topster, Topster* curated_topster, const token_ordering& token_order,
                  const std::vector<bool>& prefixes, const size_t drop_tokens_threshold,
                  spp::sparse_hash_map<uint64_t, uint32_t>& groups_processed,
                  std::vector<std::vector<art_leaf*>>& searched_queries,
                  const size_t typo_tokens_threshold, const size_t group_limit,
                  const std::vector<std::string>& group_by_fields, bool prioritize_exact_match,
                  const bool exhaustive_search, const size_t concurrency, size_t min_len_1typo, size_t min_len_2typo,
                  const size_t max_candidates, const std::vector<enable_t>& infixes, const size_t max_extra_prefix,
                  const size_t max_extra_suffix, uint32_t* filter_ids, uint32_t filter_ids_length,
                  const std::set<uint32_t>& curated_ids, const std::vector<uint32_t>& curated_ids_sorted,
                  const size_t num_search_fields, const uint32_t* exclude_token_ids, size_t exclude_token_ids_size,
                  std::vector<Topster*>& ftopsters, bool is_wildcard_query, bool split_join_tokens,
                  std::vector<query_tokens_t>& field_query_tokens,
                  const std::vector<search_field_t>& the_fields, size_t& all_result_ids_len,
                  uint32_t*& all_result_ids,
                  spp::sparse_hash_map<uint64_t, std::vector<KV*>>& topster_ids) const;

    void process_filter_overrides(const std::vector<const override_t*>& filter_overrides,
                                  std::vector<std::string>& query_tokens,
                                  token_ordering token_order,
                                  filter_node_t*& filter_tree_root,
                                  std::vector<const override_t*>& matched_dynamic_overrides,
                                  nlohmann::json& override_metadata,
                                  bool enable_typos_for_numerical_tokens,
                                  bool enable_typos_for_alpha_numerical_tokens) const;

    Option<bool> ref_compute_sort_scores(const sort_by& sort_field, const uint32_t& seq_id, uint32_t& ref_seq_id,
                                         bool& reference_found, const std::map<basic_string<char>, reference_filter_result_t>& references,
                                         const std::string& collection_name) const;

    Option<bool> compute_sort_scores(const std::vector<sort_by>& sort_fields, const int* sort_order,
                                     std::array<spp::sparse_hash_map<uint32_t, int64_t, Hasher32>*, 3> field_values,
                                     const std::vector<size_t>& geopoint_indices, uint32_t seq_id,
                                     const std::map<basic_string<char>, reference_filter_result_t>& references,
                                     std::vector<uint32_t>& filter_indexes, int64_t max_field_match_score,
                                     int64_t* scores, int64_t& match_score_index, bool& should_skip,
                                     float vector_distance = 0,
                                     const std::string& collection_name = "") const;

    void process_curated_ids(const std::vector<std::pair<uint32_t, uint32_t>>& included_ids,
                             const std::vector<uint32_t>& excluded_ids,
                             const std::vector<std::string>& group_by_fields,
                             const size_t group_limit, const bool group_missing_values, const bool filter_curated_hits,
                             filter_result_iterator_t* const filter_result_iterator,
                             std::set<uint32_t>& curated_ids,
                             std::map<size_t, std::map<size_t, uint32_t>>& included_ids_map,
                             std::vector<uint32_t>& included_ids_vec,
                             std::unordered_set<uint32_t>& excluded_group_ids) const;
    
    int64_t get_doc_val_from_sort_index(sort_index_iterator it, uint32_t doc_seq_id) const;

    Option<bool> seq_ids_outside_top_k(const std::string& field_name, size_t k,
                                       std::vector<uint32_t>& outside_seq_ids);

    Option<bool> get_related_ids(const std::string& collection_name,
                                 const std::string& field_name,
                                 const uint32_t& seq_id, std::vector<uint32_t>& result) const;

    Option<bool> get_object_array_related_id(const std::string& collection_name,
                                             const std::string& reference_helper_field_name,
                                             const uint32_t& seq_id, const uint32_t& object_index,
                                             uint32_t& result) const;

    Option<uint32_t> get_sort_index_value_with_lock(const std::string& collection_name,
                                                    const std::string& field_name,
                                                    const uint32_t& seq_id) const;

    friend class filter_result_iterator_t;

    void repair_hnsw_index();

    void aggregate_facet(const size_t group_limit, facet& this_facet, facet& acc_facet) const;

    float get_distance(const string& geo_field_name, const uint32_t& seq_id,
                       const S2LatLng& reference_lat_lng) const;

    void get_top_k_result_ids(const std::vector<std::vector<KV*>>& raw_result_kvs, std::vector<uint32_t>& result_ids) const;
};

template<class T>
void Index::iterate_and_index_numerical_field(std::vector<index_record>& iter_batch, const field& afield, T func) {
    for(auto& record: iter_batch) {
        if(!record.indexed.ok()) {
            continue;
        }

        const auto& document = record.doc;
        const auto seq_id = record.seq_id;

        if (document.count(afield.name) == 0 || !afield.index) {
            continue;
        }

        try {
            func(record, seq_id);
        } catch(const std::exception &e) {
            LOG(INFO) << "Error while indexing numerical field." << e.what();
            record.index_failure(400, e.what());
        }
    }
}<|MERGE_RESOLUTION|>--- conflicted
+++ resolved
@@ -715,12 +715,9 @@
                 uint32_t synonym_num_typos = 0,
                 bool enable_lazy_filter = false,
                 bool enable_typos_for_alpha_numerical_tokens = true,
-<<<<<<< HEAD
-                bool use_aux_score = false
+                const size_t& max_filter_by_candidates = DEFAULT_FILTER_BY_CANDIDATES,
+                bool use_aux_score = false,
                 ) const;
-=======
-                const size_t& max_filter_by_candidates = DEFAULT_FILTER_BY_CANDIDATES) const;
->>>>>>> 1d14f61e
 
     void remove_field(uint32_t seq_id, nlohmann::json& document, const std::string& field_name,
                       const bool is_update);
