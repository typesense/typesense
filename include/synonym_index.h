--- conflicted
+++ resolved
@@ -57,11 +57,8 @@
                                     size_t start_index_pos,
                                     std::set<uint64_t>& processed_syn_hashes,
                                     std::vector<std::vector<std::string>>& results,
-<<<<<<< HEAD
+                                    const std::vector<std::string>& orig_tokens,
                                     const spp::sparse_hash_set<std::string>& synonym_sets) const;
-=======
-                                    const std::vector<std::string>& orig_tokens) const;
->>>>>>> 2b62657b
 
 public:
     SynonymIndex() {}
