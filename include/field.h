#pragma once

#include <string>
#include <s2/s2latlng.h>
#include "art.h"
#include "option.h"
#include "string_utils.h"
#include "logger.h"
#include "store.h"
#include <sparsepp.h>
#include <tsl/htrie_map.h>
#include "json.hpp"
#include "text_embedder_manager.h"

namespace field_types {
    // first field value indexed will determine the type
    static const std::string AUTO = "auto";
    static const std::string OBJECT = "object";
    static const std::string OBJECT_ARRAY = "object[]";

    static const std::string STRING = "string";
    static const std::string INT32 = "int32";
    static const std::string INT64 = "int64";
    static const std::string FLOAT = "float";
    static const std::string BOOL = "bool";
    static const std::string GEOPOINT = "geopoint";
    static const std::string STRING_ARRAY = "string[]";
    static const std::string INT32_ARRAY = "int32[]";
    static const std::string INT64_ARRAY = "int64[]";
    static const std::string FLOAT_ARRAY = "float[]";
    static const std::string BOOL_ARRAY = "bool[]";
    static const std::string GEOPOINT_ARRAY = "geopoint[]";

    static bool is_string_or_array(const std::string& type_def) {
        return type_def == "string*";
    }
}

namespace fields {
    static const std::string name = "name";
    static const std::string type = "type";
    static const std::string facet = "facet";
    static const std::string optional = "optional";
    static const std::string index = "index";
    static const std::string sort = "sort";
    static const std::string infix = "infix";
    static const std::string locale = "locale";
    static const std::string nested = "nested";
    static const std::string nested_array = "nested_array";
    static const std::string num_dim = "num_dim";
    static const std::string vec_dist = "vec_dist";
    static const std::string reference = "reference";
    static const std::string embed_from = "embed_from";
    static const std::string model_name = "model_name";
}

enum vector_distance_type_t {
    ip,
    cosine
};

struct field {
    std::string name;
    std::string type;
    bool facet;
    bool optional;
    bool index;
    std::string locale;
    bool sort;
    bool infix;

    bool nested;        // field inside an object

    // field inside an array of objects that is forced to be an array
    // integer to handle tri-state: true (1), false (0), not known yet (2)
    // third state is used to diff between array of object and array within object during write
    int nested_array;

    size_t num_dim;
    std::vector<std::string> embed_from;
    std::string model_name;
    vector_distance_type_t vec_dist;

    static constexpr int VAL_UNKNOWN = 2;

    std::string reference;      // Foo.bar (reference to bar field in Foo collection).

    field() {}

    field(const std::string &name, const std::string &type, const bool facet, const bool optional = false,
          bool index = true, std::string locale = "", int sort = -1, int infix = -1, bool nested = false,
          int nested_array = 0, size_t num_dim = 0, vector_distance_type_t vec_dist = cosine, std::string reference = "", const std::vector<std::string> &embed_from = {}, const std::string& model_name = "") :
            name(name), type(type), facet(facet), optional(optional), index(index), locale(locale),
            nested(nested), nested_array(nested_array), num_dim(num_dim), vec_dist(vec_dist), reference(reference), embed_from(embed_from), model_name(model_name) {

        set_computed_defaults(sort, infix);
    }

    void set_computed_defaults(int sort, int infix) {
        if(sort != -1) {
            this->sort = bool(sort);
        } else {
            this->sort = is_num_sort_field();
        }

        this->infix = (infix != -1) ? bool(infix) : false;
    }

    bool operator<(const field& f) const {
        return name < f.name;
    }

    bool operator==(const field& f) const {
        return name == f.name;
    }

    bool is_auto() const {
        return (type == field_types::AUTO);
    }

    bool is_single_integer() const {
        return (type == field_types::INT32 || type == field_types::INT64);
    }

    bool is_single_float() const {
        return (type == field_types::FLOAT);
    }

    bool is_single_bool() const {
        return (type == field_types::BOOL);
    }

    bool is_single_geopoint() const {
        return (type == field_types::GEOPOINT);
    }

    bool is_integer() const {
        return (type == field_types::INT32 || type == field_types::INT32_ARRAY ||
                type == field_types::INT64 || type == field_types::INT64_ARRAY);
    }

    bool is_int32() const {
        return (type == field_types::INT32 || type == field_types::INT32_ARRAY);
    }

    bool is_int64() const {
        return (type == field_types::INT64 || type == field_types::INT64_ARRAY);
    }

    bool is_float() const {
        return (type == field_types::FLOAT || type == field_types::FLOAT_ARRAY);
    }

    bool is_bool() const {
        return (type == field_types::BOOL || type == field_types::BOOL_ARRAY);
    }

    bool is_geopoint() const {
        return (type == field_types::GEOPOINT || type == field_types::GEOPOINT_ARRAY);
    }

    bool is_object() const {
        return (type == field_types::OBJECT || type == field_types::OBJECT_ARRAY);
    }

    bool is_string() const {
        return (type == field_types::STRING || type == field_types::STRING_ARRAY);
    }

    bool is_string_star() const {
        return field_types::is_string_or_array(type);
    }

    bool is_facet() const {
        return facet;
    }

    bool is_array() const {
        return (type == field_types::STRING_ARRAY || type == field_types::INT32_ARRAY ||
                type == field_types::FLOAT_ARRAY ||
                type == field_types::INT64_ARRAY || type == field_types::BOOL_ARRAY ||
                type == field_types::GEOPOINT_ARRAY || type == field_types::OBJECT_ARRAY);
    }

    bool is_singular() const {
        return !is_array();
    }

    static bool is_dynamic(const std::string& name, const std::string& type) {
        return type == "string*" || (name != ".*" && type == field_types::AUTO) ||
               (name != ".*" && name.find(".*") != std::string::npos);
    }

    bool is_dynamic() const {
        return is_dynamic(name, type);
    }

    bool has_numerical_index() const {
        return (type == field_types::INT32 || type == field_types::INT64 ||
                type == field_types::FLOAT || type == field_types::BOOL);
    }

    bool is_num_sort_field() const {
        return (has_numerical_index() || is_geopoint());
    }

    bool is_sort_field() const {
        return is_num_sort_field() || (type == field_types::STRING);
    }

    bool is_num_sortable() const {
        return sort && is_num_sort_field();
    }

    bool is_str_sortable() const {
        return sort && type == field_types::STRING;
    }

    bool is_sortable() const {
        return is_num_sortable() || is_str_sortable();
    }

    bool has_valid_type() const {
        bool is_basic_type = is_string() || is_integer() || is_float() || is_bool() || is_geopoint() ||
                             is_object() || is_auto();
        if(!is_basic_type) {
            return field_types::is_string_or_array(type);
        }
        return true;
    }

    std::string faceted_name() const {
        return (facet && !is_string()) ? "_fstr_" + name : name;
    }

    static bool get_type(const nlohmann::json& obj, std::string& field_type) {
        if(obj.is_array()) {
            if(obj.empty()) {
                return false;
            }

            bool parseable = get_single_type(obj[0], field_type);
            if(!parseable) {
                return false;
            }

            field_type = field_type + "[]";
            return true;
        }

        return get_single_type(obj, field_type);
    }

    static bool get_single_type(const nlohmann::json& obj, std::string& field_type) {
        if(obj.is_string()) {
            field_type = field_types::STRING;
            return true;
        }

        if(obj.is_number_float()) {
            field_type = field_types::FLOAT;
            return true;
        }

        if(obj.is_number_integer()) {
            field_type = field_types::INT64;
            return true;
        }

        if(obj.is_boolean()) {
            field_type = field_types::BOOL;
            return true;
        }

        if(obj.is_object()) {
            field_type = field_types::OBJECT;
            return true;
        }

        return false;
    }

    static Option<bool> fields_to_json_fields(const std::vector<field> & fields,
                                              const std::string & default_sorting_field,
                                              nlohmann::json& fields_json) {
        bool found_default_sorting_field = false;

        // Check for duplicates in field names
        std::map<std::string, std::vector<const field*>> unique_fields;

        for(const field & field: fields) {
            unique_fields[field.name].push_back(&field);

            if(field.name == "id") {
                continue;
            }

            nlohmann::json field_val;
            field_val[fields::name] = field.name;
            field_val[fields::type] = field.type;
            field_val[fields::facet] = field.facet;
            field_val[fields::optional] = field.optional;
            field_val[fields::index] = field.index;
            field_val[fields::sort] = field.sort;
            field_val[fields::infix] = field.infix;

            field_val[fields::locale] = field.locale;

            field_val[fields::nested] = field.nested;
            if(field.nested) {
                field_val[fields::nested_array] = field.nested_array;
            }

            if(field.num_dim > 0) {
                field_val[fields::num_dim] = field.num_dim;
                field_val[fields::vec_dist] = field.vec_dist == ip ? "ip" : "cosine";
            }

            if (!field.reference.empty()) {
                field_val[fields::reference] = field.reference;
            }
            if(!field.embed_from.empty()) {
                field_val[fields::embed_from] = field.embed_from;
                if(!field.model_name.empty()) {
                    field_val[fields::model_name] = field.model_name;
                }
            }
            fields_json.push_back(field_val);

            if(!field.has_valid_type()) {
                return Option<bool>(400, "Field `" + field.name +
                                         "` has an invalid data type `" + field.type +
                                         "`, see docs for supported data types.");
            }

            if(field.name == default_sorting_field && !field.is_sortable()) {
                return Option<bool>(400, "Default sorting field `" + default_sorting_field +
                                         "` is not a sortable type.");
            }

            if(field.name == default_sorting_field) {
                if(field.optional) {
                    return Option<bool>(400, "Default sorting field `" + default_sorting_field +
                                             "` cannot be an optional field.");
                }

                if(field.is_geopoint()) {
                    return Option<bool>(400, "Default sorting field cannot be of type geopoint.");
                }

                found_default_sorting_field = true;
            }

            if(field.is_dynamic() && !field.nested && !field.optional) {
                return Option<bool>(400, "Field `" + field.name + "` must be an optional field.");
            }

            if(!field.index && !field.optional) {
                return Option<bool>(400, "Field `" + field.name + "` must be optional since it is marked as non-indexable.");
            }

            if(field.name == ".*" && !field.index) {
                return Option<bool>(400, "Field `" + field.name + "` cannot be marked as non-indexable.");
            }

            if(!field.index && field.facet) {
                return Option<bool>(400, "Field `" + field.name + "` cannot be a facet since "
                                                                  "it's marked as non-indexable.");
            }

            if(!field.is_sort_field() && field.sort) {
                return Option<bool>(400, "Field `" + field.name + "` cannot be a sortabale field.");
            }
        }

        if(!default_sorting_field.empty() && !found_default_sorting_field) {
            return Option<bool>(400, "Default sorting field is defined as `" + default_sorting_field +
                                     "` but is not found in the schema.");
        }

        // check for duplicate field names in schema
        for(auto& fname_fields: unique_fields) {
            if(fname_fields.second.size() > 1) {
                // if there are more than 1 field with the same field name, then
                // a) only 1 field can be of static type
                // b) only 1 field can be of dynamic type
                size_t num_static = 0;
                size_t num_dynamic = 0;

                for(const field* f: fname_fields.second) {
                    if(f->name == ".*" || f->is_dynamic()) {
                        num_dynamic++;
                    } else {
                        num_static++;
                    }
                }

                if(num_static != 0 && num_static > 1) {
                    return Option<bool>(400, "There are duplicate field names in the schema.");
                }

                if(num_dynamic != 0 && num_dynamic > 1) {
                    return Option<bool>(400, "There are duplicate field names in the schema.");
                }
            }
        }

        return Option<bool>(true);
    }

    static Option<bool> json_field_to_field(bool enable_nested_fields, nlohmann::json& field_json,
                                            std::vector<field>& the_fields,
                                            string& fallback_field_type, size_t& num_auto_detect_fields);

    static Option<bool> json_fields_to_fields(bool enable_nested_fields,
                                              nlohmann::json& fields_json,
                                              std::string& fallback_field_type,
                                              std::vector<field>& the_fields) {

        size_t num_auto_detect_fields = 0;

        for(nlohmann::json & field_json: fields_json) {

            if(field_json.count(fields::embed_from) != 0) {
                if(TextEmbedderManager::model_dir.empty()) {
                    return Option<bool>(400, "Text embedding is not enabled. Please set `model-dir` at startup.");
                }

                if(!field_json[fields::embed_from].is_array()) {
                    return Option<bool>(400, "Property `" + fields::embed_from + "` must be an array.");
                }

                if(field_json[fields::embed_from].empty()) {
                    return Option<bool>(400, "Property `" + fields::embed_from + "` must have at least one element.");
                }

                for(auto& embed_from_field : field_json[fields::embed_from]) {
                    if(!embed_from_field.is_string()) {
                        return Option<bool>(400, "Property `" + fields::embed_from + "` must contain only field names as strings.");
                    }
                }

                if(field_json[fields::type] != field_types::FLOAT_ARRAY) {
                    return Option<bool>(400, "Property `" + fields::embed_from + "` is only allowed on a float array field.");
                }
                

                for(auto& embed_from_field : field_json[fields::embed_from]) {
                    bool flag = false;
                    for(const auto& field : fields_json) {
                        if(field[fields::name] == embed_from_field) {
                            if(field[fields::type] != field_types::STRING && field[fields::type] != field_types::STRING_ARRAY) {
                                return Option<bool>(400, "Property `" + fields::embed_from + "` can only refer to string or string array fields.");
                            }
                            flag = true;
                            break;
                        }
                    }
                    if(!flag) {
                        for(const auto& field : the_fields) {
                            if(field.name == embed_from_field) {
                                if(field.type != field_types::STRING && field.type != field_types::STRING_ARRAY) {
                                    return Option<bool>(400, "Property `" + fields::embed_from + "` can only refer to string or string array fields.");
                                }
                                flag = true;
                                break;
                            }
                        }
                    }
                    if(!flag) {
                        return Option<bool>(400, "Property `" + fields::embed_from + "` can only refer to string or string array fields.");
                    }
                }   
            }

            auto op = json_field_to_field(enable_nested_fields,
                                          field_json, the_fields, fallback_field_type, num_auto_detect_fields);
            if(!op.ok()) {
                return op;
            }
        }

        if(num_auto_detect_fields > 1) {
            return Option<bool>(400,"There can be only one field named `.*`.");
        }

        return Option<bool>(true);
    }

    static bool flatten_obj(nlohmann::json& doc, nlohmann::json& value, bool has_array, bool has_obj_array,
                            const field& the_field, const std::string& flat_name,
                            const std::unordered_map<std::string, field>& dyn_fields,
                            std::unordered_map<std::string, field>& flattened_fields);

    static Option<bool> flatten_field(nlohmann::json& doc, nlohmann::json& obj, const field& the_field,
                                      std::vector<std::string>& path_parts, size_t path_index, bool has_array,
                                      bool has_obj_array,
                                      const std::unordered_map<std::string, field>& dyn_fields,
                                      std::unordered_map<std::string, field>& flattened_fields);

    static Option<bool> flatten_doc(nlohmann::json& document, const tsl::htrie_map<char, field>& nested_fields,
                                    const std::unordered_map<std::string, field>& dyn_fields,
                                    bool missing_is_ok, std::vector<field>& flattened_fields);

    static void compact_nested_fields(tsl::htrie_map<char, field>& nested_fields);
};

struct filter_node_t;

struct filter {
    std::string field_name;
    std::vector<std::string> values;
    std::vector<NUM_COMPARATOR> comparators;
    // Would be set when `field: != ...` is encountered with a string field or `field: != [ ... ]` is encountered in the
    // case of int and float fields. During filtering, all the results of matching the field against the values are
    // aggregated and then this flag is checked if negation on the aggregated result is required.
    bool apply_not_equals = false;

    // Would store `Foo` in case of a filter expression like `$Foo(bar := baz)`
    std::string referenced_collection_name = "";

    static const std::string RANGE_OPERATOR() {
        return "..";
    }

    static Option<bool> validate_numerical_filter_value(field _field, const std::string& raw_value) {
        if(_field.is_int32() && !StringUtils::is_int32_t(raw_value)) {
            return Option<bool>(400, "Error with filter field `" + _field.name + "`: Not an int32.");
        }

        else if(_field.is_int64() && !StringUtils::is_int64_t(raw_value)) {
            return Option<bool>(400, "Error with filter field `" + _field.name + "`: Not an int64.");
        }

        else if(_field.is_float() && !StringUtils::is_float(raw_value)) {
            return Option<bool>(400, "Error with filter field `" + _field.name + "`: Not a float.");
        }

        return Option<bool>(true);
    }

    static Option<NUM_COMPARATOR> extract_num_comparator(std::string & comp_and_value) {
        auto num_comparator = EQUALS;

        if(StringUtils::is_integer(comp_and_value) || StringUtils::is_float(comp_and_value)) {
            num_comparator = EQUALS;
        }

            // the ordering is important - we have to compare 2-letter operators first
        else if(comp_and_value.compare(0, 2, "<=") == 0) {
            num_comparator = LESS_THAN_EQUALS;
        }

        else if(comp_and_value.compare(0, 2, ">=") == 0) {
            num_comparator = GREATER_THAN_EQUALS;
        }

        else if(comp_and_value.compare(0, 2, "!=") == 0) {
            num_comparator = NOT_EQUALS;
        }

        else if(comp_and_value.compare(0, 1, "<") == 0) {
            num_comparator = LESS_THAN;
        }

        else if(comp_and_value.compare(0, 1, ">") == 0) {
            num_comparator = GREATER_THAN;
        }

        else if(comp_and_value.find("..") != std::string::npos) {
            num_comparator = RANGE_INCLUSIVE;
        }

        else {
            return Option<NUM_COMPARATOR>(400, "Numerical field has an invalid comparator.");
        }

        if(num_comparator == LESS_THAN || num_comparator == GREATER_THAN) {
            comp_and_value = comp_and_value.substr(1);
        } else if(num_comparator == LESS_THAN_EQUALS || num_comparator == GREATER_THAN_EQUALS || num_comparator == NOT_EQUALS) {
            comp_and_value = comp_and_value.substr(2);
        }

        comp_and_value = StringUtils::trim(comp_and_value);

        return Option<NUM_COMPARATOR>(num_comparator);
    }

    static Option<bool> parse_geopoint_filter_value(std::string& raw_value,
                                                    const std::string& format_err_msg,
                                                    std::string& processed_filter_val,
                                                    NUM_COMPARATOR& num_comparator);

    static Option<bool> parse_filter_query(const std::string& filter_query,
                                           const tsl::htrie_map<char, field>& search_schema,
                                           const Store* store,
                                           const std::string& doc_id_prefix,
                                           filter_node_t*& root);
};

struct filter_node_t {
    filter filter_exp;
    FILTER_OPERATOR filter_operator;
    bool isOperator;
    filter_node_t* left = nullptr;
    filter_node_t* right = nullptr;

    filter_node_t(filter filter_exp)
            : filter_exp(std::move(filter_exp)),
              isOperator(false),
              left(nullptr),
              right(nullptr) {}

    filter_node_t(FILTER_OPERATOR filter_operator,
                  filter_node_t* left,
                  filter_node_t* right)
            : filter_operator(filter_operator),
              isOperator(true),
              left(left),
              right(right) {}

    ~filter_node_t() {
        delete left;
        delete right;
    }
};

struct reference_filter_result_t {
    uint32_t count = 0;
    uint32_t* docs = nullptr;

    reference_filter_result_t& operator=(const reference_filter_result_t& obj) noexcept {
        if (&obj == this)
            return *this;

        count = obj.count;
        docs = new uint32_t[count];
        memcpy(docs, obj.docs, count * sizeof(uint32_t));

        return *this;
    }

    ~reference_filter_result_t() {
        delete[] docs;
    }
};

struct filter_result_t {
    uint32_t count = 0;
    uint32_t* docs = nullptr;
    // Collection name -> Reference filter result
    std::map<std::string, reference_filter_result_t*> reference_filter_results;

    filter_result_t() = default;

    filter_result_t(uint32_t count, uint32_t* docs) : count(count), docs(docs) {}

    filter_result_t& operator=(const filter_result_t& obj) noexcept {
        if (&obj == this)
            return *this;

        count = obj.count;
        docs = new uint32_t[count];
        memcpy(docs, obj.docs, count * sizeof(uint32_t));

        // Copy every collection's references.
        for (const auto &item: obj.reference_filter_results) {
            reference_filter_results[item.first] = new reference_filter_result_t[count];

            for (uint32_t i = 0; i < count; i++) {
                reference_filter_results[item.first][i] = item.second[i];
            }
        }

        return *this;
    }

    filter_result_t& operator=(filter_result_t&& obj) noexcept {
        if (&obj == this)
            return *this;

        count = obj.count;
        docs = obj.docs;
        reference_filter_results = std::map(obj.reference_filter_results);

        obj.docs = nullptr;
        obj.reference_filter_results.clear();

        return *this;
    }

    ~filter_result_t() {
        delete[] docs;
        for (const auto &item: reference_filter_results) {
            delete[] item.second;
        }
    }

    static void and_filter_results(const filter_result_t& a, const filter_result_t& b, filter_result_t& result);

    static void or_filter_results(const filter_result_t& a, const filter_result_t& b, filter_result_t& result);
};

namespace sort_field_const {
    static const std::string name = "name";
    static const std::string order = "order";
    static const std::string asc = "ASC";
    static const std::string desc = "DESC";

    static const std::string text_match = "_text_match";
    static const std::string eval = "_eval";
    static const std::string seq_id = "_seq_id";
    static const std::string group_found = "_group_found";

    static const std::string exclude_radius = "exclude_radius";
    static const std::string precision = "precision";

    static const std::string missing_values = "missing_values";
}

struct sort_by {
    enum missing_values_t {
        first,
        last,
        normal,
    };

    struct eval_t {
        filter_node_t* filter_tree_root;
        uint32_t* ids = nullptr;
        uint32_t  size = 0;
    };

    std::string name;
    std::string order;

    // for text_match score bucketing
    uint32_t text_match_buckets;

    // geo related fields
    int64_t geopoint;
    uint32_t exclude_radius;
    uint32_t geo_precision;

    missing_values_t missing_values;
    eval_t eval;

    sort_by(const std::string & name, const std::string & order):
            name(name), order(order), text_match_buckets(0), geopoint(0), exclude_radius(0), geo_precision(0),
            missing_values(normal) {

    }

    sort_by(const std::string &name, const std::string &order, uint32_t text_match_buckets, int64_t geopoint,
            uint32_t exclude_radius, uint32_t geo_precision) :
            name(name), order(order), text_match_buckets(text_match_buckets),
            geopoint(geopoint), exclude_radius(exclude_radius), geo_precision(geo_precision),
            missing_values(normal) {

    }

    sort_by& operator=(const sort_by& other) {
        name = other.name;
        order = other.order;
        text_match_buckets = other.text_match_buckets;
        geopoint = other.geopoint;
        exclude_radius = other.exclude_radius;
        geo_precision = other.geo_precision;
        missing_values = other.missing_values;
        eval = other.eval;
        return *this;
    }
};

class GeoPoint {
    constexpr static const double EARTH_RADIUS = 3958.75;
    constexpr static const double METER_CONVERT = 1609.00;
    constexpr static const uint64_t MASK_H32_BITS = 0xffffffffUL;
public:
    static uint64_t pack_lat_lng(double lat, double lng) {
        // https://stackoverflow.com/a/1220393/131050
        const int32_t ilat = lat * 1000000;
        const int32_t ilng = lng * 1000000;
        // during int32_t -> uint64_t, higher order bits will be 1, so we have to mask that
        const uint64_t lat_lng = (uint64_t(ilat) << 32) | (uint64_t)(ilng & MASK_H32_BITS);
        return lat_lng;
    }

    static void unpack_lat_lng(uint64_t packed_lat_lng, S2LatLng& latlng) {
        const double lat = double(int32_t((packed_lat_lng >> 32) & MASK_H32_BITS)) / 1000000;
        const double lng = double(int32_t(packed_lat_lng & MASK_H32_BITS)) / 1000000;
        latlng = S2LatLng::FromDegrees(lat, lng);
    }

    // distance in meters
    static int64_t distance(const S2LatLng& a, const S2LatLng& b) {
        double rdist = a.GetDistance(b).radians();
        double dist = EARTH_RADIUS * rdist;
        return dist * METER_CONVERT;
    }
};

struct facet_count_t {
    uint32_t count = 0;
    // used to fetch the actual document and value for representation
    uint32_t doc_id = 0;
    uint32_t array_pos = 0;
};

struct facet_stats_t {
    double fvmin = std::numeric_limits<double>::max(),
            fvmax = -std::numeric_limits<double>::min(),
            fvcount = 0,
            fvsum = 0;
};

struct facet {
    const std::string field_name;
    spp::sparse_hash_map<std::string, facet_count_t> result_map;
    // used for facet value query
    spp::sparse_hash_map<uint32_t, std::vector<std::string>> hash_tokens;

    // used for faceting grouped results
    spp::sparse_hash_map<uint32_t, spp::sparse_hash_set<uint32_t>> hash_groups;

    facet_stats_t stats;

    //dictionary of key=>pair(range_id, range_val)
    std::map<std::string, std::string> facet_range_map;

    bool is_range_query;

    bool sampled = false;

<<<<<<< HEAD
    bool is_intersected = false;

    bool get_range(std::string key, std::pair<std::string, std::string>& range_pair)
=======
    bool is_wildcard_match = false;

    bool get_range(int64_t key, std::pair<int64_t, std::string>& range_pair)
>>>>>>> d5112f72
    {
        if(facet_range_map.empty())
        {
            LOG (ERROR) << "Facet range is not defined!!!";
        }
        auto it = facet_range_map.lower_bound(key);

        if(it != facet_range_map.end())
        {
            range_pair.first = it->first;
            range_pair.second = it->second;
            return true;
        }

        return false;
    }

    explicit facet(const std::string& field_name, 
        std::map<std::string, std::string> facet_range = {}, bool is_range_q = false)
        :field_name(field_name){
            facet_range_map = facet_range;
            is_range_query = is_range_q;
    }
};

struct facet_info_t {
    // facet hash => resolved tokens
    std::unordered_map<uint64_t, std::vector<std::string>> hashes;
    //facet name => resolved tokens
    bool use_facet_query = false;
    bool should_compute_stats = false;
    field facet_field{"", "", false};
};

struct facet_query_t {
    std::string field_name;
    std::string query;
};

struct facet_value_t {
    std::string value;
    std::string highlighted;
    uint32_t count;
};

struct facet_hash_values_t {
    uint32_t length = 0;
    //uint32_t* hashes = nullptr;
    std::vector<uint32_t> hashes;

    facet_hash_values_t() {
        length = 0;
        //hashes = nullptr;
    }

    facet_hash_values_t(facet_hash_values_t&& hash_values) noexcept {
        length = hash_values.length;
        hashes = hash_values.hashes;

        hash_values.length = 0;
        //hash_values.hashes = nullptr;
        hash_values.hashes.clear();
    }

    facet_hash_values_t& operator=(facet_hash_values_t&& other) noexcept {
        if (this != &other) {
            //delete[] hashes;
            hashes.clear();

            hashes = other.hashes;
            length = other.length;

            //other.hashes = nullptr;
            other.hashes.clear();
            other.length = 0;
        }

        return *this;
    }

    ~facet_hash_values_t() {
        //delete [] hashes;
        //hashes = nullptr;
        hashes.clear();
    }

    uint64_t size() const {
        return length;
    }

    uint64_t back() const {
        //return hashes[length - 1];
        return hashes.back();
    }
};<|MERGE_RESOLUTION|>--- conflicted
+++ resolved
@@ -832,15 +832,11 @@
 
     bool sampled = false;
 
-<<<<<<< HEAD
+    bool is_wildcard_match = false;
+
     bool is_intersected = false;
 
     bool get_range(std::string key, std::pair<std::string, std::string>& range_pair)
-=======
-    bool is_wildcard_match = false;
-
-    bool get_range(int64_t key, std::pair<int64_t, std::string>& range_pair)
->>>>>>> d5112f72
     {
         if(facet_range_map.empty())
         {
@@ -869,7 +865,6 @@
 struct facet_info_t {
     // facet hash => resolved tokens
     std::unordered_map<uint64_t, std::vector<std::string>> hashes;
-    //facet name => resolved tokens
     bool use_facet_query = false;
     bool should_compute_stats = false;
     field facet_field{"", "", false};
@@ -888,12 +883,10 @@
 
 struct facet_hash_values_t {
     uint32_t length = 0;
-    //uint32_t* hashes = nullptr;
     std::vector<uint32_t> hashes;
 
     facet_hash_values_t() {
         length = 0;
-        //hashes = nullptr;
     }
 
     facet_hash_values_t(facet_hash_values_t&& hash_values) noexcept {
@@ -901,19 +894,16 @@
         hashes = hash_values.hashes;
 
         hash_values.length = 0;
-        //hash_values.hashes = nullptr;
         hash_values.hashes.clear();
     }
 
     facet_hash_values_t& operator=(facet_hash_values_t&& other) noexcept {
         if (this != &other) {
-            //delete[] hashes;
             hashes.clear();
 
             hashes = other.hashes;
             length = other.length;
 
-            //other.hashes = nullptr;
             other.hashes.clear();
             other.length = 0;
         }
@@ -922,8 +912,6 @@
     }
 
     ~facet_hash_values_t() {
-        //delete [] hashes;
-        //hashes = nullptr;
         hashes.clear();
     }
 
@@ -932,7 +920,6 @@
     }
 
     uint64_t back() const {
-        //return hashes[length - 1];
         return hashes.back();
     }
 };