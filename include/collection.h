--- conflicted
+++ resolved
@@ -171,8 +171,6 @@
 
     static constexpr auto VALIDATE_FIELD_NAMES = "validate_field_names";
 
-<<<<<<< HEAD
-=======
     static constexpr auto PERSONALIZATION_USER_ID = "personalization_user_id";
     static constexpr auto PERSONALIZATION_MODEL_ID = "personalization_model_id";
     static constexpr auto PERSONALIZATION_TYPE = "personalization_type";
@@ -180,7 +178,6 @@
     static constexpr auto PERSONALIZATION_ITEM_FIELD = "personalization_item_field";
     static constexpr auto PERSONALIZATION_EVENT_NAME = "personalization_event_name";
     static constexpr auto PERSONALIZATION_N_EVENTS = "personalization_n_events";
->>>>>>> 4ce4ad69
 
     std::string raw_query;
     std::vector<std::string> search_fields;
@@ -258,11 +255,6 @@
     bool enable_analytics;
     bool validate_field_names;
     std::string analytics_tag;
-<<<<<<< HEAD
-    
-    std::shared_ptr<http_req> req;
-    std::shared_ptr<http_res> res;
-=======
     std::string personalization_user_id;
     std::string personalization_model_id;
     std::string personalization_type;
@@ -270,7 +262,6 @@
     std::string personalization_item_field;
     std::string personalization_event_name;
     size_t personalization_n_events;
->>>>>>> 4ce4ad69
 
     std::vector<std::vector<KV*>> result_group_kvs{};
 
@@ -301,14 +292,10 @@
                              bool enable_synonyms, bool synonym_prefix, size_t synonym_num_typos, bool enable_lazy_filter,
                              bool enable_typos_for_alpha_numerical_tokens, size_t max_filter_by_candidates,
                              bool rerank_hybrid_matches, bool enable_analytics, bool validate_field_names,
-<<<<<<< HEAD
-                             std::string analytics_tag, std::shared_ptr<http_req> req, std::shared_ptr<http_res> res):
-=======
                              std::string analytics_tag,
                              std::string personalization_user_id, std::string personalization_model_id,
                              std::string personalization_type, std::string personalization_user_field,
                              std::string personalization_item_field, std::string personalization_event_name, size_t personalization_n_events) :
->>>>>>> 4ce4ad69
             raw_query(std::move(raw_query)), search_fields(std::move(search_fields)), filter_query(std::move(filter_query)),
             facet_fields(std::move(facet_fields)), sort_fields(std::move(sort_fields)),
             num_typos(std::move(num_typos)), per_page(per_page), page(page), token_order(token_order),
@@ -336,14 +323,10 @@
             enable_synonyms(enable_synonyms), synonym_prefix(synonym_prefix), synonym_num_typos(synonym_num_typos), enable_lazy_filter(enable_lazy_filter),
             enable_typos_for_alpha_numerical_tokens(enable_typos_for_alpha_numerical_tokens), max_filter_by_candidates(max_filter_by_candidates),
             rerank_hybrid_matches(rerank_hybrid_matches), enable_analytics(enable_analytics), validate_field_names(validate_field_names),
-<<<<<<< HEAD
-            analytics_tag(analytics_tag), req(std::move(req)), res(std::move(res)) {}
-=======
             analytics_tag(analytics_tag),
             personalization_user_id(personalization_user_id), personalization_model_id(personalization_model_id),
             personalization_type(personalization_type), personalization_user_field(personalization_user_field),
             personalization_item_field(personalization_item_field), personalization_event_name(personalization_event_name), personalization_n_events(personalization_n_events) {}
->>>>>>> 4ce4ad69
 
     collection_search_args_t() = default;
 
@@ -966,11 +949,6 @@
                                   bool validate_field_names = true,
                                   bool enable_analytics = true,
                                   std::string analytics_tags="",
-<<<<<<< HEAD
-                                  std::shared_ptr<http_req> req = nullptr,
-                                  std::shared_ptr<http_res> res = nullptr,
-                                  bool conversation_stream = false) const;
-=======
                                   std::string personalization_user_id = "",
                                   std::string personalization_model_id = "",
                                   std::string personalization_type = "",
@@ -989,7 +967,6 @@
                                                           vector_query_t& vector_query,
                                                           std::string& filter_query,
                                                           bool& is_wildcard_query) const;
->>>>>>> 4ce4ad69
 
     static Option<bool> do_union(const std::vector<uint32_t>& collection_ids,
                                  std::vector<collection_search_args_t>& searches, std::vector<long>& searchTimeMillis,
