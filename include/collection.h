#pragma once

#include <string>
#include <vector>
#include <string>
#include <unordered_map>
#include <thread>
#include <mutex>
#include <condition_variable>
#include <shared_mutex>
#include "art.h"
#include "index.h"
#include "number.h"
#include "store.h"
#include "topster.h"
#include "json.hpp"
#include "field.h"
#include "option.h"
#include "tsl/htrie_map.h"
#include "tokenizer.h"
#include "synonym_index.h"
#include "vq_model_manager.h"

struct doc_seq_id_t {
    uint32_t seq_id;
    bool is_new;
};

struct highlight_field_t {
    std::string name;
    bool fully_highlighted;
    bool infix;
    bool is_string;
    tsl::htrie_map<char, token_leaf> qtoken_leaves;

    highlight_field_t(const std::string& name, bool fully_highlighted, bool infix, bool is_string):
            name(name), fully_highlighted(fully_highlighted), infix(infix), is_string(is_string) {

    }
};

struct reference_pair {
    std::string collection;
    std::string field;

    reference_pair(std::string collection, std::string field) : collection(std::move(collection)), field(std::move(field)) {}

    bool operator < (const reference_pair& pair) const {
        return collection < pair.collection;
    }
};

class Collection {
private:

    mutable std::shared_mutex mutex;

    // ensures that a Collection* is not destructed while in use by multiple threads
    mutable std::shared_mutex lifecycle_mutex;

    const uint8_t CURATED_RECORD_IDENTIFIER = 100;

    const size_t DEFAULT_TOPSTER_SIZE = 250;

    struct highlight_t {
        size_t field_index;
        std::string field;
        std::vector<std::string> snippets;
        std::vector<std::string> values;
        std::vector<size_t> indices;
        uint64_t match_score;
        std::vector<std::vector<std::string>> matched_tokens;

        highlight_t(): field_index(0), match_score(0)  {

        }

        bool operator<(const highlight_t& a) const {
            return std::tie(match_score, field_index) > std::tie(a.match_score, field_index);
        }
    };

    struct match_index_t {
        Match match;
        uint64_t match_score = 0;
        size_t index;

        match_index_t(Match match, uint64_t match_score, size_t index): match(match), match_score(match_score),
                                                                        index(index) {

        }

        bool operator<(const match_index_t& a) const {
            if(match_score != a.match_score) {
                return match_score > a.match_score;
            }
            return index < a.index;
        }
    };

    const std::string name;

    const std::atomic<uint32_t> collection_id;

    const std::atomic<uint64_t> created_at;

    std::atomic<size_t> num_documents;

    // Auto incrementing record ID used internally for indexing - not exposed to the client
    std::atomic<uint32_t> next_seq_id;

    Store* store;

    std::vector<field> fields;

    tsl::htrie_map<char, field> search_schema;

    std::map<std::string, override_t> overrides;

    // maps tag name => override_ids
    std::map<std::string, std::set<std::string>> override_tags;

    std::string default_sorting_field;

    const float max_memory_ratio;

    std::string fallback_field_type;

    std::unordered_map<std::string, field> dynamic_fields;

    tsl::htrie_map<char, field> nested_fields;

    tsl::htrie_map<char, field> embedding_fields;

    bool enable_nested_fields;

    std::vector<char> symbols_to_index;

    std::vector<char> token_separators;

    SynonymIndex* synonym_index;

    /// "field name" -> reference_pair(referenced_collection_name, referenced_field_name)
    spp::sparse_hash_map<std::string, reference_pair> reference_fields;

    /// Contains the info where the current collection is referenced.
    /// Useful to perform operations such as cascading delete.
    /// collection_name -> field_name
    spp::sparse_hash_map<std::string, std::string> referenced_in;

    /// Reference helper fields that are part of an object. The reference doc of these fields will be included in the
    /// object rather than in the document.
    tsl::htrie_set<char> object_reference_helper_fields;

    // Keep index as the last field since it is initialized in the constructor via init_index(). Add a new field before it.
    Index* index;

    // methods

    std::string get_doc_id_key(const std::string & doc_id) const;

    std::string get_seq_id_key(uint32_t seq_id) const;

    void highlight_result(const std::string& h_obj,
                          const field &search_field,
                          const size_t search_field_index,
                          const tsl::htrie_map<char, token_leaf>& qtoken_leaves,
                          const KV* field_order_kv, const nlohmann::json &document,
                          nlohmann::json& highlight_doc,
                          StringUtils & string_utils,
                          const size_t snippet_threshold,
                          const size_t highlight_affix_num_tokens,
                          bool highlight_fully,
                          bool is_infix_search,
                          const std::string& highlight_start_tag,
                          const std::string& highlight_end_tag,
                          const uint8_t* index_symbols,
                          highlight_t &highlight,
                          bool& found_highlight,
                          bool& found_full_highlight) const;

    void remove_document(const nlohmann::json & document, const uint32_t seq_id, bool remove_from_store);

    void process_remove_field_for_embedding_fields(const field& del_field, std::vector<field>& garbage_embed_fields);

    bool does_override_match(const override_t& override, std::string& query,
                             std::set<uint32_t>& excluded_set,
                             std::string& actual_query, const std::string& filter_query,
                             bool already_segmented,
                             const bool tags_matched,
                             const bool wildcard_tag_matched,
                             const std::map<size_t, std::vector<std::string>>& pinned_hits,
                             const std::vector<std::string>& hidden_hits,
                             std::vector<std::pair<uint32_t, uint32_t>>& included_ids,
                             std::vector<uint32_t>& excluded_ids,
                             std::vector<const override_t*>& filter_overrides,
                             bool& filter_curated_hits,
                             std::string& curated_sort_by,
                             nlohmann::json& override_metadata) const;

    void curate_results(std::string& actual_query, const std::string& filter_query, bool enable_overrides, bool already_segmented,
                        const std::set<std::string>& tags,
                        const std::map<size_t, std::vector<std::string>>& pinned_hits,
                        const std::vector<std::string>& hidden_hits,
                        std::vector<std::pair<uint32_t, uint32_t>>& included_ids,
                        std::vector<uint32_t>& excluded_ids, std::vector<const override_t*>& filter_overrides,
                        bool& filter_curated_hits,
                        std::string& curated_sort_by, nlohmann::json& override_metadata) const;

    static Option<bool> detect_new_fields(nlohmann::json& document,
                                          const DIRTY_VALUES& dirty_values,
                                          const tsl::htrie_map<char, field>& schema,
                                          const std::unordered_map<std::string, field>& dyn_fields,
                                          tsl::htrie_map<char, field>& nested_fields,
                                          const std::string& fallback_field_type,
                                          bool is_update,
                                          std::vector<field>& new_fields,
                                          bool enable_nested_fields,
                                          const spp::sparse_hash_map<std::string, reference_pair>& reference_fields,
                                          tsl::htrie_set<char>& object_reference_helper_fields);

    static bool facet_count_compare(const facet_count_t& a, const facet_count_t& b) {
        return std::tie(a.count, a.fhash) > std::tie(b.count, b.fhash);
    }

    static bool facet_count_str_compare(const facet_value_t& a,
                                        const facet_value_t& b) {
        size_t a_count = a.count;
        size_t b_count = b.count;

        size_t a_value_size = UINT64_MAX - a.value.size();
        size_t b_value_size = UINT64_MAX - b.value.size();

        return std::tie(a_count, a_value_size, a.value) > std::tie(b_count, b_value_size, b.value);
    }

    static Option<bool> parse_pinned_hits(const std::string& pinned_hits_str,
                                   std::map<size_t, std::vector<std::string>>& pinned_hits);

    static Option<drop_tokens_param_t> parse_drop_tokens_mode(const std::string& drop_tokens_mode);

    Index* init_index();

    static std::vector<char> to_char_array(const std::vector<std::string>& strs);

    Option<bool> validate_and_standardize_sort_fields_with_lock(const std::vector<sort_by> & sort_fields,
                                                                std::vector<sort_by>& sort_fields_std,
                                                                bool is_wildcard_query,const bool is_vector_query,
                                                                const std::string& query, bool is_group_by_query = false,
                                                                const size_t remote_embedding_timeout_ms = 30000,
                                                                const size_t remote_embedding_num_tries = 2) const;

    Option<bool> validate_and_standardize_sort_fields(const std::vector<sort_by> & sort_fields,
                                                      std::vector<sort_by>& sort_fields_std,
                                                      const bool is_wildcard_query,
                                                      const bool is_vector_query,
                                                      const std::string& query, bool is_group_by_query = false,
                                                      const size_t remote_embedding_timeout_ms = 30000,
                                                      const size_t remote_embedding_num_tries = 2,
                                                      const bool is_reference_sort = false) const;
    
    Option<bool> persist_collection_meta();

    Option<bool> batch_alter_data(const std::vector<field>& alter_fields,
                                  const std::vector<field>& del_fields,
                                  const std::string& this_fallback_field_type);

    Option<bool> validate_alter_payload(nlohmann::json& schema_changes,
                                        std::vector<field>& addition_fields,
                                        std::vector<field>& reindex_fields,
                                        std::vector<field>& del_fields,
                                        std::string& fallback_field_type);

    void process_filter_overrides(std::vector<const override_t*>& filter_overrides,
                                  std::vector<std::string>& q_include_tokens,
                                  token_ordering token_order,
                                  filter_node_t*& filter_tree_root,
                                  std::vector<std::pair<uint32_t, uint32_t>>& included_ids,
                                  std::vector<uint32_t>& excluded_ids,
                                  nlohmann::json& override_metadata,
                                  bool enable_typos_for_numerical_tokens=true) const;

    void populate_text_match_info(nlohmann::json& info, uint64_t match_score, const text_match_type_t match_type,
                                  const size_t total_tokens) const;

    bool handle_highlight_text(std::string& text, bool normalise, const field &search_field,
                               const std::vector<char>& symbols_to_index, const std::vector<char>& token_separators,
                               highlight_t& highlight, StringUtils & string_utils, bool use_word_tokenizer,
                               const size_t highlight_affix_num_tokens,
                               const tsl::htrie_map<char, token_leaf>& qtoken_leaves, int last_valid_offset_index,
                               const size_t prefix_token_num_chars, bool highlight_fully, const size_t snippet_threshold,
                               bool is_infix_search, std::vector<std::string>& raw_query_tokens, size_t last_valid_offset,
                               const std::string& highlight_start_tag, const std::string& highlight_end_tag,
                               const uint8_t* index_symbols, const match_index_t& match_index) const;

    static Option<bool> extract_field_name(const std::string& field_name,
                                           const tsl::htrie_map<char, field>& search_schema,
                                           std::vector<std::string>& processed_search_fields,
                                           bool extract_only_string_fields,
                                           bool enable_nested_fields,
                                           const bool handle_wildcard = true,
                                           const bool& include_id = false);

    bool is_nested_array(const nlohmann::json& obj, std::vector<std::string> path_parts, size_t part_i) const;

    template<class T>
    static bool highlight_nested_field(const nlohmann::json& hdoc, nlohmann::json& hobj,
                                       std::vector<std::string>& path_parts, size_t path_index,
                                       bool is_arr_obj_ele, int array_index, T func);

    static Option<bool> resolve_field_type(field& new_field,
                                           nlohmann::detail::iter_impl<nlohmann::basic_json<>>& kv,
                                           nlohmann::json& document,
                                           const DIRTY_VALUES& dirty_values,
                                           const bool found_dynamic_field,
                                           const std::string& fallback_field_type,
                                           bool enable_nested_fields,
                                           std::vector<field>& new_fields);

    static uint64_t extract_bits(uint64_t value, unsigned lsb_offset, unsigned n);

    Option<bool> populate_include_exclude_fields(const spp::sparse_hash_set<std::string>& include_fields,
                                                 const spp::sparse_hash_set<std::string>& exclude_fields,
                                                 tsl::htrie_set<char>& include_fields_full,
                                                 tsl::htrie_set<char>& exclude_fields_full) const;

    Option<std::string> get_referenced_in_field(const std::string& collection_name) const;

    Option<bool> get_related_ids(const std::string& ref_field_name, const uint32_t& seq_id,
                                 std::vector<uint32_t>& result) const;

    Option<bool> get_object_array_related_id(const std::string& ref_field_name,
                                             const uint32_t& seq_id, const uint32_t& object_index,
                                             uint32_t& result) const;

    void remove_embedding_field(const std::string& field_name);

    Option<bool> parse_and_validate_vector_query(const std::string& vector_query_str,
                                                     vector_query_t& vector_query,
                                                     const bool is_wildcard_query,
                                                     const size_t remote_embedding_timeout_ms, 
                                                     const size_t remote_embedding_num_tries,
                                                     size_t& per_page) const;

    std::shared_ptr<VQModel> vq_model = nullptr;

public:

    enum {MAX_ARRAY_MATCHES = 5};

    const size_t PER_PAGE_MAX = 250;

    const size_t GROUP_LIMIT_MAX = 99;

    // Using a $ prefix so that these meta keys stay above record entries in a lexicographically ordered KV store
    static constexpr const char* COLLECTION_META_PREFIX = "$CM";
    static constexpr const char* COLLECTION_NEXT_SEQ_PREFIX = "$CS";
    static constexpr const char* COLLECTION_OVERRIDE_PREFIX = "$CO";
    static constexpr const char* SEQ_ID_PREFIX = "$SI";
    static constexpr const char* DOC_ID_PREFIX = "$DI";

    static constexpr const char* COLLECTION_NAME_KEY = "name";
    static constexpr const char* COLLECTION_ID_KEY = "id";
    static constexpr const char* COLLECTION_SEARCH_FIELDS_KEY = "fields";
    static constexpr const char* COLLECTION_DEFAULT_SORTING_FIELD_KEY = "default_sorting_field";
    static constexpr const char* COLLECTION_CREATED = "created_at";
    static constexpr const char* COLLECTION_NUM_MEMORY_SHARDS = "num_memory_shards";
    static constexpr const char* COLLECTION_FALLBACK_FIELD_TYPE = "fallback_field_type";
    static constexpr const char* COLLECTION_ENABLE_NESTED_FIELDS = "enable_nested_fields";

    static constexpr const char* COLLECTION_SYMBOLS_TO_INDEX = "symbols_to_index";
    static constexpr const char* COLLECTION_SEPARATORS = "token_separators";
    static constexpr const char* COLLECTION_VOICE_QUERY_MODEL = "voice_query_model";

    static constexpr const char* COLLECTION_METADATA = "metadata";

    // methods

    Collection() = delete;

    Collection(const std::string& name, const uint32_t collection_id, const uint64_t created_at,
               const uint32_t next_seq_id, Store *store, const std::vector<field>& fields,
               const std::string& default_sorting_field,
               const float max_memory_ratio, const std::string& fallback_field_type,
               const std::vector<std::string>& symbols_to_index, const std::vector<std::string>& token_separators,
               const bool enable_nested_fields, std::shared_ptr<VQModel> vq_model = nullptr,
               spp::sparse_hash_map<std::string, std::string> referenced_in = spp::sparse_hash_map<std::string, std::string>());

    ~Collection();

    static std::string get_next_seq_id_key(const std::string & collection_name);

    static std::string get_meta_key(const std::string & collection_name);

    static std::string get_override_key(const std::string & collection_name, const std::string & override_id);

    std::string get_seq_id_collection_prefix() const;

    std::string get_name() const;

    uint64_t get_created_at() const;

    uint32_t get_collection_id() const;

    uint32_t get_next_seq_id();

    Option<uint32_t> doc_id_to_seq_id_with_lock(const std::string & doc_id) const;

    Option<uint32_t> doc_id_to_seq_id(const std::string & doc_id) const;

    std::vector<std::string> get_facet_fields();

    std::vector<field> get_sort_fields();

    std::vector<field> get_fields();

    bool contains_field(const std::string&);

    std::unordered_map<std::string, field> get_dynamic_fields();

    tsl::htrie_map<char, field> get_schema();

    tsl::htrie_map<char, field> get_nested_fields();

    tsl::htrie_map<char, field> get_embedding_fields();

    tsl::htrie_map<char, field> get_embedding_fields_unsafe();

    tsl::htrie_set<char> get_object_reference_helper_fields();

    std::string get_default_sorting_field();

    static Option<bool> add_reference_helper_fields(nlohmann::json& document, const tsl::htrie_map<char, field>& schema,
                                                    const spp::sparse_hash_map<std::string, reference_pair>& reference_fields,
                                                    tsl::htrie_set<char>& object_reference_helper_fields,
                                                    const bool& is_update);

    Option<doc_seq_id_t> to_doc(const std::string& json_str, nlohmann::json& document,
                                const index_operation_t& operation,
                                const DIRTY_VALUES dirty_values,
                                const std::string& id="");


    static uint32_t get_seq_id_from_key(const std::string & key);

    Option<bool> get_document_from_store(const std::string & seq_id_key, nlohmann::json & document, bool raw_doc = false) const;

    Option<bool> get_document_from_store(const uint32_t& seq_id, nlohmann::json & document, bool raw_doc = false) const;

    Option<uint32_t> index_in_memory(nlohmann::json & document, uint32_t seq_id,
                                     const index_operation_t op, const DIRTY_VALUES& dirty_values);

    static void remove_flat_fields(nlohmann::json& document);

    static void remove_reference_helper_fields(nlohmann::json& document);

    static Option<bool> prune_ref_doc(nlohmann::json& doc,
                                      const reference_filter_result_t& references,
                                      const tsl::htrie_set<char>& ref_include_fields_full,
                                      const tsl::htrie_set<char>& ref_exclude_fields_full,
                                      const bool& is_reference_array,
                                      const ref_include_exclude_fields& ref_include_exclude);

    static Option<bool> include_references(nlohmann::json& doc, const uint32_t& seq_id, Collection *const collection,
                                           const std::map<std::string, reference_filter_result_t>& reference_filter_results,
                                           const std::vector<ref_include_exclude_fields>& ref_include_exclude_fields_vec);

    static Option<bool> prune_doc(nlohmann::json& doc, const tsl::htrie_set<char>& include_names,
                                  const tsl::htrie_set<char>& exclude_names, const std::string& parent_name = "",
                                  size_t depth = 0,
                                  const std::map<std::string, reference_filter_result_t>& reference_filter_results = {},
                                  Collection *const collection = nullptr, const uint32_t& seq_id = 0,
                                  const std::vector<ref_include_exclude_fields>& ref_include_exclude_fields_vec = {});

    const Index* _get_index() const;

    bool facet_value_to_string(const facet &a_facet, const facet_count_t &facet_count, nlohmann::json &document,
                               std::string &value) const;

    nlohmann::json get_facet_parent(const std::string& facet_field_name, const nlohmann::json& document) const;

    static void populate_result_kvs(Topster *topster, std::vector<std::vector<KV *>> &result_kvs, 
                    const spp::sparse_hash_map<uint64_t, uint32_t>& groups_processed, 
                    const std::vector<sort_by>& sort_by_fields);

    void batch_index(std::vector<index_record>& index_records, std::vector<std::string>& json_out, size_t &num_indexed,
                     const bool& return_doc, const bool& return_id, const size_t remote_embedding_batch_size = 200,
                     const size_t remote_embedding_timeout_ms = 60000, const size_t remote_embedding_num_tries = 2);

    bool is_exceeding_memory_threshold() const;

    void parse_search_query(const std::string &query, std::vector<std::string>& q_include_tokens,
                            std::vector<std::vector<std::string>>& q_exclude_tokens,
                            std::vector<std::vector<std::string>>& q_phrases,
                            const std::string& locale, const bool already_segmented, const std::string& stopword_set="") const;

    // PUBLIC OPERATIONS

    nlohmann::json get_summary_json() const;

    size_t batch_index_in_memory(std::vector<index_record>& index_records, const size_t remote_embedding_batch_size,
                                 const size_t remote_embedding_timeout_ms, const size_t remote_embedding_num_tries, const bool generate_embeddings);

    Option<nlohmann::json> add(const std::string & json_str,
                               const index_operation_t& operation=CREATE, const std::string& id="",
                               const DIRTY_VALUES& dirty_values=DIRTY_VALUES::COERCE_OR_REJECT);

    nlohmann::json add_many(std::vector<std::string>& json_lines, nlohmann::json& document,
                            const index_operation_t& operation=CREATE, const std::string& id="",
                            const DIRTY_VALUES& dirty_values=DIRTY_VALUES::COERCE_OR_REJECT,
                            const bool& return_doc=false, const bool& return_id=false,
                            const size_t remote_embedding_batch_size=200,
                            const size_t remote_embedding_timeout_ms=60000,
                            const size_t remote_embedding_num_tries=2);

    Option<nlohmann::json> update_matching_filter(const std::string& filter_query,
                                                  const std::string & json_str,
                                                  std::string& req_dirty_values,
                                                  const int batch_size = 1000);

    Option<bool> populate_include_exclude_fields_lk(const spp::sparse_hash_set<std::string>& include_fields,
                                                     const spp::sparse_hash_set<std::string>& exclude_fields,
                                                     tsl::htrie_set<char>& include_fields_full,
                                                     tsl::htrie_set<char>& exclude_fields_full) const;

    void do_housekeeping();

    Option<nlohmann::json> search(std::string query, const std::vector<std::string> & search_fields,
                                  const std::string & filter_query, const std::vector<std::string> & facet_fields,
                                  const std::vector<sort_by> & sort_fields, const std::vector<uint32_t>& num_typos,
                                  size_t per_page = 10, size_t page = 1,
                                  token_ordering token_order = FREQUENCY, const std::vector<bool>& prefixes = {true},
                                  size_t drop_tokens_threshold = Index::DROP_TOKENS_THRESHOLD,
                                  const spp::sparse_hash_set<std::string> & include_fields = spp::sparse_hash_set<std::string>(),
                                  const spp::sparse_hash_set<std::string> & exclude_fields = spp::sparse_hash_set<std::string>(),
                                  size_t max_facet_values=10,
                                  const std::string & simple_facet_query = "",
                                  const size_t snippet_threshold = 30,
                                  const size_t highlight_affix_num_tokens = 4,
                                  const std::string & highlight_full_fields = "",
                                  size_t typo_tokens_threshold = Index::TYPO_TOKENS_THRESHOLD,
                                  const std::string& pinned_hits_str="",
                                  const std::string& hidden_hits="",
                                  const std::vector<std::string>& group_by_fields={},
                                  size_t group_limit = 3,
                                  const std::string& highlight_start_tag="<mark>",
                                  const std::string& highlight_end_tag="</mark>",
                                  std::vector<uint32_t> raw_query_by_weights={},
                                  size_t limit_hits=UINT32_MAX,
                                  bool prioritize_exact_match=true,
                                  bool pre_segmented_query=false,
                                  bool enable_overrides=true,
                                  const std::string& highlight_fields="",
                                  const bool exhaustive_search = false,
                                  size_t search_stop_millis = 6000*1000,
                                  size_t min_len_1typo = 4,
                                  size_t min_len_2typo = 7,
                                  enable_t split_join_tokens = fallback,
                                  size_t max_candidates = 4,
                                  const std::vector<enable_t>& infixes = {off},
                                  const size_t max_extra_prefix = INT16_MAX,
                                  const size_t max_extra_suffix = INT16_MAX,
                                  const size_t facet_query_num_typos = 2,
                                  const size_t filter_curated_hits_option = 2,
                                  const bool prioritize_token_position = false,
                                  const std::string& vector_query_str = "",
                                  const bool enable_highlight_v1 = true,
                                  const uint64_t search_time_start_us = 0,
                                  const text_match_type_t match_type = max_score,
                                  const size_t facet_sample_percent = 100,
                                  const size_t facet_sample_threshold = 0,
                                  const size_t page_offset = 0,
                                  facet_index_type_t facet_index_type = HASH,
                                  const size_t remote_embedding_timeout_ms = 30000,
                                  const size_t remote_embedding_num_tries = 2,
                                  const std::string& stopwords_set="",
                                  const std::vector<std::string>& facet_return_parent = {},
                                  const std::vector<ref_include_exclude_fields>& ref_include_exclude_fields_vec = {},
                                  const std::string& drop_tokens_mode = "right_to_left",
                                  const bool prioritize_num_matching_fields = true,
                                  const bool group_missing_values = true,
                                  const bool converstaion = false,
                                  const std::string& conversation_model_id = "",
                                  std::string conversation_id = "",
                                  const std::string& override_tags_str = "",
                                  const std::string& voice_query = "",
                                  bool enable_typos_for_numerical_tokens = true,
                                  bool enable_synonyms = true,
                                  bool synonym_prefix = false,
                                  uint32_t synonym_num_typos = 0) const;

    Option<bool> get_filter_ids(const std::string & filter_query, filter_result_t& filter_result) const;

    Option<bool> get_reference_filter_ids(const std::string& filter_query,
                                          filter_result_t& filter_result,
                                          const std::string& reference_field_name) const;

    Option<nlohmann::json> get(const std::string & id) const;

    Option<std::string> remove(const std::string & id, bool remove_from_store = true);

    Option<bool> remove_if_found(uint32_t seq_id, bool remove_from_store = true);

    size_t get_num_documents() const;

    DIRTY_VALUES parse_dirty_values_option(std::string& dirty_values) const;

    std::vector<char> get_symbols_to_index();

    std::vector<char> get_token_separators();

    std::string get_fallback_field_type();

    bool get_enable_nested_fields();

    std::shared_ptr<VQModel> get_vq_model();

    Option<bool> parse_facet(const std::string& facet_field, std::vector<facet>& facets) const;

    // Override operations

    Option<uint32_t> add_override(const override_t & override, bool write_to_store = true);

    Option<uint32_t> remove_override(const std::string & id);

    Option<std::map<std::string, override_t*>> get_overrides(uint32_t limit=0, uint32_t offset=0);

    Option<override_t> get_override(const std::string& override_id);

    // synonym operations

<<<<<<< HEAD
    spp::sparse_hash_map<uint32_t, synonym_t> get_synonyms();
=======
    Option<spp::sparse_hash_map<std::string, synonym_t*>> get_synonyms(uint32_t limit=0, uint32_t offset=0);
>>>>>>> a6a7c570

    bool get_synonym(const std::string& id, synonym_t& synonym);

    Option<bool> add_synonym(const nlohmann::json& syn_json, bool write_to_store = true);

    Option<bool> remove_synonym(const std::string & id);

    void synonym_reduction(const std::vector<std::string>& tokens,
                           std::vector<std::vector<std::string>>& results,
                           bool synonym_prefix = false, uint32_t synonym_num_typos = 0) const;

    SynonymIndex* get_synonym_index();

    spp::sparse_hash_map<std::string, reference_pair> get_reference_fields();

    // highlight ops

    static void highlight_text(const std::string& highlight_start_tag, const std::string& highlight_end_tag,
                   const std::string& text, const std::map<size_t, size_t>& token_offsets,
                   size_t snippet_end_offset,
                   std::vector<std::string>& matched_tokens, std::map<size_t, size_t>::iterator& offset_it,
                   std::stringstream& highlighted_text,
                   const uint8_t* index_symbols,
                   size_t snippet_start_offset) ;

    void process_highlight_fields(const std::vector<search_field_t>& search_fields,
                                  const std::vector<std::string>& raw_search_fields,
                                  const tsl::htrie_set<char>& include_fields,
                                  const tsl::htrie_set<char>& exclude_fields,
                                  const std::vector<std::string>& highlight_field_names,
                                  const std::vector<std::string>& highlight_full_field_names,
                                  const std::vector<enable_t>& infixes,
                                  std::vector<std::string>& q_tokens,
                                  const tsl::htrie_map<char, token_leaf>& qtoken_set,
                                  std::vector<highlight_field_t>& highlight_items) const;

    static void copy_highlight_doc(std::vector<highlight_field_t>& hightlight_items,
                                   const bool nested_fields_enabled,
                                   const nlohmann::json& src,
                                   nlohmann::json& dst);

    Option<bool> alter(nlohmann::json& alter_payload);

    void process_search_field_weights(const std::vector<search_field_t>& search_fields,
                                      std::vector<uint32_t>& query_by_weights,
                                      std::vector<search_field_t>& weighted_search_fields) const;

    Option<bool> truncate_after_top_k(const std::string& field_name, size_t k);

    void reference_populate_sort_mapping(int* sort_order, std::vector<size_t>& geopoint_indices,
                                         std::vector<sort_by>& sort_fields_std,
                                         std::array<spp::sparse_hash_map<uint32_t, int64_t, Hasher32>*, 3>& field_values) const;

    int64_t reference_string_sort_score(const std::string& field_name, const uint32_t& seq_id) const;

    bool is_referenced_in(const std::string& collection_name) const;

    void add_referenced_in(const reference_pair& pair);

    void add_referenced_ins(const std::set<reference_pair>& pairs);

    void add_referenced_in(const std::string& collection_name, const std::string& field_name);

    Option<std::string> get_referenced_in_field_with_lock(const std::string& collection_name) const;

    Option<bool> get_related_ids_with_lock(const std::string& field_name, const uint32_t& seq_id,
                                           std::vector<uint32_t>& result) const;

    Option<uint32_t> get_sort_index_value_with_lock(const std::string& field_name, const uint32_t& seq_id) const;

    static void hide_credential(nlohmann::json& json, const std::string& credential_name);

    friend class filter_result_iterator_t;

    std::shared_mutex& get_lifecycle_mutex();

    void expand_search_query(const std::string& raw_query, size_t offset, size_t total, const search_args* search_params,
                             const std::vector<std::vector<KV*>>& result_group_kvs,
                             const std::vector<std::string>& raw_search_fields, std::string& first_q) const;
};

template<class T>
bool Collection::highlight_nested_field(const nlohmann::json& hdoc, nlohmann::json& hobj,
                                        std::vector<std::string>& path_parts, size_t path_index,
                                        bool is_arr_obj_ele, int array_index, T func) {
    if(path_index == path_parts.size()) {
        func(hobj, is_arr_obj_ele, array_index);
        return true;
    }

    const std::string& fragment = path_parts[path_index];
    const auto& it = hobj.find(fragment);

    if(it != hobj.end()) {
        if(it.value().is_array()) {
            bool resolved = false;
            for(size_t i = 0; i < it.value().size(); i++) {
                auto& h_ele = it.value().at(i);
                is_arr_obj_ele = is_arr_obj_ele || h_ele.is_object();
                resolved = highlight_nested_field(hdoc, h_ele, path_parts, path_index + 1,
                                                  is_arr_obj_ele, i, func) || resolved;
            }
            return resolved;
        } else {
            return highlight_nested_field(hdoc, it.value(), path_parts, path_index + 1, is_arr_obj_ele, 0, func);
        }
    } {
        return false;
    }
}
<|MERGE_RESOLUTION|>--- conflicted
+++ resolved
@@ -629,11 +629,7 @@
 
     // synonym operations
 
-<<<<<<< HEAD
-    spp::sparse_hash_map<uint32_t, synonym_t> get_synonyms();
-=======
-    Option<spp::sparse_hash_map<std::string, synonym_t*>> get_synonyms(uint32_t limit=0, uint32_t offset=0);
->>>>>>> a6a7c570
+    Option<std::map<uint32_t, synonym_t*>> get_synonyms(uint32_t limit=0, uint32_t offset=0);
 
     bool get_synonym(const std::string& id, synonym_t& synonym);
 
