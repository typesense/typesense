#pragma once

#include <string>
#include <vector>
#include <string>
#include <unordered_map>
#include <thread>
#include <mutex>
#include <condition_variable>
#include <shared_mutex>
#include <art.h>
#include <index.h>
#include <number.h>
#include <sparsepp.h>
#include <store.h>
#include <topster.h>
#include <json.hpp>
#include <field.h>
#include <option.h>
#include <tsl/htrie_map.h>
#include "tokenizer.h"
#include "synonym_index.h"

struct doc_seq_id_t {
    uint32_t seq_id;
    bool is_new;
};

struct highlight_field_t {
    std::string name;
    bool fully_highlighted;
    bool infix;
    bool is_string;
    tsl::htrie_map<char, token_leaf> qtoken_leaves;

    highlight_field_t(const std::string& name, bool fully_highlighted, bool infix, bool is_string):
            name(name), fully_highlighted(fully_highlighted), infix(infix), is_string(is_string) {

    }
};

struct reference_pair {
    std::string collection;
    std::string field;

    reference_pair(std::string collection, std::string field) : collection(std::move(collection)), field(std::move(field)) {}

    bool operator < (const reference_pair& pair) const {
        return collection < pair.collection;
    }
};

class Collection {
private:

    mutable std::shared_mutex mutex;

    const uint8_t CURATED_RECORD_IDENTIFIER = 100;

    const size_t DEFAULT_TOPSTER_SIZE = 250;

    struct highlight_t {
        size_t field_index;
        std::string field;
        std::vector<std::string> snippets;
        std::vector<std::string> values;
        std::vector<size_t> indices;
        uint64_t match_score;
        std::vector<std::vector<std::string>> matched_tokens;

        highlight_t(): field_index(0), match_score(0)  {

        }

        bool operator<(const highlight_t& a) const {
            return std::tie(match_score, field_index) > std::tie(a.match_score, field_index);
        }
    };

    struct match_index_t {
        Match match;
        uint64_t match_score = 0;
        size_t index;

        match_index_t(Match match, uint64_t match_score, size_t index): match(match), match_score(match_score),
                                                                        index(index) {

        }

        bool operator<(const match_index_t& a) const {
            if(match_score != a.match_score) {
                return match_score > a.match_score;
            }
            return index < a.index;
        }
    };

    const std::string name;

    const std::atomic<uint32_t> collection_id;

    const std::atomic<uint64_t> created_at;

    std::atomic<size_t> num_documents;

    // Auto incrementing record ID used internally for indexing - not exposed to the client
    std::atomic<uint32_t> next_seq_id;

    Store* store;

    std::vector<field> fields;

    tsl::htrie_map<char, field> search_schema;

    std::map<std::string, override_t> overrides;

    std::string default_sorting_field;

    const float max_memory_ratio;

    std::string fallback_field_type;

    std::unordered_map<std::string, field> dynamic_fields;

    tsl::htrie_map<char, field> nested_fields;

    tsl::htrie_map<char, field> embedding_fields;

    bool enable_nested_fields;

    std::vector<char> symbols_to_index;

    std::vector<char> token_separators;

    SynonymIndex* synonym_index;

    /// "field name" -> reference_pair(referenced_collection_name, referenced_field_name)
    spp::sparse_hash_map<std::string, reference_pair> reference_fields;

    /// Contains the info where the current collection is referenced.
    /// Useful to perform operations such as cascading delete.
    /// collection_name -> field_name
    spp::sparse_hash_map<std::string, std::string> referenced_in;

    // Keep index as the last field since it is initialized in the constructor via init_index(). Add a new field before it.
    Index* index;

    nlohmann::json qa;

    // methods

    std::string get_doc_id_key(const std::string & doc_id) const;

    std::string get_seq_id_key(uint32_t seq_id) const;

    void highlight_result(const std::string& h_obj,
                          const field &search_field,
                          const size_t search_field_index,
                          const tsl::htrie_map<char, token_leaf>& qtoken_leaves,
                          const KV* field_order_kv, const nlohmann::json &document,
                          nlohmann::json& highlight_doc,
                          StringUtils & string_utils,
                          const size_t snippet_threshold,
                          const size_t highlight_affix_num_tokens,
                          bool highlight_fully,
                          bool is_infix_search,
                          const std::string& highlight_start_tag,
                          const std::string& highlight_end_tag,
                          const uint8_t* index_symbols,
                          highlight_t &highlight,
                          bool& found_highlight,
                          bool& found_full_highlight) const;

    void remove_document(const nlohmann::json & document, const uint32_t seq_id, bool remove_from_store);

    void process_remove_field_for_embedding_fields(const field& del_field, std::vector<field>& garbage_embed_fields);

    void curate_results(string& actual_query, const string& filter_query, bool enable_overrides, bool already_segmented,
                        const std::map<size_t, std::vector<std::string>>& pinned_hits,
                        const std::vector<std::string>& hidden_hits,
                        std::vector<std::pair<uint32_t, uint32_t>>& included_ids,
                        std::vector<uint32_t>& excluded_ids, std::vector<const override_t*>& filter_overrides,
                        bool& filter_curated_hits,
                        std::string& curated_sort_by) const;

    static Option<bool> detect_new_fields(nlohmann::json& document,
                                          const DIRTY_VALUES& dirty_values,
                                          const tsl::htrie_map<char, field>& schema,
                                          const std::unordered_map<std::string, field>& dyn_fields,
                                          tsl::htrie_map<char, field>& nested_fields,
                                          const std::string& fallback_field_type,
                                          bool is_update,
                                          std::vector<field>& new_fields,
                                          bool enable_nested_fields);

    static bool facet_count_compare(const facet_count_t& a, const facet_count_t& b) {
        return std::tie(a.count, a.fhash) > std::tie(b.count, b.fhash);
    }

    static bool facet_count_str_compare(const facet_value_t& a,
                                        const facet_value_t& b) {
        size_t a_count = a.count;
        size_t b_count = b.count;

        size_t a_value_size = UINT64_MAX - a.value.size();
        size_t b_value_size = UINT64_MAX - b.value.size();

        return std::tie(a_count, a_value_size, a.value) > std::tie(b_count, b_value_size, b.value);
    }

    static Option<bool> parse_pinned_hits(const std::string& pinned_hits_str,
                                   std::map<size_t, std::vector<std::string>>& pinned_hits);

    Index* init_index();

    static std::vector<char> to_char_array(const std::vector<std::string>& strs);

    Option<bool> validate_and_standardize_sort_fields(const std::vector<sort_by> & sort_fields,
                                                      std::vector<sort_by>& sort_fields_std,
                                                      bool is_wildcard_query,const bool is_vector_query,
                                                      bool is_group_by_query = false) const;

    Option<bool> validate_and_standardize_sort_fields_with_lock(const std::vector<sort_by> & sort_fields,
                                                                std::vector<sort_by>& sort_fields_std,
                                                                bool is_wildcard_query,const bool is_vector_query,
                                                                bool is_group_by_query = false) const;

    
    Option<bool> persist_collection_meta();

    Option<bool> batch_alter_data(const std::vector<field>& alter_fields,
                                  const std::vector<field>& del_fields,
                                  const std::string& this_fallback_field_type);

    Option<bool> validate_alter_payload(nlohmann::json& schema_changes,
                                        std::vector<field>& addition_fields,
                                        std::vector<field>& reindex_fields,
                                        std::vector<field>& del_fields,
                                        std::string& fallback_field_type);

    void process_filter_overrides(std::vector<const override_t*>& filter_overrides,
                                  std::vector<std::string>& q_include_tokens,
                                  token_ordering token_order,
                                  filter_node_t*& filter_tree_root,
                                  std::vector<std::pair<uint32_t, uint32_t>>& included_ids,
                                  std::vector<uint32_t>& excluded_ids) const;

    void populate_text_match_info(nlohmann::json& info, uint64_t match_score, const text_match_type_t match_type) const;

    bool handle_highlight_text(std::string& text, bool normalise, const field &search_field,
                               const std::vector<char>& symbols_to_index, const std::vector<char>& token_separators,
                               highlight_t& highlight, StringUtils & string_utils, bool use_word_tokenizer,
                               const size_t highlight_affix_num_tokens,
                               const tsl::htrie_map<char, token_leaf>& qtoken_leaves, int last_valid_offset_index,
                               const size_t prefix_token_num_chars, bool highlight_fully, const size_t snippet_threshold,
                               bool is_infix_search, std::vector<std::string>& raw_query_tokens, size_t last_valid_offset,
                               const std::string& highlight_start_tag, const std::string& highlight_end_tag,
                               const uint8_t* index_symbols, const match_index_t& match_index) const;

    static Option<bool> extract_field_name(const std::string& field_name,
                                           const tsl::htrie_map<char, field>& search_schema,
                                           std::vector<std::string>& processed_search_fields,
                                           bool extract_only_string_fields,
                                           bool enable_nested_fields,
                                           const bool handle_wildcard = true);

    bool is_nested_array(const nlohmann::json& obj, std::vector<std::string> path_parts, size_t part_i) const;

    template<class T>
    static bool highlight_nested_field(const nlohmann::json& hdoc, nlohmann::json& hobj,
                                       std::vector<std::string>& path_parts, size_t path_index,
                                       bool is_arr_obj_ele, int array_index, T func);

    static Option<bool> resolve_field_type(field& new_field,
                                           nlohmann::detail::iter_impl<nlohmann::basic_json<>>& kv,
                                           nlohmann::json& document,
                                           const DIRTY_VALUES& dirty_values,
                                           const bool found_dynamic_field,
                                           const std::string& fallback_field_type,
                                           bool enable_nested_fields,
                                           std::vector<field>& new_fields);

    static uint64_t extract_bits(uint64_t value, unsigned lsb_offset, unsigned n);

    Option<bool> populate_include_exclude_fields(const spp::sparse_hash_set<std::string>& include_fields,
                                                 const spp::sparse_hash_set<std::string>& exclude_fields,
                                                 tsl::htrie_set<char>& include_fields_full,
                                                 tsl::htrie_set<char>& exclude_fields_full) const;

    Option<uint32_t> get_reference_doc_id(const std::string& ref_collection_name, const uint32_t& seq_id) const;


public:

    enum {MAX_ARRAY_MATCHES = 5};

    const size_t PER_PAGE_MAX = 250;

    const size_t GROUP_LIMIT_MAX = 99;

    // Using a $ prefix so that these meta keys stay above record entries in a lexicographically ordered KV store
    static constexpr const char* COLLECTION_META_PREFIX = "$CM";
    static constexpr const char* COLLECTION_NEXT_SEQ_PREFIX = "$CS";
    static constexpr const char* COLLECTION_OVERRIDE_PREFIX = "$CO";
    static constexpr const char* SEQ_ID_PREFIX = "$SI";
    static constexpr const char* DOC_ID_PREFIX = "$DI";

    static constexpr const char* COLLECTION_NAME_KEY = "name";
    static constexpr const char* COLLECTION_ID_KEY = "id";
    static constexpr const char* COLLECTION_SEARCH_FIELDS_KEY = "fields";
    static constexpr const char* COLLECTION_DEFAULT_SORTING_FIELD_KEY = "default_sorting_field";
    static constexpr const char* COLLECTION_CREATED = "created_at";
    static constexpr const char* COLLECTION_NUM_MEMORY_SHARDS = "num_memory_shards";
    static constexpr const char* COLLECTION_FALLBACK_FIELD_TYPE = "fallback_field_type";
    static constexpr const char* COLLECTION_ENABLE_NESTED_FIELDS = "enable_nested_fields";

    static constexpr const char* COLLECTION_SYMBOLS_TO_INDEX = "symbols_to_index";
    static constexpr const char* COLLECTION_SEPARATORS = "token_separators";

    static constexpr const char* REFERENCE_HELPER_FIELD_SUFFIX = "_sequence_id";
    // methods

    Collection() = delete;

    Collection(const std::string& name, const uint32_t collection_id, const uint64_t created_at,
               const uint32_t next_seq_id, Store *store, const std::vector<field>& fields,
               const std::string& default_sorting_field,
               const float max_memory_ratio, const std::string& fallback_field_type,
               const std::vector<std::string>& symbols_to_index, const std::vector<std::string>& token_separators,
               const bool enable_nested_fields);

    ~Collection();

    static std::string get_next_seq_id_key(const std::string & collection_name);

    static std::string get_meta_key(const std::string & collection_name);

    static std::string get_override_key(const std::string & collection_name, const std::string & override_id);

    std::string get_seq_id_collection_prefix() const;

    std::string get_name() const;

    uint64_t get_created_at() const;

    uint32_t get_collection_id() const;

    uint32_t get_next_seq_id();

    Option<uint32_t> doc_id_to_seq_id(const std::string & doc_id) const;

    std::vector<std::string> get_facet_fields();

    std::vector<field> get_sort_fields();

    std::vector<field> get_fields();

    std::unordered_map<std::string, field> get_dynamic_fields();

    tsl::htrie_map<char, field> get_schema();

    tsl::htrie_map<char, field> get_nested_fields();

    tsl::htrie_map<char, field> get_embedding_fields();

    std::string get_default_sorting_field();

    Option<bool> add_reference_helper_fields(nlohmann::json& document);

    Option<doc_seq_id_t> to_doc(const std::string& json_str, nlohmann::json& document,
                                const index_operation_t& operation,
                                const DIRTY_VALUES dirty_values,
                                const std::string& id="");


    static uint32_t get_seq_id_from_key(const std::string & key);

    Option<bool> get_document_from_store(const std::string & seq_id_key, nlohmann::json & document, bool raw_doc = false) const;

    Option<bool> get_document_from_store(const uint32_t& seq_id, nlohmann::json & document, bool raw_doc = false) const;

    Option<uint32_t> index_in_memory(nlohmann::json & document, uint32_t seq_id,
                                     const index_operation_t op, const DIRTY_VALUES& dirty_values);

    static void remove_flat_fields(nlohmann::json& document);

    static Option<bool> add_reference_fields(nlohmann::json& doc,
                                             Collection *const ref_collection,
                                             const std::string& alias,
                                             const reference_filter_result_t& references,
                                             const tsl::htrie_set<char>& ref_include_fields_full,
                                             const tsl::htrie_set<char>& ref_exclude_fields_full,
                                             const std::string& error_prefix);

    static Option<bool> prune_doc(nlohmann::json& doc, const tsl::htrie_set<char>& include_names,
                                  const tsl::htrie_set<char>& exclude_names, const std::string& parent_name = "",
                                  size_t depth = 0,
                                  const std::map<std::string, reference_filter_result_t>& reference_filter_results = {},
                                  Collection *const collection = nullptr, const uint32_t& seq_id = 0,
                                  const std::vector<ref_include_fields>& ref_include_fields_vec = {});

    const Index* _get_index() const;

    bool facet_value_to_string(const facet &a_facet, const facet_count_t &facet_count, const nlohmann::json &document,
                               std::string &value) const;

    std::string get_facet_parent(const std::string& facet_field_name, const nlohmann::json& document) const;

    static void populate_result_kvs(Topster *topster, std::vector<std::vector<KV *>> &result_kvs, 
                    const spp::sparse_hash_map<uint64_t, uint32_t>& groups_processed, 
                    const std::vector<sort_by>& sort_by_fields);

    void batch_index(std::vector<index_record>& index_records, std::vector<std::string>& json_out, size_t &num_indexed,
                     const bool& return_doc, const bool& return_id, const size_t remote_embedding_batch_size = 200);

    bool is_exceeding_memory_threshold() const;

    void parse_search_query(const std::string &query, std::vector<std::string>& q_include_tokens,
                            std::vector<std::vector<std::string>>& q_exclude_tokens,
                            std::vector<std::vector<std::string>>& q_phrases,
                            const std::string& locale, const bool already_segmented, const std::string& stopword_set="") const;

    // PUBLIC OPERATIONS

    nlohmann::json get_summary_json() const;

    size_t batch_index_in_memory(std::vector<index_record>& index_records, const size_t remote_embedding_batch_size,
                                 const bool generate_embeddings);

    Option<nlohmann::json> add(const std::string & json_str,
                               const index_operation_t& operation=CREATE, const std::string& id="",
                               const DIRTY_VALUES& dirty_values=DIRTY_VALUES::COERCE_OR_REJECT);

    nlohmann::json add_many(std::vector<std::string>& json_lines, nlohmann::json& document,
                            const index_operation_t& operation=CREATE, const std::string& id="",
                            const DIRTY_VALUES& dirty_values=DIRTY_VALUES::COERCE_OR_REJECT,
                            const bool& return_doc=false, const bool& return_id=false,
                            const size_t remote_embedding_batch_size=200);

    Option<nlohmann::json> update_matching_filter(const std::string& filter_query,
                                                  const std::string & json_str,
                                                  std::string& req_dirty_values,
                                                  const int batch_size = 1000);

    Option<bool> populate_include_exclude_fields_lk(const spp::sparse_hash_set<std::string>& include_fields,
                                                     const spp::sparse_hash_set<std::string>& exclude_fields,
                                                     tsl::htrie_set<char>& include_fields_full,
                                                     tsl::htrie_set<char>& exclude_fields_full) const;

    Option<nlohmann::json> search(std::string query, const std::vector<std::string> & search_fields,
                                  const std::string & filter_query, const std::vector<std::string> & facet_fields,
                                  const std::vector<sort_by> & sort_fields, const std::vector<uint32_t>& num_typos,
                                  size_t per_page = 10, size_t page = 1,
                                  token_ordering token_order = FREQUENCY, const std::vector<bool>& prefixes = {true},
                                  size_t drop_tokens_threshold = Index::DROP_TOKENS_THRESHOLD,
                                  const spp::sparse_hash_set<std::string> & include_fields = spp::sparse_hash_set<std::string>(),
                                  const spp::sparse_hash_set<std::string> & exclude_fields = spp::sparse_hash_set<std::string>(),
                                  size_t max_facet_values=10,
                                  const std::string & simple_facet_query = "",
                                  const size_t snippet_threshold = 30,
                                  const size_t highlight_affix_num_tokens = 4,
                                  const std::string & highlight_full_fields = "",
                                  size_t typo_tokens_threshold = Index::TYPO_TOKENS_THRESHOLD,
                                  const std::string& pinned_hits_str="",
                                  const std::string& hidden_hits="",
                                  const std::vector<std::string>& group_by_fields={},
                                  size_t group_limit = 3,
                                  const std::string& highlight_start_tag="<mark>",
                                  const std::string& highlight_end_tag="</mark>",
                                  std::vector<uint32_t> raw_query_by_weights={},
                                  size_t limit_hits=UINT32_MAX,
                                  bool prioritize_exact_match=true,
                                  bool pre_segmented_query=false,
                                  bool enable_overrides=true,
                                  const std::string& highlight_fields="",
                                  const bool exhaustive_search = false,
                                  size_t search_stop_millis = 6000*1000,
                                  size_t min_len_1typo = 4,
                                  size_t min_len_2typo = 7,
                                  enable_t split_join_tokens = fallback,
                                  size_t max_candidates = 4,
                                  const std::vector<enable_t>& infixes = {off},
                                  const size_t max_extra_prefix = INT16_MAX,
                                  const size_t max_extra_suffix = INT16_MAX,
                                  const size_t facet_query_num_typos = 2,
                                  const size_t filter_curated_hits_option = 2,
                                  const bool prioritize_token_position = false,
                                  const std::string& vector_query_str = "",
                                  const bool enable_highlight_v1 = true,
                                  const uint64_t search_time_start_us = 0,
                                  const text_match_type_t match_type = max_score,
                                  const size_t facet_sample_percent = 100,
                                  const size_t facet_sample_threshold = 0,
                                  const size_t page_offset = 0,
                                  facet_index_type_t facet_index_type = HASH,
                                  const size_t remote_embedding_timeout_ms = 30000,
                                  const size_t remote_embedding_num_tries = 2,
                                  const std::string& stopwords_set="",
                                  const std::vector<std::string>& facet_return_parent = {},
<<<<<<< HEAD
                                  const bool converstaion = false,
                                  const int conversation_model_id = -1,
                                  const std::string& system_prompt = "",
                                  int conversation_id = -1) const;
=======
                                  const std::vector<ref_include_fields>& ref_include_fields_vec = {}) const;
>>>>>>> 08739cae

    Option<bool> get_filter_ids(const std::string & filter_query, filter_result_t& filter_result) const;

    Option<bool> get_reference_filter_ids(const std::string& filter_query,
                                          filter_result_t& filter_result,
                                          const std::string& reference_field_name) const;

    Option<nlohmann::json> get(const std::string & id) const;

    Option<std::string> remove(const std::string & id, bool remove_from_store = true);

    Option<bool> remove_if_found(uint32_t seq_id, bool remove_from_store = true);

    size_t get_num_documents() const;

    DIRTY_VALUES parse_dirty_values_option(std::string& dirty_values) const;

    std::vector<char> get_symbols_to_index();

    std::vector<char> get_token_separators();

    std::string get_fallback_field_type();

    bool get_enable_nested_fields();

    Option<bool> parse_facet(const std::string& facet_field, std::vector<facet>& facets) const;

    // Override operations

    Option<uint32_t> add_override(const override_t & override, bool write_to_store = true);

    Option<uint32_t> remove_override(const std::string & id);

    std::map<std::string, override_t> get_overrides() {
        std::shared_lock lock(mutex);
        return overrides;
    };

    // synonym operations

    spp::sparse_hash_map<std::string, synonym_t> get_synonyms();

    bool get_synonym(const std::string& id, synonym_t& synonym);

    Option<bool> add_synonym(const nlohmann::json& syn_json, bool write_to_store = true);

    Option<bool> remove_synonym(const std::string & id);

    void synonym_reduction(const std::vector<std::string>& tokens,
                           std::vector<std::vector<std::string>>& results) const;

    SynonymIndex* get_synonym_index();

    spp::sparse_hash_map<std::string, reference_pair> get_reference_fields();

    // highlight ops

    static void highlight_text(const string& highlight_start_tag, const string& highlight_end_tag,
                   const string& text, const std::map<size_t, size_t>& token_offsets,
                   size_t snippet_end_offset,
                   std::vector<std::string>& matched_tokens, std::map<size_t, size_t>::iterator& offset_it,
                   std::stringstream& highlighted_text,
                   const uint8_t* index_symbols,
                   size_t snippet_start_offset) ;

    void process_highlight_fields(const std::vector<search_field_t>& search_fields,
                                  const std::vector<std::string>& raw_search_fields,
                                  const tsl::htrie_set<char>& include_fields,
                                  const tsl::htrie_set<char>& exclude_fields,
                                  const std::vector<std::string>& highlight_field_names,
                                  const std::vector<std::string>& highlight_full_field_names,
                                  const std::vector<enable_t>& infixes,
                                  std::vector<std::string>& q_tokens,
                                  const tsl::htrie_map<char, token_leaf>& qtoken_set,
                                  std::vector<highlight_field_t>& highlight_items) const;

    static void copy_highlight_doc(std::vector<highlight_field_t>& hightlight_items,
                                   const bool nested_fields_enabled,
                                   const nlohmann::json& src,
                                   nlohmann::json& dst);

    Option<bool> alter(nlohmann::json& alter_payload);

    void
    process_search_field_weights(const std::vector<std::string>& raw_search_fields,
                                 std::vector<uint32_t>& query_by_weights,
                                 std::vector<search_field_t>& weighted_search_fields,
                                 std::vector<std::string>& reordered_search_fields) const;

    Option<bool> truncate_after_top_k(const std::string& field_name, size_t k);

    void reference_populate_sort_mapping(int* sort_order, std::vector<size_t>& geopoint_indices,
                                         std::vector<sort_by>& sort_fields_std,
                                         std::array<spp::sparse_hash_map<uint32_t, int64_t>*, 3>& field_values) const;

    int64_t reference_string_sort_score(const std::string& field_name, const uint32_t& seq_id) const;

    bool is_referenced_in(const std::string& collection_name) const;

    void add_referenced_in(const reference_pair& pair);

    void add_referenced_ins(const std::set<reference_pair>& pairs);

    void add_referenced_in(const std::string& collection_name, const std::string& field_name);

    Option<std::string> get_reference_field(const std::string& collection_name) const;

    Option<uint32_t> get_sort_indexed_field_value(const std::string& field_name, const uint32_t& seq_id) const;

    static void hide_credential(nlohmann::json& json, const std::string& credential_name);

    friend class filter_result_iterator_t;
};

template<class T>
bool Collection::highlight_nested_field(const nlohmann::json& hdoc, nlohmann::json& hobj,
                                        std::vector<std::string>& path_parts, size_t path_index,
                                        bool is_arr_obj_ele, int array_index, T func) {
    if(path_index == path_parts.size()) {
        func(hobj, is_arr_obj_ele, array_index);
        return true;
    }

    const std::string& fragment = path_parts[path_index];
    const auto& it = hobj.find(fragment);

    if(it != hobj.end()) {
        if(it.value().is_array()) {
            bool resolved = false;
            for(size_t i = 0; i < it.value().size(); i++) {
                auto& h_ele = it.value().at(i);
                is_arr_obj_ele = is_arr_obj_ele || h_ele.is_object();
                resolved = highlight_nested_field(hdoc, h_ele, path_parts, path_index + 1,
                                                  is_arr_obj_ele, i, func) || resolved;
            }
            return resolved;
        } else {
            return highlight_nested_field(hdoc, it.value(), path_parts, path_index + 1, is_arr_obj_ele, 0, func);
        }
    } {
        return false;
    }
}
<|MERGE_RESOLUTION|>--- conflicted
+++ resolved
@@ -497,14 +497,11 @@
                                   const size_t remote_embedding_num_tries = 2,
                                   const std::string& stopwords_set="",
                                   const std::vector<std::string>& facet_return_parent = {},
-<<<<<<< HEAD
                                   const bool converstaion = false,
                                   const int conversation_model_id = -1,
                                   const std::string& system_prompt = "",
-                                  int conversation_id = -1) const;
-=======
+                                  int conversation_id = -1,
                                   const std::vector<ref_include_fields>& ref_include_fields_vec = {}) const;
->>>>>>> 08739cae
 
     Option<bool> get_filter_ids(const std::string & filter_query, filter_result_t& filter_result) const;
 
