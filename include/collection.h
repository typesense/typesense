#pragma once

#include <string>
#include <vector>
#include <string>
#include <unordered_map>
#include <thread>
#include <mutex>
#include <condition_variable>
#include <shared_mutex>
#include "art.h"
#include "index.h"
#include "number.h"
#include "store.h"
#include "topster.h"
#include "json.hpp"
#include "field.h"
#include "option.h"
#include "tsl/htrie_map.h"
#include "tokenizer.h"
#include "synonym_index.h"
#include "vq_model_manager.h"
#include "join.h"

struct doc_seq_id_t {
    uint32_t seq_id;
    bool is_new;
};

struct highlight_field_t {
    std::string name;
    bool fully_highlighted;
    bool infix;
    bool is_string;
    tsl::htrie_map<char, token_leaf> qtoken_leaves;

    highlight_field_t(const std::string& name, bool fully_highlighted, bool infix, bool is_string):
            name(name), fully_highlighted(fully_highlighted), infix(infix), is_string(is_string) {

    }
};

struct union_global_params_t {
    size_t page = 0;
    size_t per_page = 10;
    size_t offset = 0;
    size_t limit_hits = 1000000;
    size_t fetch_size = 0;

private:
    const std::map<std::string, size_t*> param_pairs = {
            {"page", &page},
            {"per_page", &per_page},
            {"offset", &offset},
            {"limit", &per_page},
            {"limit_hits", &limit_hits}
    };

public:
    Option<bool> init_op = Option<bool>(true);

    explicit union_global_params_t(const std::map<std::string, std::string>& req_params);
};

struct collection_search_args_t {
    static constexpr auto NUM_TYPOS = "num_typos";
    static constexpr auto MIN_LEN_1TYPO = "min_len_1typo";
    static constexpr auto MIN_LEN_2TYPO = "min_len_2typo";

    static constexpr auto PREFIX = "prefix";
    static constexpr auto DROP_TOKENS_THRESHOLD = "drop_tokens_threshold";
    static constexpr auto TYPO_TOKENS_THRESHOLD = "typo_tokens_threshold";
    static constexpr auto FILTER = "filter_by";
    static constexpr auto QUERY = "q";
    static constexpr auto QUERY_BY = "query_by";
    static constexpr auto QUERY_BY_WEIGHTS = "query_by_weights";
    static constexpr auto SORT_BY = "sort_by";
    static constexpr auto TAGS = "analytics_tag";

    static constexpr auto FACET_BY = "facet_by";
    static constexpr auto FACET_QUERY = "facet_query";
    static constexpr auto FACET_QUERY_NUM_TYPOS = "facet_query_num_typos";
    static constexpr auto MAX_FACET_VALUES = "max_facet_values";
    static constexpr auto FACET_STRATEGY = "facet_strategy";

    static constexpr auto FACET_RETURN_PARENT = "facet_return_parent";

    static constexpr auto VECTOR_QUERY = "vector_query";

    static constexpr auto REMOTE_EMBEDDING_TIMEOUT_MS = "remote_embedding_timeout_ms";
    static constexpr auto REMOTE_EMBEDDING_NUM_TRIES = "remote_embedding_num_tries";

    static constexpr auto GROUP_BY = "group_by";
    static constexpr auto GROUP_LIMIT = "group_limit";
    static constexpr auto GROUP_MISSING_VALUES = "group_missing_values";

    static constexpr auto LIMIT_HITS = "limit_hits";
    static constexpr auto PER_PAGE = "per_page";
    static constexpr auto PAGE = "page";
    static constexpr auto OFFSET = "offset";
    static constexpr auto LIMIT = "limit";
    static constexpr auto RANK_TOKENS_BY = "rank_tokens_by";
    static constexpr auto INCLUDE_FIELDS = "include_fields";
    static constexpr auto EXCLUDE_FIELDS = "exclude_fields";

    static constexpr auto PINNED_HITS = "pinned_hits";
    static constexpr auto HIDDEN_HITS = "hidden_hits";
    static constexpr auto ENABLE_OVERRIDES = "enable_overrides";
    static constexpr auto FILTER_CURATED_HITS = "filter_curated_hits";
    static constexpr auto ENABLE_SYNONYMS = "enable_synonyms";

    static constexpr auto MAX_CANDIDATES = "max_candidates";

    static constexpr auto INFIX = "infix";
    static constexpr auto MAX_EXTRA_PREFIX = "max_extra_prefix";
    static constexpr auto MAX_EXTRA_SUFFIX = "max_extra_suffix";

// strings under this length will be fully highlighted, instead of showing a snippet of relevant portion
    static constexpr auto SNIPPET_THRESHOLD = "snippet_threshold";

// the number of tokens that should surround the highlighted text
    static constexpr auto HIGHLIGHT_AFFIX_NUM_TOKENS = "highlight_affix_num_tokens";

// list of fields which will be highlighted fully without snippeting
    static constexpr auto HIGHLIGHT_FULL_FIELDS = "highlight_full_fields";
    static constexpr auto HIGHLIGHT_FIELDS = "highlight_fields";

    static constexpr auto HIGHLIGHT_START_TAG = "highlight_start_tag";
    static constexpr auto HIGHLIGHT_END_TAG = "highlight_end_tag";

    static constexpr auto PRIORITIZE_EXACT_MATCH = "prioritize_exact_match";
    static constexpr auto PRIORITIZE_TOKEN_POSITION = "prioritize_token_position";
    static constexpr auto PRE_SEGMENTED_QUERY = "pre_segmented_query";

    static constexpr auto SEARCH_CUTOFF_MS = "search_cutoff_ms";
    static constexpr auto EXHAUSTIVE_SEARCH = "exhaustive_search";
    static constexpr auto SPLIT_JOIN_TOKENS = "split_join_tokens";

    static constexpr auto TEXT_MATCH_TYPE = "text_match_type";

    static constexpr auto ENABLE_HIGHLIGHT_V1 = "enable_highlight_v1";

    static constexpr auto FACET_SAMPLE_PERCENT = "facet_sample_percent";
    static constexpr auto FACET_SAMPLE_THRESHOLD = "facet_sample_threshold";

    static constexpr auto CONVERSATION = "conversation";
    static constexpr auto CONVERSATION_ID = "conversation_id";
    static constexpr auto SYSTEM_PROMPT = "system_prompt";
    static constexpr auto CONVERSATION_MODEL_ID = "conversation_model_id";

    static constexpr auto DROP_TOKENS_MODE = "drop_tokens_mode";
    static constexpr auto PRIORITIZE_NUM_MATCHING_FIELDS = "prioritize_num_matching_fields";
    static constexpr auto OVERRIDE_TAGS = "override_tags";

    static constexpr auto VOICE_QUERY = "voice_query";

    static constexpr auto ENABLE_TYPOS_FOR_NUMERICAL_TOKENS = "enable_typos_for_numerical_tokens";
    static constexpr auto ENABLE_TYPOS_FOR_ALPHA_NUMERICAL_TOKENS = "enable_typos_for_alpha_numerical_tokens";
    static constexpr auto ENABLE_LAZY_FILTER = "enable_lazy_filter";
    static constexpr auto MAX_FILTER_BY_CANDIDATES = "max_filter_by_candidates";

    static constexpr auto SYNONYM_PREFIX = "synonym_prefix";
    static constexpr auto SYNONYM_NUM_TYPOS = "synonym_num_typos";
    static constexpr auto SYNONYM_SETS = "synonym_sets";

//query time flag to enable analyitcs for that query
    static constexpr auto ENABLE_ANALYTICS = "enable_analytics";

//for hybrid search, compute text_match_score for only vector search results and vector_distance for only text_match results
    static constexpr auto RERANK_HYBRID_MATCHES = "rerank_hybrid_matches";

    static constexpr auto VALIDATE_FIELD_NAMES = "validate_field_names";

    static constexpr auto PERSONALIZATION_USER_ID = "personalization_user_id";
    static constexpr auto PERSONALIZATION_MODEL_ID = "personalization_model_id";
    static constexpr auto PERSONALIZATION_TYPE = "personalization_type";
    static constexpr auto PERSONALIZATION_USER_FIELD = "personalization_user_field";
    static constexpr auto PERSONALIZATION_ITEM_FIELD = "personalization_item_field";
    static constexpr auto PERSONALIZATION_EVENT_NAME = "personalization_event_name";
    static constexpr auto PERSONALIZATION_N_EVENTS = "personalization_n_events";

    std::string raw_query;
    std::vector<std::string> search_fields;
    std::string filter_query;
    std::vector<std::string> facet_fields;
    std::vector<sort_by> sort_fields;
    std::vector<uint32_t> num_typos;
    size_t per_page;
    size_t page;
    token_ordering token_order;
    std::vector<bool> prefixes;
    size_t drop_tokens_threshold;
    spp::sparse_hash_set<std::string> include_fields;
    spp::sparse_hash_set<std::string> exclude_fields;
    size_t max_facet_values;
    std::string simple_facet_query;
    size_t snippet_threshold;
    size_t highlight_affix_num_tokens;
    std::string highlight_full_fields;
    size_t typo_tokens_threshold;
    std::string pinned_hits_str;
    std::string hidden_hits_str;
    std::vector<std::string> group_by_fields;
    size_t group_limit;
    std::string highlight_start_tag;
    std::string highlight_end_tag;
    std::vector<uint32_t> query_by_weights;
    size_t limit_hits;
    bool prioritize_exact_match;
    bool pre_segmented_query;
    bool enable_overrides;
    std::string highlight_fields;
    bool exhaustive_search;
    size_t search_cutoff_ms;
    size_t min_len_1typo;
    size_t min_len_2typo;
    enable_t split_join_tokens;
    size_t max_candidates;
    std::vector<enable_t> infixes;
    size_t max_extra_prefix;
    size_t max_extra_suffix;
    size_t facet_query_num_typos;
    bool filter_curated_hits_option;
    bool prioritize_token_position;
    std::string vector_query;
    bool enable_highlight_v1;
    uint64_t start_ts;
    text_match_type_t match_type;
    size_t facet_sample_percent;
    size_t facet_sample_threshold;
    size_t offset;
    std::string facet_strategy;
    size_t remote_embedding_timeout_ms;
    size_t remote_embedding_num_tries;
    std::string stopwords_set;
    std::vector<std::string> facet_return_parent;
    std::vector<ref_include_exclude_fields> ref_include_exclude_fields_vec;
    std::string drop_tokens_mode_str;
    bool prioritize_num_matching_fields;
    bool group_missing_values;
    bool conversation;
    std::string conversation_model_id;
    std::string conversation_id;
    std::string override_tags;
    std::string voice_query;
    bool enable_typos_for_numerical_tokens;
    bool enable_synonyms;
    bool synonym_prefix;
    size_t synonym_num_typos;
    std::vector<std::string> synonym_sets;
    bool enable_lazy_filter;
    bool enable_typos_for_alpha_numerical_tokens;
    size_t max_filter_by_candidates;
    bool rerank_hybrid_matches;
    bool enable_analytics;
    bool validate_field_names;
    std::string analytics_tag;
    std::string personalization_user_id;
    std::string personalization_model_id;
    std::string personalization_type;
    std::string personalization_user_field;
    std::string personalization_item_field;
    std::string personalization_event_name;
    size_t personalization_n_events;

    std::vector<std::vector<KV*>> result_group_kvs{};

    collection_search_args_t(std::string raw_query, std::vector<std::string> search_fields, std::string filter_query,
                             std::vector<std::string> facet_fields, std::vector<sort_by> sort_fields,
                             std::vector<uint32_t> num_typos, size_t per_page, size_t page, token_ordering token_order,
                             std::vector<bool> prefixes, size_t drop_tokens_threshold,
                             spp::sparse_hash_set<std::string> include_fields, spp::sparse_hash_set<std::string> exclude_fields,
                             size_t max_facet_values, std::string simple_facet_query, size_t snippet_threshold,
                             size_t highlight_affix_num_tokens, std::string highlight_full_fields,
                             size_t typo_tokens_threshold, std::string pinned_hits_str, std::string hidden_hits_str,
                             std::vector<std::string> group_by_fields, size_t group_limit,
                             std::string highlight_start_tag, std::string highlight_end_tag,
                             std::vector<uint32_t> query_by_weights, size_t limit_hits, bool prioritize_exact_match,
                             bool pre_segmented_query, bool enable_overrides, std::string highlight_fields,
                             bool exhaustive_search, size_t search_cutoff_ms, size_t min_len_1typo, size_t min_len_2typo,
                             enable_t split_join_tokens, size_t max_candidates, std::vector<enable_t> infixes,
                             size_t max_extra_prefix, size_t max_extra_suffix, size_t facet_query_num_typos,
                             bool filter_curated_hits_option, bool prioritize_token_position, std::string vector_query,
                             bool enable_highlight_v1, uint64_t start_ts, text_match_type_t match_type,
                             size_t facet_sample_percent, size_t facet_sample_threshold, size_t offset,
                             std::string facet_strategy, size_t remote_embedding_timeout_ms, size_t remote_embedding_num_tries,
                             std::string stopwords_set, std::vector<std::string> facet_return_parent,
                             std::vector<ref_include_exclude_fields> ref_include_exclude_fields_vec,
                             std::string drop_tokens_mode_str, bool prioritize_num_matching_fields, bool group_missing_values,
                             bool conversation, std::string conversation_model_id, std::string conversation_id,
                             std::string override_tags, std::string voice_query, bool enable_typos_for_numerical_tokens,
                             bool enable_synonyms, bool synonym_prefix, size_t synonym_num_typos, bool enable_lazy_filter,
                             bool enable_typos_for_alpha_numerical_tokens, size_t max_filter_by_candidates,
                             bool rerank_hybrid_matches, bool enable_analytics, bool validate_field_names,
                             std::string analytics_tag,
                             std::string personalization_user_id, std::string personalization_model_id,
                             std::string personalization_type, std::string personalization_user_field,
                             std::string personalization_item_field, std::string personalization_event_name, size_t personalization_n_events, std::vector<std::string> synonym_sets) :
            raw_query(std::move(raw_query)), search_fields(std::move(search_fields)), filter_query(std::move(filter_query)),
            facet_fields(std::move(facet_fields)), sort_fields(std::move(sort_fields)),
            num_typos(std::move(num_typos)), per_page(per_page), page(page), token_order(token_order),
            prefixes(std::move(prefixes)), drop_tokens_threshold(drop_tokens_threshold),
            include_fields(std::move(include_fields)), exclude_fields(std::move(exclude_fields)),
            max_facet_values(max_facet_values), simple_facet_query(std::move(simple_facet_query)), snippet_threshold(snippet_threshold),
            highlight_affix_num_tokens(highlight_affix_num_tokens), highlight_full_fields(std::move(highlight_full_fields)),
            typo_tokens_threshold(typo_tokens_threshold), pinned_hits_str(std::move(pinned_hits_str)), hidden_hits_str(std::move(hidden_hits_str)),
            group_by_fields(std::move(group_by_fields)), group_limit(group_limit),
            highlight_start_tag(std::move(highlight_start_tag)), highlight_end_tag(std::move(highlight_end_tag)),
            query_by_weights(std::move(query_by_weights)), limit_hits(limit_hits), prioritize_exact_match(prioritize_exact_match),
            pre_segmented_query(pre_segmented_query), enable_overrides(enable_overrides), highlight_fields(std::move(highlight_fields)),
            exhaustive_search(exhaustive_search), search_cutoff_ms(search_cutoff_ms), min_len_1typo(min_len_1typo), min_len_2typo(min_len_2typo),
            split_join_tokens(split_join_tokens), max_candidates(max_candidates), infixes(std::move(infixes)),
            max_extra_prefix(max_extra_prefix), max_extra_suffix(max_extra_suffix), facet_query_num_typos(facet_query_num_typos),
            filter_curated_hits_option(filter_curated_hits_option), prioritize_token_position(prioritize_token_position), vector_query(std::move(vector_query)),
            enable_highlight_v1(enable_highlight_v1), start_ts(start_ts), match_type(match_type),
            facet_sample_percent(facet_sample_percent), facet_sample_threshold(facet_sample_threshold), offset(offset),
            facet_strategy(std::move(facet_strategy)), remote_embedding_timeout_ms(remote_embedding_timeout_ms), remote_embedding_num_tries(remote_embedding_num_tries),
            stopwords_set(std::move(stopwords_set)), facet_return_parent(std::move(facet_return_parent)),
            ref_include_exclude_fields_vec(std::move(ref_include_exclude_fields_vec)),
            drop_tokens_mode_str(std::move(drop_tokens_mode_str)), prioritize_num_matching_fields(prioritize_num_matching_fields), group_missing_values(group_missing_values),
            conversation(conversation), conversation_model_id(std::move(conversation_model_id)), conversation_id(std::move(conversation_id)),
            override_tags(std::move(override_tags)), voice_query(std::move(voice_query)), enable_typos_for_numerical_tokens(enable_typos_for_numerical_tokens),
            enable_synonyms(enable_synonyms), synonym_prefix(synonym_prefix), synonym_num_typos(synonym_num_typos), enable_lazy_filter(enable_lazy_filter),
            enable_typos_for_alpha_numerical_tokens(enable_typos_for_alpha_numerical_tokens), max_filter_by_candidates(max_filter_by_candidates),
            rerank_hybrid_matches(rerank_hybrid_matches), enable_analytics(enable_analytics), validate_field_names(validate_field_names),
            analytics_tag(analytics_tag),
            personalization_user_id(personalization_user_id), personalization_model_id(personalization_model_id),
            personalization_type(personalization_type), personalization_user_field(personalization_user_field),
            personalization_item_field(personalization_item_field), personalization_event_name(personalization_event_name), personalization_n_events(personalization_n_events),
            synonym_sets(synonym_sets) {}

    collection_search_args_t() = default;

    static Option<bool> init(std::map<std::string, std::string>& req_params,
                             const uint32_t& coll_num_documents,
                             const std::string& stopwords_set,
                             const uint64_t& start_ts,
                             collection_search_args_t& args);

    void override_union_global_params(union_global_params_t& global_params);
};

class Collection: std::enable_shared_from_this<Collection> {
private:

    mutable std::shared_mutex mutex;

    static const uint8_t CURATED_RECORD_IDENTIFIER = 100;

    struct highlight_t {
        size_t field_index;
        std::string field;
        std::vector<std::string> snippets;
        std::vector<std::string> values;
        std::vector<size_t> indices;
        uint64_t match_score;
        std::vector<std::vector<std::string>> matched_tokens;

        highlight_t(): field_index(0), match_score(0)  {

        }

        bool operator<(const highlight_t& a) const {
            return std::tie(match_score, field_index) > std::tie(a.match_score, field_index);
        }
    };

    struct match_index_t {
        Match match;
        uint64_t match_score = 0;
        size_t index;

        match_index_t(Match match, uint64_t match_score, size_t index): match(match), match_score(match_score),
                                                                        index(index) {

        }

        bool operator<(const match_index_t& a) const {
            if(match_score != a.match_score) {
                return match_score > a.match_score;
            }
            return index < a.index;
        }
    };

    const std::string name;

    const std::atomic<uint32_t> collection_id;

    const std::atomic<uint64_t> created_at;

    std::atomic<size_t> num_documents;

    // Auto incrementing record ID used internally for indexing - not exposed to the client
    std::atomic<uint32_t> next_seq_id;

    Store* store;

    std::vector<field> fields;

    tsl::htrie_map<char, field> search_schema;

    std::map<std::string, override_t> overrides;

    // maps tag name => override_ids
    std::map<std::string, std::set<std::string>> override_tags;

    std::string default_sorting_field;

    const float max_memory_ratio;

    std::string fallback_field_type;

    std::unordered_map<std::string, field> dynamic_fields;

    tsl::htrie_map<char, field> nested_fields;

    tsl::htrie_map<char, field> embedding_fields;

    bool enable_nested_fields;

    std::vector<char> symbols_to_index;

    std::vector<char> token_separators;

    std::vector<std::string> synonym_sets;

    /// "field name" -> reference_info(referenced_collection_name, referenced_field_name, is_async)
    spp::sparse_hash_map<std::string, reference_info_t> reference_fields;

    /// Contains the info where the current collection is referenced.
    /// Useful to perform operations such as cascading delete.
    /// collection_name -> field_name
    spp::sparse_hash_map<std::string, std::string> referenced_in;

    /// "field name" -> List of <collection, field> pairs where this collection is referenced and is marked as `async`.
    spp::sparse_hash_map<std::string, std::set<reference_pair_t>> async_referenced_ins;

    /// Reference helper fields that are part of an object. The reference doc of these fields will be included in the
    /// object rather than in the document.
    tsl::htrie_set<char> object_reference_helper_fields;

    // Keep index as the last field since it is initialized in the constructor via init_index(). Add a new field before it.
    Index* index;

    std::shared_ptr<VQModel> vq_model = nullptr;

    nlohmann::json metadata;

    std::atomic<bool> alter_in_progress;
    std::atomic<size_t> altered_docs;
    std::atomic<size_t> validated_docs;

    std::deque<nlohmann::json> alter_history;

    // methods

    std::string get_doc_id_key(const std::string & doc_id) const;

    std::string get_seq_id_key(uint32_t seq_id) const;

    static bool handle_highlight_text(std::string& text, const bool& normalise, const field& search_field,
                                      const bool& is_arr_obj_ele,
                                      const std::vector<char>& symbols_to_index, const std::vector<char>& token_separators,
                                      highlight_t& highlight, StringUtils& string_utils, const bool& use_word_tokenizer,
                                      const size_t& highlight_affix_num_tokens,
                                      const tsl::htrie_map<char, token_leaf>& qtoken_leaves, const int& last_valid_offset_index,
                                      const size_t& prefix_token_num_chars, const bool& highlight_fully,
                                      const size_t& snippet_threshold, const bool& is_infix_search,
                                      const std::vector<std::string>& raw_query_tokens, const size_t& last_valid_offset,
                                      const std::string& highlight_start_tag, const std::string& highlight_end_tag,
                                      const uint8_t* index_symbols, const match_index_t& match_index);

    static void highlight_result(const bool& enable_nested_fields, const std::vector<char>& symbols_to_index,const std::vector<char>& token_separators,
                                 const std::string& raw_query, const field& search_field,
                                 const size_t& search_field_index,
                                 const tsl::htrie_map<char, token_leaf>& qtoken_leaves,
                                 const KV* field_order_kv, const nlohmann::json& document,
                                 nlohmann::json& highlight_doc,
                                 StringUtils& string_utils,
                                 const size_t& snippet_threshold,
                                 const size_t& highlight_affix_num_tokens,
                                 const bool& highlight_fully,
                                 const bool& is_infix_search,
                                 const std::string& highlight_start_tag,
                                 const std::string& highlight_end_tag,
                                 const uint8_t* index_symbols,
                                 highlight_t& highlight,
                                 bool& found_highlight,
                                 bool& found_full_highlight);

    static void do_highlighting(const tsl::htrie_map<char, field>& search_schema, const bool& enable_nested_fields,
                                const std::vector<char>& symbols_to_index, const std::vector<char>& token_separators,
                                const string& query, const std::vector<std::string>& raw_search_fields,
                                const string& raw_query, const bool& enable_highlight_v1, const size_t& snippet_threshold,
                                const size_t& highlight_affix_num_tokens, const string& highlight_start_tag,
                                const string& highlight_end_tag, const std::vector<std::string>& highlight_field_names,
                                const std::vector<std::string>& highlight_full_field_names,
                                const std::vector<highlight_field_t>& highlight_items, const uint8_t* index_symbols,
                                const KV* field_order_kv, const nlohmann::json& document, nlohmann::json& highlight_res,
                                nlohmann::json& wrapper_doc);

    void remove_document(nlohmann::json & document, const uint32_t seq_id, bool remove_from_store);

    void process_remove_field_for_embedding_fields(const field& del_field, std::vector<field>& garbage_embed_fields);

    bool does_override_match(const override_t& override, std::string& query,
                             std::set<uint32_t>& excluded_set,
                             std::string& actual_query, const std::string& filter_query,
                             bool already_segmented,
                             const bool tags_matched,
                             const bool wildcard_tag_matched,
                             const std::map<size_t, std::vector<std::string>>& pinned_hits,
                             const std::vector<std::string>& hidden_hits,
                             std::vector<std::pair<uint32_t, uint32_t>>& included_ids,
                             std::vector<uint32_t>& excluded_ids,
                             std::vector<const override_t*>& filter_overrides,
                             bool& filter_curated_hits,
                             std::string& curated_sort_by,
                             nlohmann::json& override_metadata) const;

    void curate_results(std::string& actual_query, const std::string& filter_query, bool enable_overrides, bool already_segmented,
                        const std::set<std::string>& tags,
                        const std::map<size_t, std::vector<std::string>>& pinned_hits,
                        const std::vector<std::string>& hidden_hits,
                        std::vector<std::pair<uint32_t, uint32_t>>& included_ids,
                        std::vector<uint32_t>& excluded_ids, std::vector<const override_t*>& filter_overrides,
                        bool& filter_curated_hits,
                        std::string& curated_sort_by, nlohmann::json& override_metadata) const;

    static Option<bool> detect_new_fields(nlohmann::json& document,
                                          const DIRTY_VALUES& dirty_values,
                                          const tsl::htrie_map<char, field>& schema,
                                          const std::unordered_map<std::string, field>& dyn_fields,
                                          tsl::htrie_map<char, field>& nested_fields,
                                          const std::string& fallback_field_type,
                                          bool is_update,
                                          std::vector<field>& new_fields,
                                          bool enable_nested_fields,
                                          const spp::sparse_hash_map<std::string, reference_info_t>& reference_fields,
                                          tsl::htrie_set<char>& object_reference_helper_fields);

    static bool check_and_add_nested_field(tsl::htrie_map<char, field>& nested_fields, const field& nested_field);

    static bool facet_count_compare(const facet_count_t& a, const facet_count_t& b) {
        return std::tie(a.count, a.fhash) > std::tie(b.count, b.fhash);
    }

    static bool facet_count_str_compare(const facet_value_t& a,
                                        const facet_value_t& b) {
        size_t a_count = a.count;
        size_t b_count = b.count;

        size_t a_value_size = UINT64_MAX - a.value.size();
        size_t b_value_size = UINT64_MAX - b.value.size();

        return std::tie(a_count, a_value_size, a.value) > std::tie(b_count, b_value_size, b.value);
    }

    static Option<bool> parse_pinned_hits(const std::string& pinned_hits_str,
                                   std::map<size_t, std::vector<std::string>>& pinned_hits);

    static Option<drop_tokens_param_t> parse_drop_tokens_mode(const std::string& drop_tokens_mode);

    Index* init_index();

    static std::vector<char> to_char_array(const std::vector<std::string>& strs);

    Option<bool> validate_and_standardize_sort_fields_with_lock(const std::vector<sort_by> & sort_fields,
                                                                std::vector<sort_by>& sort_fields_std,
                                                                bool is_wildcard_query,const bool is_vector_query,
                                                                const std::string& query, const bool& is_group_by_query,
                                                                const size_t& remote_embedding_timeout_ms,
                                                                const size_t& remote_embedding_num_tries,
                                                                const bool& validate_field_names,
                                                                const bool& is_reference_sort,
                                                                const bool& is_union_search,
                                                                const uint32_t& union_search_index) const;

    Option<bool> validate_and_standardize_sort_fields(const std::vector<sort_by> & sort_fields,
                                                      std::vector<sort_by>& sort_fields_std,
                                                      const bool is_wildcard_query,
                                                      const bool is_vector_query,
                                                      const std::string& query, const bool& is_group_by_query,
                                                      const size_t& remote_embedding_timeout_ms,
                                                      const size_t& remote_embedding_num_tries,
                                                      const bool& validate_field_names,
                                                      const bool& is_reference_sort,
                                                      const bool& is_union_search,
                                                      const uint32_t& union_search_index) const;
    
    Option<bool> persist_collection_meta();

    Option<bool> batch_alter_data(const std::vector<field>& alter_fields,
                                  const std::vector<field>& del_fields,
                                  const std::string& this_fallback_field_type);

    Option<bool> validate_alter_payload(nlohmann::json& schema_changes,
                                        std::vector<field>& addition_fields,
                                        std::vector<field>& reindex_fields,
                                        std::vector<field>& del_fields,
                                        std::vector<field>& update_fields,
                                        std::string& fallback_field_type);

    void process_filter_sort_overrides(std::vector<const override_t*>& filter_overrides,
                                  std::vector<std::string>& q_include_tokens,
                                  token_ordering token_order,
                                  std::unique_ptr<filter_node_t>& filter_tree_root,
                                  std::vector<std::pair<uint32_t, uint32_t>>& included_ids,
                                  std::vector<uint32_t>& excluded_ids,
                                  nlohmann::json& override_metadata,
                                  std::string& sort_by_clause,
                                  bool enable_typos_for_numerical_tokens=true,
                                  bool enable_typos_for_alpha_numerical_tokens=true,
                                  const bool& validate_field_names = true) const;

    static void populate_text_match_info(nlohmann::json& info, uint64_t match_score, const text_match_type_t match_type,
                                         const size_t total_tokens);

    static Option<bool> extract_field_name(const std::string& field_name,
                                           const tsl::htrie_map<char, field>& search_schema,
                                           std::vector<std::string>& processed_search_fields,
                                           bool extract_only_string_fields,
                                           bool enable_nested_fields,
                                           const bool handle_wildcard = true,
                                           const bool& include_id = false);

    bool is_nested_array(const nlohmann::json& obj, std::vector<std::string> path_parts, size_t part_i) const;

    template<class T>
    static bool highlight_nested_field(const nlohmann::json& hdoc, nlohmann::json& hobj,
                                       std::vector<std::string>& path_parts, size_t path_index,
                                       bool is_arr_obj_ele, int array_index, T func);

    static Option<bool> resolve_field_type(field& new_field,
                                           nlohmann::detail::iter_impl<nlohmann::basic_json<>>& kv,
                                           nlohmann::json& document,
                                           const DIRTY_VALUES& dirty_values,
                                           const bool found_dynamic_field,
                                           const std::string& fallback_field_type,
                                           bool enable_nested_fields,
                                           std::vector<field>& new_fields);

    static uint64_t extract_bits(uint64_t value, unsigned lsb_offset, unsigned n);

    Option<bool> populate_include_exclude_fields(const spp::sparse_hash_set<std::string>& include_fields,
                                                 const spp::sparse_hash_set<std::string>& exclude_fields,
                                                 tsl::htrie_set<char>& include_fields_full,
                                                 tsl::htrie_set<char>& exclude_fields_full) const;

    Option<std::string> get_referenced_in_field(const std::string& collection_name) const;

    void remove_embedding_field(const std::string& field_name);

    Option<bool> parse_and_validate_vector_query(const std::string& vector_query_str,
                                                 vector_query_t& vector_query,
                                                 const bool is_wildcard_query,
                                                 const size_t remote_embedding_timeout_ms,
                                                 const size_t remote_embedding_num_tries,
                                                 size_t& per_page) const;

    Option<bool> init_index_search_args_with_lock(collection_search_args_t& coll_args,
                                                  std::unique_ptr<search_args>& index_args,
                                                  std::string& query,
                                                  std::vector<std::pair<uint32_t, uint32_t>>& included_ids,
                                                  tsl::htrie_set<char>& include_fields_full,
                                                  tsl::htrie_set<char>& exclude_fields_full,
                                                  std::vector<std::string>& q_tokens,
                                                  std::string& conversation_standalone_query,
                                                  vector_query_t& vector_query,
                                                  std::vector<facet>& facets,
                                                  size_t& per_page,
                                                  std::string& transcribed_query,
                                                  nlohmann::json& override_metadata,
                                                  const bool& is_union_search,
                                                  const uint32_t& union_search_index) const;

    Option<bool> init_index_search_args(collection_search_args_t& coll_args,
                                        std::unique_ptr<search_args>& index_args,
                                        std::string& query,
                                        std::vector<std::pair<uint32_t, uint32_t>>& included_ids,
                                        tsl::htrie_set<char>& include_fields_full,
                                        tsl::htrie_set<char>& exclude_fields_full,
                                        std::vector<std::string>& q_tokens,
                                        std::string& conversation_standalone_query,
                                        vector_query_t& vector_query,
                                        std::vector<facet>& facets,
                                        size_t& per_page,
                                        std::string& transcribed_query,
                                        nlohmann::json& override_metadata,
                                        const bool& is_union_search,
                                        const uint32_t& union_search_index) const;

    Option<bool> run_search_with_lock(search_args* search_params) const;

    void reset_alter_status_counters();

<<<<<<< HEAD
    Option<SynonymIndex*> get_synonym_index(const std::string& synonym_set_name) const;
=======
    std::string get_facet_str_val(const std::string& field_name, uint32_t facet_id);
>>>>>>> 0990c4ac

public:

    enum {MAX_ARRAY_MATCHES = 5};

    // Using a $ prefix so that these meta keys stay above record entries in a lexicographically ordered KV store
    static constexpr const char* COLLECTION_META_PREFIX = "$CM";
    static constexpr const char* COLLECTION_NEXT_SEQ_PREFIX = "$CS";
    static constexpr const char* COLLECTION_OVERRIDE_PREFIX = "$CO";
    static constexpr const char* SEQ_ID_PREFIX = "$SI";
    static constexpr const char* DOC_ID_PREFIX = "$DI";

    static constexpr const char* COLLECTION_NAME_KEY = "name";
    static constexpr const char* COLLECTION_ID_KEY = "id";
    static constexpr const char* COLLECTION_SEARCH_FIELDS_KEY = "fields";
    static constexpr const char* COLLECTION_DEFAULT_SORTING_FIELD_KEY = "default_sorting_field";
    static constexpr const char* COLLECTION_CREATED = "created_at";
    static constexpr const char* COLLECTION_NUM_MEMORY_SHARDS = "num_memory_shards";
    static constexpr const char* COLLECTION_FALLBACK_FIELD_TYPE = "fallback_field_type";
    static constexpr const char* COLLECTION_ENABLE_NESTED_FIELDS = "enable_nested_fields";
    static constexpr const char* COLLECTION_SYNONYM_SETS = "synonym_sets";

    static constexpr const char* COLLECTION_SYMBOLS_TO_INDEX = "symbols_to_index";
    static constexpr const char* COLLECTION_SEPARATORS = "token_separators";
    static constexpr const char* COLLECTION_VOICE_QUERY_MODEL = "voice_query_model";

    static constexpr const char* COLLECTION_METADATA = "metadata";

    // methods

    Collection() = delete;

    Collection(const std::string& name, const uint32_t collection_id, const uint64_t created_at,
               const uint32_t next_seq_id, Store *store, const std::vector<field>& fields,
               const std::string& default_sorting_field,
               const float max_memory_ratio, const std::string& fallback_field_type,
               const std::vector<std::string>& symbols_to_index, const std::vector<std::string>& token_separators,
               const bool enable_nested_fields, std::shared_ptr<VQModel> vq_model = nullptr,
               spp::sparse_hash_map<std::string, std::string> referenced_in = spp::sparse_hash_map<std::string, std::string>(),
               const nlohmann::json& metadata = {},
               spp::sparse_hash_map<std::string, std::set<reference_pair_t>> async_referenced_ins =
                        spp::sparse_hash_map<std::string, std::set<reference_pair_t>>(),
               const std::vector<std::string>& collection_synonym_sets = {});

    ~Collection();

    static std::string get_next_seq_id_key(const std::string & collection_name);

    static std::string get_meta_key(const std::string & collection_name);

    static std::string get_override_key(const std::string & collection_name, const std::string & override_id);

    std::string get_seq_id_collection_prefix() const;

    std::string get_name() const;

    uint64_t get_created_at() const;

    uint32_t get_collection_id() const;

    uint32_t get_next_seq_id();

    Option<uint32_t> doc_id_to_seq_id(const std::string & doc_id) const;

    std::vector<std::string> get_facet_fields();

    std::vector<field> get_sort_fields();

    std::vector<field> get_fields();

    bool contains_field(const std::string&);

    std::unordered_map<std::string, field> get_dynamic_fields();

    tsl::htrie_map<char, field> get_schema();

    tsl::htrie_map<char, field> get_nested_fields();

    tsl::htrie_map<char, field> get_embedding_fields();

    tsl::htrie_map<char, field> get_embedding_fields_unsafe();

    tsl::htrie_set<char> get_object_reference_helper_fields() const;

    std::string get_default_sorting_field();

    std::vector<std::string> get_synonym_sets() const;

    void update_metadata(const nlohmann::json& meta);

    void update_synonym_sets(const std::vector<std::string>& synonym_sets);

    Option<bool> update_apikey(const nlohmann::json& model_config, const std::string& field_name);

    Option<doc_seq_id_t> to_doc(const std::string& json_str, nlohmann::json& document,
                                const index_operation_t& operation,
                                const DIRTY_VALUES dirty_values,
                                const std::string& id="");


    static uint32_t get_seq_id_from_key(const std::string & key);

    Option<bool> get_document_from_store(const std::string & seq_id_key, nlohmann::json & document, bool raw_doc = false) const;

    Option<bool> get_document_from_store(const uint32_t& seq_id, nlohmann::json & document, bool raw_doc = false) const;

    Option<uint32_t> index_in_memory(nlohmann::json & document, uint32_t seq_id,
                                     const index_operation_t op, const DIRTY_VALUES& dirty_values);

    static void remove_flat_fields(nlohmann::json& document);

    static void remove_reference_helper_fields(nlohmann::json& document);

    Option<bool> prune_doc_with_lock(nlohmann::json& doc, const tsl::htrie_set<char>& include_names,
                                     const tsl::htrie_set<char>& exclude_names,
                                     const std::map<std::string, reference_filter_result_t>& reference_filter_results = {},
                                     const uint32_t& seq_id = 0,
                                     const std::vector<ref_include_exclude_fields>& ref_include_exclude_fields_vec = {});

    static Option<bool> prune_doc(nlohmann::json& doc, const tsl::htrie_set<char>& include_names,
                                  const tsl::htrie_set<char>& exclude_names, const std::string& parent_name = "",
                                  size_t depth = 0,
                                  const std::map<std::string, reference_filter_result_t>& reference_filter_results = {},
                                  Collection *const collection = nullptr, const uint32_t& seq_id = 0,
                                  const std::vector<ref_include_exclude_fields>& ref_include_exclude_fields_vec = {});

    const Index* _get_index() const;

    bool facet_value_to_string(const facet &a_facet, const facet_count_t &facet_count, nlohmann::json &document,
                               std::string &value) const;

    static nlohmann::json get_parent_object(const nlohmann::json& parent, const nlohmann::json& child,
                                     const std::vector<std::string>& field_path, size_t field_index,
                                     const std::string& val);

    nlohmann::json get_facet_parent(const std::string& facet_field_name, const nlohmann::json& document,
                                    const std::string& val, bool is_array) const;

    void batch_index(std::vector<index_record>& index_records, std::vector<std::string>& json_out, size_t &num_indexed,
                     const bool& return_doc, const bool& return_id, const size_t remote_embedding_batch_size = 200,
                     const size_t remote_embedding_timeout_ms = 60000, const size_t remote_embedding_num_tries = 2);

    void parse_search_query(const std::string &query, std::vector<std::string>& q_include_tokens, std::vector<std::string>& q_include_tokens_non_stemmed,
                            std::vector<std::vector<std::string>>& q_exclude_tokens,
                            std::vector<std::vector<std::string>>& q_phrases,
                            const std::string& locale, const bool already_segmented, const std::string& stopword_set="", std::shared_ptr<Stemmer> stemmer = nullptr) const;
    
    void process_tokens(std::vector<std::string>& tokens, std::vector<std::string>& q_include_tokens,
                       std::vector<std::vector<std::string>>& q_exclude_tokens,
                       std::vector<std::vector<std::string>>& q_phrases, bool& exclude_operator_prior, 
                       bool& phrase_search_op_prior, std::vector<std::string>& phrase, const std::string& stopwords_set, 
                       const bool& already_segmented, const std::string& locale, std::shared_ptr<Stemmer> stemmer) const;

    // PUBLIC OPERATIONS

    nlohmann::json get_summary_json() const;

    size_t batch_index_in_memory(std::vector<index_record>& index_records, const size_t remote_embedding_batch_size,
                                 const size_t remote_embedding_timeout_ms, const size_t remote_embedding_num_tries, const bool generate_embeddings);

    Option<nlohmann::json> add(const std::string & json_str,
                               const index_operation_t& operation=CREATE, const std::string& id="",
                               const DIRTY_VALUES& dirty_values=DIRTY_VALUES::COERCE_OR_REJECT);

    nlohmann::json add_many(std::vector<std::string>& json_lines, nlohmann::json& document,
                            const index_operation_t& operation=CREATE, const std::string& id="",
                            const DIRTY_VALUES& dirty_values=DIRTY_VALUES::COERCE_OR_REJECT,
                            const bool& return_doc=false, const bool& return_id=false,
                            const size_t remote_embedding_batch_size=200,
                            const size_t remote_embedding_timeout_ms=60000,
                            const size_t remote_embedding_num_tries=2);

    Option<nlohmann::json> update_matching_filter(const std::string& filter_query,
                                                  const std::string & json_str,
                                                  std::string& req_dirty_values,
                                                  const bool& validate_field_names = true,
                                                  const int batch_size = 1000);

    Option<bool> populate_include_exclude_fields_lk(const spp::sparse_hash_set<std::string>& include_fields,
                                                     const spp::sparse_hash_set<std::string>& exclude_fields,
                                                     tsl::htrie_set<char>& include_fields_full,
                                                     tsl::htrie_set<char>& exclude_fields_full) const;

    void do_housekeeping();

    Option<nlohmann::json> search(collection_search_args_t& coll_args) const;

    // Only for tests.
    Option<nlohmann::json> search(std::string query, const std::vector<std::string> & search_fields,
                                  const std::string & filter_query, const std::vector<std::string> & facet_fields,
                                  const std::vector<sort_by> & sort_fields, const std::vector<uint32_t>& num_typos,
                                  size_t per_page = 10, size_t page = 1,
                                  token_ordering token_order = FREQUENCY, const std::vector<bool>& prefixes = {true},
                                  size_t drop_tokens_threshold = Index::DROP_TOKENS_THRESHOLD,
                                  const spp::sparse_hash_set<std::string> & include_fields = spp::sparse_hash_set<std::string>(),
                                  const spp::sparse_hash_set<std::string> & exclude_fields = spp::sparse_hash_set<std::string>(),
                                  size_t max_facet_values=10,
                                  const std::string & simple_facet_query = "",
                                  const size_t snippet_threshold = 30,
                                  const size_t highlight_affix_num_tokens = 4,
                                  const std::string & highlight_full_fields = "",
                                  size_t typo_tokens_threshold = Index::TYPO_TOKENS_THRESHOLD,
                                  const std::string& pinned_hits_str="",
                                  const std::string& hidden_hits="",
                                  const std::vector<std::string>& group_by_fields={},
                                  size_t group_limit = 3,
                                  const std::string& highlight_start_tag="<mark>",
                                  const std::string& highlight_end_tag="</mark>",
                                  std::vector<uint32_t> raw_query_by_weights={},
                                  size_t limit_hits=1000000,
                                  bool prioritize_exact_match=true,
                                  bool pre_segmented_query=false,
                                  bool enable_overrides=true,
                                  const std::string& highlight_fields="",
                                  const bool exhaustive_search = false,
                                  size_t search_stop_millis = 6000*1000,
                                  size_t min_len_1typo = 4,
                                  size_t min_len_2typo = 7,
                                  enable_t split_join_tokens = fallback,
                                  size_t max_candidates = 4,
                                  const std::vector<enable_t>& infixes = {off},
                                  const size_t max_extra_prefix = INT16_MAX,
                                  const size_t max_extra_suffix = INT16_MAX,
                                  const size_t facet_query_num_typos = 2,
                                  const bool filter_curated_hits_option = false,
                                  const bool prioritize_token_position = false,
                                  const std::string& vector_query_str = "",
                                  const bool enable_highlight_v1 = true,
                                  const uint64_t search_time_start_us = 0,
                                  const text_match_type_t match_type = max_score,
                                  const size_t facet_sample_percent = 100,
                                  const size_t facet_sample_threshold = 0,
                                  const size_t page_offset = 0,
                                  const std::string& facet_index_type = "exhaustive",
                                  const size_t remote_embedding_timeout_ms = 30000,
                                  const size_t remote_embedding_num_tries = 2,
                                  const std::string& stopwords_set="",
                                  const std::vector<std::string>& facet_return_parent = {},
                                  const std::vector<ref_include_exclude_fields>& ref_include_exclude_fields_vec = {},
                                  const std::string& drop_tokens_mode = "right_to_left",
                                  const bool prioritize_num_matching_fields = true,
                                  const bool group_missing_values = true,
                                  const bool conversation = false,
                                  const std::string& conversation_model_id = "",
                                  std::string conversation_id = "",
                                  const std::string& override_tags_str = "",
                                  const std::string& voice_query = "",
                                  bool enable_typos_for_numerical_tokens = true,
                                  bool enable_synonyms = true,
                                  bool synonym_prefix = false,
                                  uint32_t synonym_num_typos = 0,
                                  bool enable_lazy_filter = false,
                                  bool enable_typos_for_alpha_numerical_tokens = true,
                                  const size_t& max_filter_by_candidates = DEFAULT_FILTER_BY_CANDIDATES,
                                  bool rerank_hybrid_matches = false,
                                  bool validate_field_names = true,
                                  bool enable_analytics = true,
                                  std::string analytics_tags="",
                                  std::string personalization_user_id = "",
                                  std::string personalization_model_id = "",
                                  std::string personalization_type = "",
                                  std::string personalization_user_field = "",
                                  std::string personalization_item_field = "",
                                  std::string personalization_event_name = "",
                                  size_t personalization_n_events = 0,
                                  const std::vector<std::string>& search_synonym_sets = {}) const;

    Option<bool> parse_and_validate_personalization_query(const std::string& personalization_user_id,
                                                          const std::string& personalization_model_id,
                                                          const std::string& personalization_type,
                                                          const std::string& personalization_user_field,
                                                          const std::string& personalization_item_field,
                                                          const size_t& personalization_n_events,
                                                          const std::string& personalization_event_name,
                                                          vector_query_t& vector_query,
                                                          std::string& filter_query,
                                                          bool& is_wildcard_query) const;

    static Option<bool> do_union(const std::vector<uint32_t>& collection_ids,
                                 std::vector<collection_search_args_t>& searches, std::vector<long>& searchTimeMillis,
                                 const union_global_params_t& union_params, nlohmann::json& result);

    Option<bool> get_filter_ids(const std::string & filter_query, filter_result_t& filter_result,
                                const bool& should_timeout = true, const bool& validate_field_names = true) const;

    Option<bool> get_reference_filter_ids(const std::string& filter_query,
                                          filter_result_t& filter_result,
                                          const std::string& reference_field_name,
                                          negate_left_join_t& negate_left_join_info,
                                          const bool& validate_field_names = true) const;

    Option<nlohmann::json> get(const std::string & id) const;

    void cascade_remove_docs(const std::string& field_name, const uint32_t& ref_seq_id,
                             const nlohmann::json& ref_doc, bool remove_from_store = true);

    Option<std::string> remove(const std::string & id, bool remove_from_store = true);

    Option<bool> remove_if_found(uint32_t seq_id, bool remove_from_store = true);

    size_t get_num_documents() const;

    DIRTY_VALUES parse_dirty_values_option(std::string& dirty_values) const;

    std::vector<char> get_symbols_to_index();

    std::vector<char> get_token_separators();

    std::string get_fallback_field_type();

    bool get_enable_nested_fields();

    std::shared_ptr<VQModel> get_vq_model();

    Option<bool> parse_facet_with_lock(const std::string& facet_field, std::vector<facet>& facets) const;

    Option<bool> parse_facet(const std::string& facet_field, std::vector<facet>& facets) const;

    Option<bool> compute_facet_infos_with_lock(const std::vector<facet>& facets, facet_query_t& facet_query,
                                       const uint32_t facet_query_num_typos,
                                       uint32_t* all_result_ids, const size_t& all_result_ids_len,
                                       const std::vector<std::string>& group_by_fields,
                                       size_t group_limit, bool is_wildcard_no_filter_query,
                                       size_t max_candidates,
                                       std::vector<facet_info_t>& facet_infos,
                                       const std::vector<facet_index_type_t>& facet_index_types,
                                       bool is_group_by_first_pass,
                                       std::set<uint32_t>& group_by_missing_value_ids) const;

    Option<bool> do_facets_with_lock(std::vector<facet> & facets, facet_query_t & facet_query,
                                     bool estimate_facets, size_t facet_sample_percent,
                                     const std::vector<facet_info_t>& facet_infos,
                                     size_t group_limit, const std::vector<std::string>& group_by_fields,
                                     const bool group_missing_values,
                                     const uint32_t* result_ids, size_t results_size,
                                     int max_facet_count, bool is_wildcard_query,
                                     const std::vector<facet_index_type_t>& facet_index_types,
                                     bool is_group_by_first_pass,
                                     std::set<uint32_t>& group_by_missing_value_ids) const;

    Option<bool> process_facet_return_parent(std::vector<std::string>& facet_return_parent) const;

    // Override operations

    Option<uint32_t> add_override(const override_t & override, bool write_to_store = true);

    Option<uint32_t> remove_override(const std::string & id);

    Option<std::map<std::string, override_t*>> get_overrides(uint32_t limit=0, uint32_t offset=0);

    Option<override_t> get_override(const std::string& override_id);

    // synonym operations
    Option<bool> add_synonym(const nlohmann::json& synonym_json, const std::string& synonym_set_name = "");

    Option<bool> remove_synonym(const std::string& synonym_id, const std::string& synonym_set_name = "");

    Option<std::map<uint32_t, synonym_t*>> get_synonyms(uint32_t limit = 0, uint32_t offset = 0,
                                                        const std::string& synonym_set_name = "") const;
    
    bool get_synonym(const std::string& synonym, synonym_t& synonym_obj,
                     const std::string& synonym_set_name = "") const;

    Option<bool> set_synonym_sets(const std::vector<std::string>& synonym_sets);
    
    void synonym_reduction(const std::vector<std::string>& tokens,
                           const std::string& locale,
                           std::vector<std::vector<std::string>>& results,
                           bool synonym_prefix = false, uint32_t synonym_num_typos = 0,
                           const std::vector<std::string>& = {}) const;

    spp::sparse_hash_map<std::string, reference_info_t> get_reference_fields();

    spp::sparse_hash_map<std::string, std::set<reference_pair_t>> get_async_referenced_ins();

    // highlight ops

    static void highlight_text(const std::string& highlight_start_tag, const std::string& highlight_end_tag,
                   const std::string& text, const std::map<size_t, size_t>& token_offsets,
                   size_t snippet_end_offset,
                   std::vector<std::string>& matched_tokens, std::map<size_t, size_t>::iterator& offset_it,
                   std::stringstream& highlighted_text,
                   const uint8_t* index_symbols,
                   size_t snippet_start_offset) ;

    void process_highlight_fields_with_lock(const std::vector<search_field_t>& search_fields,
                                            const std::vector<std::string>& raw_search_fields,
                                            const tsl::htrie_set<char>& include_fields,
                                            const tsl::htrie_set<char>& exclude_fields,
                                            const std::vector<std::string>& highlight_field_names,
                                            const std::vector<std::string>& highlight_full_field_names,
                                            const std::vector<enable_t>& infixes,
                                            std::vector<std::string>& q_tokens,
                                            const tsl::htrie_map<char, token_leaf>& qtoken_set,
                                            std::vector<highlight_field_t>& highlight_items) const;

    void process_highlight_fields(const std::vector<search_field_t>& search_fields,
                                  const std::vector<std::string>& raw_search_fields,
                                  const tsl::htrie_set<char>& include_fields,
                                  const tsl::htrie_set<char>& exclude_fields,
                                  const std::vector<std::string>& highlight_field_names,
                                  const std::vector<std::string>& highlight_full_field_names,
                                  const std::vector<enable_t>& infixes,
                                  std::vector<std::string>& q_tokens,
                                  const tsl::htrie_map<char, token_leaf>& qtoken_set,
                                  std::vector<highlight_field_t>& highlight_items) const;

    static void copy_highlight_doc(const std::vector<highlight_field_t>& hightlight_items,
                                   const bool nested_fields_enabled,
                                   const nlohmann::json& src,
                                   nlohmann::json& dst);

    Option<bool> alter(nlohmann::json& alter_payload);

    void process_search_field_weights(const std::vector<search_field_t>& search_fields,
                                      std::vector<uint32_t>& query_by_weights,
                                      std::vector<search_field_t>& weighted_search_fields) const;

    Option<bool> truncate_after_top_k(const std::string& field_name, size_t k);

    Option<bool> reference_populate_sort_mapping(int* sort_order, std::vector<size_t>& geopoint_indices,
                                                 std::vector<sort_by>& sort_fields_std,
                                                 std::array<spp::sparse_hash_map<uint32_t, int64_t, Hasher32>*, 3>& field_values,
                                                 const bool& validate_field_names = true) const;

    int64_t reference_string_sort_score(const string &field_name,  const std::vector<uint32_t>& seq_ids,
                                        const bool& is_asc) const;

    bool is_referenced_in(const std::string& collection_name) const;

    // Return a copy of the referenced field in the referencing collection to avoid schema lookups in the future. The
    // tradeoff is that we have to make sure any changes during collection alter operation are passed to the referencing
    // collection.
    [[nodiscard]] std::set<update_reference_info_t> add_referenced_ins(std::map<std::string, reference_info_t>& ref_infos);

    [[nodiscard]] std::set<update_reference_info_t> add_referenced_in(const std::string& collection_name,
                                                                      const std::string& field_name, const bool& is_async,
                                                                      const std::string& referenced_field_name,
                                                                      field& referenced_field);

    void remove_referenced_in(const std::string& collection_name, const std::string& field_name,
                              const bool& is_async, const std::string& referenced_field_name);

    void update_reference_field_with_lock(const std::string& field_name, const field& ref_field);

    void update_reference_field(const std::string& field_name, const field& ref_field);

    Option<std::string> get_referenced_in_field_with_lock(const std::string& collection_name) const;

    Option<bool> get_related_ids_with_lock(const std::string& field_name, const uint32_t& seq_id,
                                           std::vector<uint32_t>& result) const;

    Option<bool> update_async_references_with_lock(const std::string& ref_coll_name, const std::string& filter,
                                                   const std::set<std::string>& filter_values,
                                                   const uint32_t ref_seq_id, const std::string& field_name);

    Option<uint32_t> get_sort_index_value_with_lock(const std::string& field_name, const uint32_t& seq_id) const;

    static void hide_credential(nlohmann::json& json, const std::string& credential_name);

    friend class filter_result_iterator_t;

    static void expand_search_query(const tsl::htrie_map<char, field>& search_schema, const std::vector<char>& symbols_to_index,const std::vector<char>& token_separators,
                                    const std::string& raw_query, size_t offset, size_t total, const search_args* search_params,
                                    const std::vector<std::vector<KV*>>& result_group_kvs,
                                    const std::vector<std::string>& raw_search_fields, std::string& first_q);

    Option<bool> get_object_array_related_id(const std::string& ref_field_name,
                                             const uint32_t& seq_id, const uint32_t& object_index,
                                             uint32_t& result) const;

    Option<bool> get_related_ids(const std::string& ref_field_name, const uint32_t& seq_id,
                                 std::vector<uint32_t>& result) const;

    Option<int64_t> get_referenced_geo_distance_with_lock(const sort_by& sort_field, const bool& is_asc, const uint32_t& seq_id,
                                                          const std::map<basic_string<char>, reference_filter_result_t>& references,
                                                          const S2LatLng& reference_lat_lng, const bool& round_distance) const;

    Option<int64_t> get_geo_distance_with_lock(const std::string& geo_field_name, const bool& is_asc,
                                               const std::vector<uint32_t>& seq_ids_vec,
                                               const S2LatLng& reference_lat_lng, const bool& round_distance = false) const;

    Option<nlohmann::json> get_alter_schema_status() const;

    Option<size_t> remove_all_docs();

    bool check_store_alter_status_msg(bool success, const std::string& msg = "");

    std::string get_facet_str_val_with_lock(const std::string& field_name, uint32_t facet_id);
};

template<class T>
bool Collection::highlight_nested_field(const nlohmann::json& hdoc, nlohmann::json& hobj,
                                        std::vector<std::string>& path_parts, size_t path_index,
                                        bool is_arr_obj_ele, int array_index, T func) {
    if(path_index == path_parts.size()) {
        func(hobj, is_arr_obj_ele, array_index);
        return true;
    }

    const std::string& fragment = path_parts[path_index];
    const auto& it = hobj.find(fragment);

    if(it != hobj.end()) {
        if(it.value().is_array()) {
            bool resolved = false;
            for(size_t i = 0; i < it.value().size(); i++) {
                auto& h_ele = it.value().at(i);
                is_arr_obj_ele = is_arr_obj_ele || h_ele.is_object();
                resolved = highlight_nested_field(hdoc, h_ele, path_parts, path_index + 1,
                                                  is_arr_obj_ele, i, func) || resolved;
            }
            return resolved;
        } else {
            return highlight_nested_field(hdoc, it.value(), path_parts, path_index + 1, is_arr_obj_ele, 0, func);
        }
    } {
        return false;
    }
}<|MERGE_RESOLUTION|>--- conflicted
+++ resolved
@@ -695,11 +695,9 @@
 
     void reset_alter_status_counters();
 
-<<<<<<< HEAD
     Option<SynonymIndex*> get_synonym_index(const std::string& synonym_set_name) const;
-=======
+  
     std::string get_facet_str_val(const std::string& field_name, uint32_t facet_id);
->>>>>>> 0990c4ac
 
 public:
 
