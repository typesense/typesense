#pragma once

#include <string>
#include <vector>
#include <string>
#include <unordered_map>
#include <thread>
#include <mutex>
#include <condition_variable>
#include <shared_mutex>
#include <art.h>
#include <index.h>
#include <number.h>
#include <sparsepp.h>
#include <store.h>
#include <topster.h>
#include <json.hpp>
#include <field.h>
#include <option.h>
#include <tsl/htrie_map.h>
#include "tokenizer.h"
#include "synonym_index.h"

struct doc_seq_id_t {
    uint32_t seq_id;
    bool is_new;
};

struct highlight_field_t {
    std::string name;
    bool fully_highlighted;
    bool infix;
    bool is_string;
    tsl::htrie_map<char, token_leaf> qtoken_leaves;

    highlight_field_t(const std::string& name, bool fully_highlighted, bool infix, bool is_string):
            name(name), fully_highlighted(fully_highlighted), infix(infix), is_string(is_string) {

    }
};

struct reference_pair {
    std::string collection;
    std::string field;

    reference_pair(std::string collection, std::string field) : collection(std::move(collection)), field(std::move(field)) {}

    bool operator < (const reference_pair& pair) const {
        return collection < pair.collection;
    }
};

class Collection {
private:

    mutable std::shared_mutex mutex;

    const uint8_t CURATED_RECORD_IDENTIFIER = 100;

    const size_t DEFAULT_TOPSTER_SIZE = 250;

    struct highlight_t {
        size_t field_index;
        std::string field;
        std::vector<std::string> snippets;
        std::vector<std::string> values;
        std::vector<size_t> indices;
        uint64_t match_score;
        std::vector<std::vector<std::string>> matched_tokens;

        highlight_t(): field_index(0), match_score(0)  {

        }

        bool operator<(const highlight_t& a) const {
            return std::tie(match_score, field_index) > std::tie(a.match_score, field_index);
        }
    };

    struct match_index_t {
        Match match;
        uint64_t match_score = 0;
        size_t index;

        match_index_t(Match match, uint64_t match_score, size_t index): match(match), match_score(match_score),
                                                                        index(index) {

        }

        bool operator<(const match_index_t& a) const {
            if(match_score != a.match_score) {
                return match_score > a.match_score;
            }
            return index < a.index;
        }
    };

    const std::string name;

    const std::atomic<uint32_t> collection_id;

    const std::atomic<uint64_t> created_at;

    std::atomic<size_t> num_documents;

    // Auto incrementing record ID used internally for indexing - not exposed to the client
    std::atomic<uint32_t> next_seq_id;

    Store* store;

    std::vector<field> fields;

    tsl::htrie_map<char, field> search_schema;

    std::map<std::string, override_t> overrides;

    std::string default_sorting_field;

    const float max_memory_ratio;

    std::string fallback_field_type;

    std::unordered_map<std::string, field> dynamic_fields;

    tsl::htrie_map<char, field> nested_fields;

    tsl::htrie_map<char, field> embedding_fields;

    bool enable_nested_fields;

    std::vector<char> symbols_to_index;

    std::vector<char> token_separators;

    SynonymIndex* synonym_index;

    /// "field name" -> reference_pair(referenced_collection_name, referenced_field_name)
    spp::sparse_hash_map<std::string, reference_pair> reference_fields;

    /// Contains the info where the current collection is referenced.
    /// Useful to perform operations such as cascading delete.
    /// collection_name -> field_name
    spp::sparse_hash_map<std::string, std::string> referenced_in;

    // Keep index as the last field since it is initialized in the constructor via init_index(). Add a new field before it.
    Index* index;

    // methods

    std::string get_doc_id_key(const std::string & doc_id) const;

    std::string get_seq_id_key(uint32_t seq_id) const;

    void highlight_result(const std::string& h_obj,
                          const field &search_field,
                          const size_t search_field_index,
                          const tsl::htrie_map<char, token_leaf>& qtoken_leaves,
                          const KV* field_order_kv, const nlohmann::json &document,
                          nlohmann::json& highlight_doc,
                          StringUtils & string_utils,
                          const size_t snippet_threshold,
                          const size_t highlight_affix_num_tokens,
                          bool highlight_fully,
                          bool is_infix_search,
                          const std::string& highlight_start_tag,
                          const std::string& highlight_end_tag,
                          const uint8_t* index_symbols,
                          highlight_t &highlight,
                          bool& found_highlight,
                          bool& found_full_highlight) const;

    void remove_document(const nlohmann::json & document, const uint32_t seq_id, bool remove_from_store);

    void process_remove_field_for_embedding_fields(const field& del_field, std::vector<field>& garbage_embed_fields);

    void curate_results(string& actual_query, const string& filter_query, bool enable_overrides, bool already_segmented,
                        const std::map<size_t, std::vector<std::string>>& pinned_hits,
                        const std::vector<std::string>& hidden_hits,
                        std::vector<std::pair<uint32_t, uint32_t>>& included_ids,
                        std::vector<uint32_t>& excluded_ids, std::vector<const override_t*>& filter_overrides,
                        bool& filter_curated_hits,
                        std::string& curated_sort_by) const;

    static Option<bool> detect_new_fields(nlohmann::json& document,
                                          const DIRTY_VALUES& dirty_values,
                                          const tsl::htrie_map<char, field>& schema,
                                          const std::unordered_map<std::string, field>& dyn_fields,
                                          tsl::htrie_map<char, field>& nested_fields,
                                          const std::string& fallback_field_type,
                                          bool is_update,
                                          std::vector<field>& new_fields,
                                          bool enable_nested_fields);

    static bool facet_count_compare(const facet_count_t& a, const facet_count_t& b) {
        return std::tie(a.count, a.fhash) > std::tie(b.count, b.fhash);
    }

    static bool facet_count_str_compare(const facet_value_t& a,
                                        const facet_value_t& b) {
        size_t a_count = a.count;
        size_t b_count = b.count;

        size_t a_value_size = UINT64_MAX - a.value.size();
        size_t b_value_size = UINT64_MAX - b.value.size();

        return std::tie(a_count, a_value_size, a.value) > std::tie(b_count, b_value_size, b.value);
    }

    static Option<bool> parse_pinned_hits(const std::string& pinned_hits_str,
                                   std::map<size_t, std::vector<std::string>>& pinned_hits);

    Index* init_index();

    static std::vector<char> to_char_array(const std::vector<std::string>& strs);

    Option<bool> validate_and_standardize_sort_fields(const std::vector<sort_by> & sort_fields,
                                                      std::vector<sort_by>& sort_fields_std,
                                                      bool is_wildcard_query,const bool is_vector_query,
                                                      bool is_group_by_query = false) const;

    Option<bool> validate_and_standardize_sort_fields_with_lock(const std::vector<sort_by> & sort_fields,
                                                                std::vector<sort_by>& sort_fields_std,
                                                                bool is_wildcard_query,const bool is_vector_query,
                                                                bool is_group_by_query = false) const;

    
    Option<bool> persist_collection_meta();

    Option<bool> batch_alter_data(const std::vector<field>& alter_fields,
                                  const std::vector<field>& del_fields,
                                  const std::string& this_fallback_field_type);

    Option<bool> validate_alter_payload(nlohmann::json& schema_changes,
                                        std::vector<field>& addition_fields,
                                        std::vector<field>& reindex_fields,
                                        std::vector<field>& del_fields,
                                        std::string& fallback_field_type);

    void process_filter_overrides(std::vector<const override_t*>& filter_overrides,
                                  std::vector<std::string>& q_include_tokens,
                                  token_ordering token_order,
                                  filter_node_t*& filter_tree_root,
                                  std::vector<std::pair<uint32_t, uint32_t>>& included_ids,
                                  std::vector<uint32_t>& excluded_ids) const;

    void populate_text_match_info(nlohmann::json& info, uint64_t match_score, const text_match_type_t match_type) const;

    bool handle_highlight_text(std::string& text, bool normalise, const field &search_field,
                               const std::vector<char>& symbols_to_index, const std::vector<char>& token_separators,
                               highlight_t& highlight, StringUtils & string_utils, bool use_word_tokenizer,
                               const size_t highlight_affix_num_tokens,
                               const tsl::htrie_map<char, token_leaf>& qtoken_leaves, int last_valid_offset_index,
                               const size_t prefix_token_num_chars, bool highlight_fully, const size_t snippet_threshold,
                               bool is_infix_search, std::vector<std::string>& raw_query_tokens, size_t last_valid_offset,
                               const std::string& highlight_start_tag, const std::string& highlight_end_tag,
                               const uint8_t* index_symbols, const match_index_t& match_index) const;

    static Option<bool> extract_field_name(const std::string& field_name,
                                           const tsl::htrie_map<char, field>& search_schema,
                                           std::vector<std::string>& processed_search_fields,
                                           bool extract_only_string_fields,
                                           bool enable_nested_fields,
                                           const bool handle_wildcard = true);

    bool is_nested_array(const nlohmann::json& obj, std::vector<std::string> path_parts, size_t part_i) const;

    template<class T>
    static bool highlight_nested_field(const nlohmann::json& hdoc, nlohmann::json& hobj,
                                       std::vector<std::string>& path_parts, size_t path_index,
                                       bool is_arr_obj_ele, int array_index, T func);

    static Option<bool> resolve_field_type(field& new_field,
                                           nlohmann::detail::iter_impl<nlohmann::basic_json<>>& kv,
                                           nlohmann::json& document,
                                           const DIRTY_VALUES& dirty_values,
                                           const bool found_dynamic_field,
                                           const std::string& fallback_field_type,
                                           bool enable_nested_fields,
                                           std::vector<field>& new_fields);

    static uint64_t extract_bits(uint64_t value, unsigned lsb_offset, unsigned n);

    Option<bool> populate_include_exclude_fields(const spp::sparse_hash_set<std::string>& include_fields,
                                                 const spp::sparse_hash_set<std::string>& exclude_fields,
                                                 tsl::htrie_set<char>& include_fields_full,
                                                 tsl::htrie_set<char>& exclude_fields_full) const;

    Option<uint32_t> get_reference_doc_id(const std::string& ref_collection_name, const uint32_t& seq_id) const;

    static void hide_credential(nlohmann::json& json, const std::string& credential_name);

public:

    enum {MAX_ARRAY_MATCHES = 5};

    const size_t PER_PAGE_MAX = 250;

    const size_t GROUP_LIMIT_MAX = 99;

    // Using a $ prefix so that these meta keys stay above record entries in a lexicographically ordered KV store
    static constexpr const char* COLLECTION_META_PREFIX = "$CM";
    static constexpr const char* COLLECTION_NEXT_SEQ_PREFIX = "$CS";
    static constexpr const char* COLLECTION_OVERRIDE_PREFIX = "$CO";
    static constexpr const char* SEQ_ID_PREFIX = "$SI";
    static constexpr const char* DOC_ID_PREFIX = "$DI";

    static constexpr const char* COLLECTION_NAME_KEY = "name";
    static constexpr const char* COLLECTION_ID_KEY = "id";
    static constexpr const char* COLLECTION_SEARCH_FIELDS_KEY = "fields";
    static constexpr const char* COLLECTION_DEFAULT_SORTING_FIELD_KEY = "default_sorting_field";
    static constexpr const char* COLLECTION_CREATED = "created_at";
    static constexpr const char* COLLECTION_NUM_MEMORY_SHARDS = "num_memory_shards";
    static constexpr const char* COLLECTION_FALLBACK_FIELD_TYPE = "fallback_field_type";
    static constexpr const char* COLLECTION_ENABLE_NESTED_FIELDS = "enable_nested_fields";

    static constexpr const char* COLLECTION_SYMBOLS_TO_INDEX = "symbols_to_index";
    static constexpr const char* COLLECTION_SEPARATORS = "token_separators";

    static constexpr const char* REFERENCE_HELPER_FIELD_SUFFIX = "_sequence_id";

    // methods

    Collection() = delete;

    Collection(const std::string& name, const uint32_t collection_id, const uint64_t created_at,
               const uint32_t next_seq_id, Store *store, const std::vector<field>& fields,
               const std::string& default_sorting_field,
               const float max_memory_ratio, const std::string& fallback_field_type,
               const std::vector<std::string>& symbols_to_index, const std::vector<std::string>& token_separators,
               const bool enable_nested_fields);

    ~Collection();

    static std::string get_next_seq_id_key(const std::string & collection_name);

    static std::string get_meta_key(const std::string & collection_name);

    static std::string get_override_key(const std::string & collection_name, const std::string & override_id);

    std::string get_seq_id_collection_prefix() const;

    std::string get_name() const;

    uint64_t get_created_at() const;

    uint32_t get_collection_id() const;

    uint32_t get_next_seq_id();

    Option<uint32_t> doc_id_to_seq_id(const std::string & doc_id) const;

    std::vector<std::string> get_facet_fields();

    std::vector<field> get_sort_fields();

    std::vector<field> get_fields();

    std::unordered_map<std::string, field> get_dynamic_fields();

    tsl::htrie_map<char, field> get_schema();

    tsl::htrie_map<char, field> get_nested_fields();

    tsl::htrie_map<char, field> get_embedding_fields();

    std::string get_default_sorting_field();

    Option<bool> add_reference_helper_fields(nlohmann::json& document);

    Option<doc_seq_id_t> to_doc(const std::string& json_str, nlohmann::json& document,
                                const index_operation_t& operation,
                                const DIRTY_VALUES dirty_values,
                                const std::string& id="");


    static uint32_t get_seq_id_from_key(const std::string & key);

    Option<bool> get_document_from_store(const std::string & seq_id_key, nlohmann::json & document, bool raw_doc = false) const;

    Option<bool> get_document_from_store(const uint32_t& seq_id, nlohmann::json & document, bool raw_doc = false) const;

    Option<uint32_t> index_in_memory(nlohmann::json & document, uint32_t seq_id,
                                     const index_operation_t op, const DIRTY_VALUES& dirty_values);

    static void remove_flat_fields(nlohmann::json& document);

    static Option<bool> add_reference_fields(nlohmann::json& doc,
                                             Collection *const ref_collection,
                                             const std::string& alias,
                                             const reference_filter_result_t& references,
                                             const tsl::htrie_set<char>& ref_include_fields_full,
                                             const tsl::htrie_set<char>& ref_exclude_fields_full,
                                             const std::string& error_prefix);

    static Option<bool> prune_doc(nlohmann::json& doc, const tsl::htrie_set<char>& include_names,
                                  const tsl::htrie_set<char>& exclude_names, const std::string& parent_name = "",
                                  size_t depth = 0,
                                  const std::map<std::string, reference_filter_result_t>& reference_filter_results = {},
                                  Collection *const collection = nullptr, const uint32_t& seq_id = 0,
                                  const std::vector<ref_include_fields>& ref_include_fields_vec = {});

    const Index* _get_index() const;

    bool facet_value_to_string(const facet &a_facet, const facet_count_t &facet_count, const nlohmann::json &document,
                               std::string &value) const;

    nlohmann::json get_facet_parent(const std::string& facet_field_name, const nlohmann::json& document) const;

    static void populate_result_kvs(Topster *topster, std::vector<std::vector<KV *>> &result_kvs, 
                    const spp::sparse_hash_map<uint64_t, uint32_t>& groups_processed, 
                    const std::vector<sort_by>& sort_by_fields);

    void batch_index(std::vector<index_record>& index_records, std::vector<std::string>& json_out, size_t &num_indexed,
                     const bool& return_doc, const bool& return_id, const size_t remote_embedding_batch_size = 200);

    bool is_exceeding_memory_threshold() const;

    void parse_search_query(const std::string &query, std::vector<std::string>& q_include_tokens,
                            std::vector<std::vector<std::string>>& q_exclude_tokens,
                            std::vector<std::vector<std::string>>& q_phrases,
                            const std::string& locale, const bool already_segmented, const std::string& stopword_set="") const;

    // PUBLIC OPERATIONS

    nlohmann::json get_summary_json() const;

    size_t batch_index_in_memory(std::vector<index_record>& index_records, const size_t remote_embedding_batch_size,
                                 const bool generate_embeddings);

    Option<nlohmann::json> add(const std::string & json_str,
                               const index_operation_t& operation=CREATE, const std::string& id="",
                               const DIRTY_VALUES& dirty_values=DIRTY_VALUES::COERCE_OR_REJECT);

    nlohmann::json add_many(std::vector<std::string>& json_lines, nlohmann::json& document,
                            const index_operation_t& operation=CREATE, const std::string& id="",
                            const DIRTY_VALUES& dirty_values=DIRTY_VALUES::COERCE_OR_REJECT,
                            const bool& return_doc=false, const bool& return_id=false,
                            const size_t remote_embedding_batch_size=200);

    Option<nlohmann::json> update_matching_filter(const std::string& filter_query,
                                                  const std::string & json_str,
                                                  std::string& req_dirty_values,
                                                  const int batch_size = 1000);

    Option<bool> populate_include_exclude_fields_lk(const spp::sparse_hash_set<std::string>& include_fields,
                                                     const spp::sparse_hash_set<std::string>& exclude_fields,
                                                     tsl::htrie_set<char>& include_fields_full,
                                                     tsl::htrie_set<char>& exclude_fields_full) const;

    Option<nlohmann::json> search(std::string query, const std::vector<std::string> & search_fields,
                                  const std::string & filter_query, const std::vector<std::string> & facet_fields,
                                  const std::vector<sort_by> & sort_fields, const std::vector<uint32_t>& num_typos,
                                  size_t per_page = 10, size_t page = 1,
                                  token_ordering token_order = FREQUENCY, const std::vector<bool>& prefixes = {true},
                                  size_t drop_tokens_threshold = Index::DROP_TOKENS_THRESHOLD,
                                  const spp::sparse_hash_set<std::string> & include_fields = spp::sparse_hash_set<std::string>(),
                                  const spp::sparse_hash_set<std::string> & exclude_fields = spp::sparse_hash_set<std::string>(),
                                  size_t max_facet_values=10,
                                  const std::string & simple_facet_query = "",
                                  const size_t snippet_threshold = 30,
                                  const size_t highlight_affix_num_tokens = 4,
                                  const std::string & highlight_full_fields = "",
                                  size_t typo_tokens_threshold = Index::TYPO_TOKENS_THRESHOLD,
                                  const std::string& pinned_hits_str="",
                                  const std::string& hidden_hits="",
                                  const std::vector<std::string>& group_by_fields={},
                                  size_t group_limit = 3,
                                  const std::string& highlight_start_tag="<mark>",
                                  const std::string& highlight_end_tag="</mark>",
                                  std::vector<uint32_t> raw_query_by_weights={},
                                  size_t limit_hits=UINT32_MAX,
                                  bool prioritize_exact_match=true,
                                  bool pre_segmented_query=false,
                                  bool enable_overrides=true,
                                  const std::string& highlight_fields="",
                                  const bool exhaustive_search = false,
                                  size_t search_stop_millis = 6000*1000,
                                  size_t min_len_1typo = 4,
                                  size_t min_len_2typo = 7,
                                  enable_t split_join_tokens = fallback,
                                  size_t max_candidates = 4,
                                  const std::vector<enable_t>& infixes = {off},
                                  const size_t max_extra_prefix = INT16_MAX,
                                  const size_t max_extra_suffix = INT16_MAX,
                                  const size_t facet_query_num_typos = 2,
                                  const size_t filter_curated_hits_option = 2,
                                  const bool prioritize_token_position = false,
                                  const std::string& vector_query_str = "",
                                  const bool enable_highlight_v1 = true,
                                  const uint64_t search_time_start_us = 0,
                                  const text_match_type_t match_type = max_score,
                                  const size_t facet_sample_percent = 100,
                                  const size_t facet_sample_threshold = 0,
                                  const size_t page_offset = 0,
                                  facet_index_type_t facet_index_type = HASH,
                                  const size_t remote_embedding_timeout_ms = 30000,
                                  const size_t remote_embedding_num_tries = 2,
<<<<<<< HEAD
                                  const std::string& stopwords_set="",
                                  const std::vector<std::string>& facet_return_parent = {},
                                  const std::vector<ref_include_fields>& ref_include_fields_vec = {},
                                  const drop_tokens_mode_t drop_tokens_mode = right_to_left) const;
=======
                                  const bool prioritize_num_matching_fields = true,
                                  const bool group_missing_values = true) const;
>>>>>>> 3d98c1ce

    Option<bool> get_filter_ids(const std::string & filter_query, filter_result_t& filter_result) const;

    Option<bool> get_reference_filter_ids(const std::string& filter_query,
                                          filter_result_t& filter_result,
                                          const std::string& reference_field_name) const;

    Option<nlohmann::json> get(const std::string & id) const;

    Option<std::string> remove(const std::string & id, bool remove_from_store = true);

    Option<bool> remove_if_found(uint32_t seq_id, bool remove_from_store = true);

    size_t get_num_documents() const;

    DIRTY_VALUES parse_dirty_values_option(std::string& dirty_values) const;

    std::vector<char> get_symbols_to_index();

    std::vector<char> get_token_separators();

    std::string get_fallback_field_type();

    bool get_enable_nested_fields();

    Option<bool> parse_facet(const std::string& facet_field, std::vector<facet>& facets) const;

    // Override operations

    Option<uint32_t> add_override(const override_t & override, bool write_to_store = true);

    Option<uint32_t> remove_override(const std::string & id);

    std::map<std::string, override_t> get_overrides() {
        std::shared_lock lock(mutex);
        return overrides;
    };

    // synonym operations

    spp::sparse_hash_map<std::string, synonym_t> get_synonyms();

    bool get_synonym(const std::string& id, synonym_t& synonym);

    Option<bool> add_synonym(const nlohmann::json& syn_json, bool write_to_store = true);

    Option<bool> remove_synonym(const std::string & id);

    void synonym_reduction(const std::vector<std::string>& tokens,
                           std::vector<std::vector<std::string>>& results) const;

    SynonymIndex* get_synonym_index();

    spp::sparse_hash_map<std::string, reference_pair> get_reference_fields();

    // highlight ops

    static void highlight_text(const string& highlight_start_tag, const string& highlight_end_tag,
                   const string& text, const std::map<size_t, size_t>& token_offsets,
                   size_t snippet_end_offset,
                   std::vector<std::string>& matched_tokens, std::map<size_t, size_t>::iterator& offset_it,
                   std::stringstream& highlighted_text,
                   const uint8_t* index_symbols,
                   size_t snippet_start_offset) ;

    void process_highlight_fields(const std::vector<search_field_t>& search_fields,
                                  const std::vector<std::string>& raw_search_fields,
                                  const tsl::htrie_set<char>& include_fields,
                                  const tsl::htrie_set<char>& exclude_fields,
                                  const std::vector<std::string>& highlight_field_names,
                                  const std::vector<std::string>& highlight_full_field_names,
                                  const std::vector<enable_t>& infixes,
                                  std::vector<std::string>& q_tokens,
                                  const tsl::htrie_map<char, token_leaf>& qtoken_set,
                                  std::vector<highlight_field_t>& highlight_items) const;

    static void copy_highlight_doc(std::vector<highlight_field_t>& hightlight_items,
                                   const bool nested_fields_enabled,
                                   const nlohmann::json& src,
                                   nlohmann::json& dst);

    Option<bool> alter(nlohmann::json& alter_payload);

    void
    process_search_field_weights(const std::vector<std::string>& raw_search_fields,
                                 std::vector<uint32_t>& query_by_weights,
                                 std::vector<search_field_t>& weighted_search_fields,
                                 std::vector<std::string>& reordered_search_fields) const;

    Option<bool> truncate_after_top_k(const std::string& field_name, size_t k);

    void reference_populate_sort_mapping(int* sort_order, std::vector<size_t>& geopoint_indices,
                                         std::vector<sort_by>& sort_fields_std,
                                         std::array<spp::sparse_hash_map<uint32_t, int64_t>*, 3>& field_values) const;

    int64_t reference_string_sort_score(const std::string& field_name, const uint32_t& seq_id) const;

    bool is_referenced_in(const std::string& collection_name) const;

    void add_referenced_in(const reference_pair& pair);

    void add_referenced_ins(const std::set<reference_pair>& pairs);

    void add_referenced_in(const std::string& collection_name, const std::string& field_name);

    Option<std::string> get_reference_field(const std::string& collection_name) const;

    Option<uint32_t> get_sort_indexed_field_value(const std::string& field_name, const uint32_t& seq_id) const;

    friend class filter_result_iterator_t;
};

template<class T>
bool Collection::highlight_nested_field(const nlohmann::json& hdoc, nlohmann::json& hobj,
                                        std::vector<std::string>& path_parts, size_t path_index,
                                        bool is_arr_obj_ele, int array_index, T func) {
    if(path_index == path_parts.size()) {
        func(hobj, is_arr_obj_ele, array_index);
        return true;
    }

    const std::string& fragment = path_parts[path_index];
    const auto& it = hobj.find(fragment);

    if(it != hobj.end()) {
        if(it.value().is_array()) {
            bool resolved = false;
            for(size_t i = 0; i < it.value().size(); i++) {
                auto& h_ele = it.value().at(i);
                is_arr_obj_ele = is_arr_obj_ele || h_ele.is_object();
                resolved = highlight_nested_field(hdoc, h_ele, path_parts, path_index + 1,
                                                  is_arr_obj_ele, i, func) || resolved;
            }
            return resolved;
        } else {
            return highlight_nested_field(hdoc, it.value(), path_parts, path_index + 1, is_arr_obj_ele, 0, func);
        }
    } {
        return false;
    }
}
<|MERGE_RESOLUTION|>--- conflicted
+++ resolved
@@ -495,15 +495,12 @@
                                   facet_index_type_t facet_index_type = HASH,
                                   const size_t remote_embedding_timeout_ms = 30000,
                                   const size_t remote_embedding_num_tries = 2,
-<<<<<<< HEAD
                                   const std::string& stopwords_set="",
                                   const std::vector<std::string>& facet_return_parent = {},
                                   const std::vector<ref_include_fields>& ref_include_fields_vec = {},
-                                  const drop_tokens_mode_t drop_tokens_mode = right_to_left) const;
-=======
+                                  const drop_tokens_mode_t drop_tokens_mode = right_to_left,
                                   const bool prioritize_num_matching_fields = true,
                                   const bool group_missing_values = true) const;
->>>>>>> 3d98c1ce
 
     Option<bool> get_filter_ids(const std::string & filter_query, filter_result_t& filter_result) const;
 
