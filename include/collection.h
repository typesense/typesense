--- conflicted
+++ resolved
@@ -544,13 +544,10 @@
                                   const std::string& drop_tokens_mode = "right_to_left",
                                   const bool prioritize_num_matching_fields = true,
                                   const bool group_missing_values = true,
-<<<<<<< HEAD
                                   const bool converstaion = false,
                                   const int conversation_model_id = -1,
-                                  std::string conversation_id = "") const;
-=======
+                                  std::string conversation_id = "",
                                   const std::string& override_tags_str = "") const;
->>>>>>> 87e0e177
 
     Option<bool> get_filter_ids(const std::string & filter_query, filter_result_t& filter_result) const;
 
