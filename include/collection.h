--- conflicted
+++ resolved
@@ -418,12 +418,9 @@
                                   const std::string& vector_query_str = "",
                                   const bool enable_highlight_v1 = true,
                                   const uint64_t search_time_start_us = 0,
-<<<<<<< HEAD
+                                  const text_match_type_t match_type = max_score,
                                   const size_t facet_sample_percent = 100,
                                   const size_t facet_sample_threshold = 0) const;
-=======
-                                  const text_match_type_t match_type = max_score) const;
->>>>>>> 3d033d1a
 
     Option<bool> get_filter_ids(const std::string & filter_query,
                                 std::vector<std::pair<size_t, uint32_t*>>& index_ids) const;
