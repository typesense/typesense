#pragma once

#include <string>
#include <vector>
#include <string>
#include <unordered_map>
#include <thread>
#include <mutex>
#include <condition_variable>
#include <shared_mutex>
#include <art.h>
#include <index.h>
#include <number.h>
#include <sparsepp.h>
#include <store.h>
#include <topster.h>
#include <json.hpp>
#include <field.h>
#include <option.h>
#include <tsl/htrie_map.h>
#include "tokenizer.h"
#include "synonym_index.h"

struct doc_seq_id_t {
    uint32_t seq_id;
    bool is_new;
};

struct highlight_field_t {
    std::string name;
    bool fully_highlighted;
    bool infix;
    bool is_string;
    tsl::htrie_map<char, token_leaf> qtoken_leaves;

    highlight_field_t(const std::string& name, bool fully_highlighted, bool infix, bool is_string):
            name(name), fully_highlighted(fully_highlighted), infix(infix), is_string(is_string) {

    }
};

struct reference_pair {
    std::string collection;
    std::string field;

    reference_pair(std::string collection, std::string field) : collection(std::move(collection)), field(std::move(field)) {}
};

class Collection {
private:

    mutable std::shared_mutex mutex;

    const uint8_t CURATED_RECORD_IDENTIFIER = 100;

    const size_t DEFAULT_TOPSTER_SIZE = 250;

    struct highlight_t {
        size_t field_index;
        std::string field;
        std::vector<std::string> snippets;
        std::vector<std::string> values;
        std::vector<size_t> indices;
        uint64_t match_score;
        std::vector<std::vector<std::string>> matched_tokens;

        highlight_t(): field_index(0), match_score(0)  {

        }

        bool operator<(const highlight_t& a) const {
            return std::tie(match_score, field_index) > std::tie(a.match_score, field_index);
        }
    };

    struct match_index_t {
        Match match;
        uint64_t match_score = 0;
        size_t index;

        match_index_t(Match match, uint64_t match_score, size_t index): match(match), match_score(match_score),
                                                                        index(index) {

        }

        bool operator<(const match_index_t& a) const {
            if(match_score != a.match_score) {
                return match_score > a.match_score;
            }
            return index < a.index;
        }
    };

    const std::string name;

    const std::atomic<uint32_t> collection_id;

    const std::atomic<uint64_t> created_at;

    std::atomic<size_t> num_documents;

    // Auto incrementing record ID used internally for indexing - not exposed to the client
    std::atomic<uint32_t> next_seq_id;

    Store* store;

    std::vector<field> fields;

    tsl::htrie_map<char, field> search_schema;

    std::map<std::string, override_t> overrides;

    std::string default_sorting_field;

    const float max_memory_ratio;

    std::string fallback_field_type;

    std::unordered_map<std::string, field> dynamic_fields;

    tsl::htrie_map<char, field> nested_fields;

    tsl::htrie_map<char, field> embedding_fields;

    bool enable_nested_fields;

    std::vector<char> symbols_to_index;

    std::vector<char> token_separators;

    SynonymIndex* synonym_index;

    /// "field name" -> reference_pair(referenced_collection_name, referenced_field_name)
    spp::sparse_hash_map<std::string, reference_pair> reference_fields;

    // Keep index as the last field since it is initialized in the constructor via init_index(). Add a new field before it.
    Index* index;

    // methods

    std::string get_doc_id_key(const std::string & doc_id) const;

    std::string get_seq_id_key(uint32_t seq_id) const;

    void highlight_result(const std::string& h_obj,
                          const field &search_field,
                          const size_t search_field_index,
                          const tsl::htrie_map<char, token_leaf>& qtoken_leaves,
                          const KV* field_order_kv, const nlohmann::json &document,
                          nlohmann::json& highlight_doc,
                          StringUtils & string_utils,
                          const size_t snippet_threshold,
                          const size_t highlight_affix_num_tokens,
                          bool highlight_fully,
                          bool is_infix_search,
                          const std::string& highlight_start_tag,
                          const std::string& highlight_end_tag,
                          const uint8_t* index_symbols,
                          highlight_t &highlight,
                          bool& found_highlight,
                          bool& found_full_highlight) const;

    void remove_document(const nlohmann::json & document, const uint32_t seq_id, bool remove_from_store);

    void process_remove_field_for_embedding_fields(const field& the_field, std::vector<field>& garbage_fields);

    void curate_results(string& actual_query, const string& filter_query, bool enable_overrides, bool already_segmented,
                        const std::map<size_t, std::vector<std::string>>& pinned_hits,
                        const std::vector<std::string>& hidden_hits,
                        std::vector<std::pair<uint32_t, uint32_t>>& included_ids,
                        std::vector<uint32_t>& excluded_ids, std::vector<const override_t*>& filter_overrides,
                        bool& filter_curated_hits,
                        std::string& curated_sort_by) const;

    static Option<bool> detect_new_fields(nlohmann::json& document,
                                          const DIRTY_VALUES& dirty_values,
                                          const tsl::htrie_map<char, field>& schema,
                                          const std::unordered_map<std::string, field>& dyn_fields,
                                          tsl::htrie_map<char, field>& nested_fields,
                                          const std::string& fallback_field_type,
                                          bool is_update,
                                          std::vector<field>& new_fields,
                                          bool enable_nested_fields);

    static bool facet_count_compare(const std::pair<uint32_t, facet_count_t>& a,
                                    const std::pair<uint32_t, facet_count_t>& b) {
        return std::tie(a.second.count, a.first) > std::tie(b.second.count, b.first);
    }

    static bool facet_count_str_compare(const facet_value_t& a,
                                        const facet_value_t& b) {
        size_t a_count = a.count;
        size_t b_count = b.count;

        size_t a_value_size = UINT64_MAX - a.value.size();
        size_t b_value_size = UINT64_MAX - b.value.size();

        return std::tie(a_count, a_value_size, a.value) > std::tie(b_count, b_value_size, b.value);
    }

    static Option<bool> parse_pinned_hits(const std::string& pinned_hits_str,
                                   std::map<size_t, std::vector<std::string>>& pinned_hits);

    Index* init_index();

    static std::vector<char> to_char_array(const std::vector<std::string>& strs);

    Option<bool> validate_and_standardize_sort_fields(const std::vector<sort_by> & sort_fields,
                                                      std::vector<sort_by>& sort_fields_std,
                                                      bool is_wildcard_query,const bool is_vector_query,
                                                      bool is_group_by_query = false) const;

    
    Option<bool> persist_collection_meta();

    Option<bool> batch_alter_data(const std::vector<field>& alter_fields,
                                  const std::vector<field>& del_fields,
                                  const std::string& this_fallback_field_type);

    Option<bool> validate_alter_payload(nlohmann::json& schema_changes,
                                        std::vector<field>& addition_fields,
                                        std::vector<field>& reindex_fields,
                                        std::vector<field>& del_fields,
                                        std::string& fallback_field_type);

    void process_filter_overrides(std::vector<const override_t*>& filter_overrides,
                                  std::vector<std::string>& q_include_tokens,
                                  token_ordering token_order,
                                  filter_node_t*& filter_tree_root,
                                  std::vector<std::pair<uint32_t, uint32_t>>& included_ids,
                                  std::vector<uint32_t>& excluded_ids) const;

    void populate_text_match_info(nlohmann::json& info, uint64_t match_score, const text_match_type_t match_type) const;

    bool handle_highlight_text(std::string& text, bool normalise, const field &search_field,
                               const std::vector<char>& symbols_to_index, const std::vector<char>& token_separators,
                               highlight_t& highlight, StringUtils & string_utils, bool use_word_tokenizer,
                               const size_t highlight_affix_num_tokens,
                               const tsl::htrie_map<char, token_leaf>& qtoken_leaves, int last_valid_offset_index,
                               const size_t prefix_token_num_chars, bool highlight_fully, const size_t snippet_threshold,
                               bool is_infix_search, std::vector<std::string>& raw_query_tokens, size_t last_valid_offset,
                               const std::string& highlight_start_tag, const std::string& highlight_end_tag,
                               const uint8_t* index_symbols, const match_index_t& match_index) const;

    static Option<bool> extract_field_name(const std::string& field_name,
                                           const tsl::htrie_map<char, field>& search_schema,
                                           std::vector<std::string>& processed_search_fields,
                                           bool extract_only_string_fields,
                                           bool enable_nested_fields,
                                           const bool handle_wildcard = true);

    bool is_nested_array(const nlohmann::json& obj, std::vector<std::string> path_parts, size_t part_i) const;

    template<class T>
    static bool highlight_nested_field(const nlohmann::json& hdoc, nlohmann::json& hobj,
                                       std::vector<std::string>& path_parts, size_t path_index,
                                       bool is_arr_obj_ele, int array_index, T func);

    static Option<bool> resolve_field_type(field& new_field,
                                           nlohmann::detail::iter_impl<nlohmann::basic_json<>>& kv,
                                           nlohmann::json& document,
                                           const DIRTY_VALUES& dirty_values,
                                           const bool found_dynamic_field,
                                           const std::string& fallback_field_type,
                                           bool enable_nested_fields,
                                           std::vector<field>& new_fields);

    static uint64_t extract_bits(uint64_t value, unsigned lsb_offset, unsigned n);

    Option<bool> populate_include_exclude_fields(const spp::sparse_hash_set<std::string>& include_fields,
                                                 const spp::sparse_hash_set<std::string>& exclude_fields,
                                                 tsl::htrie_set<char>& include_fields_full,
                                                 tsl::htrie_set<char>& exclude_fields_full) const;
    


    Option<std::string> get_reference_field(const std::string & collection_name) const;

    static void hide_credential(nlohmann::json& json, const std::string& credential_name);

public:

    enum {MAX_ARRAY_MATCHES = 5};

    const size_t PER_PAGE_MAX = 250;

    const size_t GROUP_LIMIT_MAX = 99;

    // Using a $ prefix so that these meta keys stay above record entries in a lexicographically ordered KV store
    static constexpr const char* COLLECTION_META_PREFIX = "$CM";
    static constexpr const char* COLLECTION_NEXT_SEQ_PREFIX = "$CS";
    static constexpr const char* COLLECTION_OVERRIDE_PREFIX = "$CO";
    static constexpr const char* SEQ_ID_PREFIX = "$SI";
    static constexpr const char* DOC_ID_PREFIX = "$DI";

    static constexpr const char* COLLECTION_NAME_KEY = "name";
    static constexpr const char* COLLECTION_ID_KEY = "id";
    static constexpr const char* COLLECTION_SEARCH_FIELDS_KEY = "fields";
    static constexpr const char* COLLECTION_DEFAULT_SORTING_FIELD_KEY = "default_sorting_field";
    static constexpr const char* COLLECTION_CREATED = "created_at";
    static constexpr const char* COLLECTION_NUM_MEMORY_SHARDS = "num_memory_shards";
    static constexpr const char* COLLECTION_FALLBACK_FIELD_TYPE = "fallback_field_type";
    static constexpr const char* COLLECTION_ENABLE_NESTED_FIELDS = "enable_nested_fields";

    static constexpr const char* COLLECTION_SYMBOLS_TO_INDEX = "symbols_to_index";
    static constexpr const char* COLLECTION_SEPARATORS = "token_separators";

    static constexpr const char* REFERENCE_HELPER_FIELD_SUFFIX = "_sequence_id";

    // methods

    Collection() = delete;

    Collection(const std::string& name, const uint32_t collection_id, const uint64_t created_at,
               const uint32_t next_seq_id, Store *store, const std::vector<field>& fields,
               const std::string& default_sorting_field,
               const float max_memory_ratio, const std::string& fallback_field_type,
               const std::vector<std::string>& symbols_to_index, const std::vector<std::string>& token_separators,
               const bool enable_nested_fields);

    ~Collection();

    static std::string get_next_seq_id_key(const std::string & collection_name);

    static std::string get_meta_key(const std::string & collection_name);

    static std::string get_override_key(const std::string & collection_name, const std::string & override_id);

    std::string get_seq_id_collection_prefix() const;

    std::string get_name() const;

    uint64_t get_created_at() const;

    uint32_t get_collection_id() const;

    uint32_t get_next_seq_id();

    Option<uint32_t> doc_id_to_seq_id(const std::string & doc_id) const;

    std::vector<std::string> get_facet_fields();

    std::vector<field> get_sort_fields();

    std::vector<field> get_fields();

    std::unordered_map<std::string, field> get_dynamic_fields();

    tsl::htrie_map<char, field> get_schema();

    tsl::htrie_map<char, field> get_nested_fields();

    tsl::htrie_map<char, field> get_embedding_fields();

    std::string get_default_sorting_field();

    Option<doc_seq_id_t> to_doc(const std::string& json_str, nlohmann::json& document,
                                const index_operation_t& operation,
                                const DIRTY_VALUES dirty_values,
                                const std::string& id="");


    static uint32_t get_seq_id_from_key(const std::string & key);

    Option<bool> get_document_from_store(const std::string & seq_id_key, nlohmann::json & document, bool raw_doc = false) const;

    Option<bool> get_document_from_store(const uint32_t& seq_id, nlohmann::json & document, bool raw_doc = false) const;

    Option<uint32_t> index_in_memory(nlohmann::json & document, uint32_t seq_id,
                                     const index_operation_t op, const DIRTY_VALUES& dirty_values);

    static void remove_flat_fields(nlohmann::json& document);

    static Option<bool> prune_doc(nlohmann::json& doc, const tsl::htrie_set<char>& include_names,
                          const tsl::htrie_set<char>& exclude_names, const std::string& parent_name = "", size_t depth = 0,
                          const reference_filter_result_t* reference_filter_result = nullptr);

    const Index* _get_index() const;

    bool facet_value_to_string(const facet &a_facet, const facet_count_t &facet_count, const nlohmann::json &document,
                               std::string &value) const;

    static void populate_result_kvs(Topster *topster, std::vector<std::vector<KV *>> &result_kvs, 
                    const spp::sparse_hash_map<uint64_t, uint32_t>& groups_processed, 
                    const std::vector<sort_by>& sort_by_fields);

    void batch_index(std::vector<index_record>& index_records, std::vector<std::string>& json_out, size_t &num_indexed,
                     const bool& return_doc, const bool& return_id);

    bool is_exceeding_memory_threshold() const;

    void parse_search_query(const std::string &query, std::vector<std::string>& q_include_tokens,
                            std::vector<std::vector<std::string>>& q_exclude_tokens,
                            std::vector<std::vector<std::string>>& q_phrases,
                            const std::string& locale, const bool already_segmented) const;

    // PUBLIC OPERATIONS

    nlohmann::json get_summary_json() const;

    size_t batch_index_in_memory(std::vector<index_record>& index_records, const bool generate_embeddings = true);

    Option<nlohmann::json> add(const std::string & json_str,
                               const index_operation_t& operation=CREATE, const std::string& id="",
                               const DIRTY_VALUES& dirty_values=DIRTY_VALUES::COERCE_OR_REJECT);

    nlohmann::json add_many(std::vector<std::string>& json_lines, nlohmann::json& document,
                            const index_operation_t& operation=CREATE, const std::string& id="",
                            const DIRTY_VALUES& dirty_values=DIRTY_VALUES::COERCE_OR_REJECT,
                            const bool& return_doc=false, const bool& return_id=false);

    Option<nlohmann::json> update_matching_filter(const std::string& filter_query,
                                                  const std::string & json_str,
                                                  std::string& req_dirty_values,
                                                  const int batch_size = 1000);

    Option<bool> populate_include_exclude_fields_lk(const spp::sparse_hash_set<std::string>& include_fields,
                                                     const spp::sparse_hash_set<std::string>& exclude_fields,
                                                     tsl::htrie_set<char>& include_fields_full,
                                                     tsl::htrie_set<char>& exclude_fields_full) const;

    Option<nlohmann::json> search(std::string query, const std::vector<std::string> & search_fields,
                                  const std::string & filter_query, const std::vector<std::string> & facet_fields,
                                  const std::vector<sort_by> & sort_fields, const std::vector<uint32_t>& num_typos,
                                  size_t per_page = 10, size_t page = 1,
                                  token_ordering token_order = FREQUENCY, const std::vector<bool>& prefixes = {true},
                                  size_t drop_tokens_threshold = Index::DROP_TOKENS_THRESHOLD,
                                  const spp::sparse_hash_set<std::string> & include_fields = spp::sparse_hash_set<std::string>(),
                                  const spp::sparse_hash_set<std::string> & exclude_fields = spp::sparse_hash_set<std::string>(),
                                  size_t max_facet_values=10,
                                  const std::string & simple_facet_query = "",
                                  const size_t snippet_threshold = 30,
                                  const size_t highlight_affix_num_tokens = 4,
                                  const std::string & highlight_full_fields = "",
                                  size_t typo_tokens_threshold = Index::TYPO_TOKENS_THRESHOLD,
                                  const std::string& pinned_hits_str="",
                                  const std::string& hidden_hits="",
                                  const std::vector<std::string>& group_by_fields={},
                                  size_t group_limit = 3,
                                  const std::string& highlight_start_tag="<mark>",
                                  const std::string& highlight_end_tag="</mark>",
                                  std::vector<uint32_t> raw_query_by_weights={},
                                  size_t limit_hits=UINT32_MAX,
                                  bool prioritize_exact_match=true,
                                  bool pre_segmented_query=false,
                                  bool enable_overrides=true,
                                  const std::string& highlight_fields="",
                                  const bool exhaustive_search = false,
                                  size_t search_stop_millis = 6000*1000,
                                  size_t min_len_1typo = 4,
                                  size_t min_len_2typo = 7,
                                  enable_t split_join_tokens = fallback,
                                  size_t max_candidates = 4,
                                  const std::vector<enable_t>& infixes = {off},
                                  const size_t max_extra_prefix = INT16_MAX,
                                  const size_t max_extra_suffix = INT16_MAX,
                                  const size_t facet_query_num_typos = 2,
                                  const size_t filter_curated_hits_option = 2,
                                  const bool prioritize_token_position = false,
                                  const std::string& vector_query_str = "",
                                  const bool enable_highlight_v1 = true,
                                  const uint64_t search_time_start_us = 0,
                                  const text_match_type_t match_type = max_score,
                                  const size_t facet_sample_percent = 100,
                                  const size_t facet_sample_threshold = 0,
                                  const size_t page_offset = UINT32_MAX,
<<<<<<< HEAD
                                  facet_index_type_t facet_index_type = HASH
                                  ) const;
=======
                                  const size_t vector_query_hits = 250) const;
>>>>>>> 16795bc4

    Option<bool> get_filter_ids(const std::string & filter_query, filter_result_t& filter_result) const;

    Option<bool> get_reference_filter_ids(const std::string& filter_query,
                                          filter_result_t& filter_result,
                                          const std::string& collection_name) const;

    Option<nlohmann::json> get(const std::string & id) const;

    Option<std::string> remove(const std::string & id, bool remove_from_store = true);

    Option<bool> remove_if_found(uint32_t seq_id, bool remove_from_store = true);

    size_t get_num_documents() const;

    DIRTY_VALUES parse_dirty_values_option(std::string& dirty_values) const;

    std::vector<char> get_symbols_to_index();

    std::vector<char> get_token_separators();

    std::string get_fallback_field_type();

    bool get_enable_nested_fields();

    Option<bool> parse_facet(const std::string& facet_field, std::vector<facet>& facets) const;

    // Override operations

    Option<uint32_t> add_override(const override_t & override, bool write_to_store = true);

    Option<uint32_t> remove_override(const std::string & id);

    std::map<std::string, override_t> get_overrides() {
        std::shared_lock lock(mutex);
        return overrides;
    };

    // synonym operations

    spp::sparse_hash_map<std::string, synonym_t> get_synonyms();

    bool get_synonym(const std::string& id, synonym_t& synonym);

    Option<bool> add_synonym(const nlohmann::json& syn_json, bool write_to_store = true);

    Option<bool> remove_synonym(const std::string & id);

    void synonym_reduction(const std::vector<std::string>& tokens,
                           std::vector<std::vector<std::string>>& results) const;

    SynonymIndex* get_synonym_index();

    spp::sparse_hash_map<std::string, reference_pair> get_reference_fields();

    // highlight ops

    static void highlight_text(const string& highlight_start_tag, const string& highlight_end_tag,
                   const string& text, const std::map<size_t, size_t>& token_offsets,
                   size_t snippet_end_offset,
                   std::vector<std::string>& matched_tokens, std::map<size_t, size_t>::iterator& offset_it,
                   std::stringstream& highlighted_text,
                   const uint8_t* index_symbols,
                   size_t snippet_start_offset) ;

    void process_highlight_fields(const std::vector<search_field_t>& search_fields,
                                  const std::vector<std::string>& raw_search_fields,
                                  const tsl::htrie_set<char>& include_fields,
                                  const tsl::htrie_set<char>& exclude_fields,
                                  const std::vector<std::string>& highlight_field_names,
                                  const std::vector<std::string>& highlight_full_field_names,
                                  const std::vector<enable_t>& infixes,
                                  std::vector<std::string>& q_tokens,
                                  const tsl::htrie_map<char, token_leaf>& qtoken_set,
                                  std::vector<highlight_field_t>& highlight_items) const;

    static void copy_highlight_doc(std::vector<highlight_field_t>& hightlight_items,
                                   const bool nested_fields_enabled,
                                   const nlohmann::json& src,
                                   nlohmann::json& dst);

    Option<bool> alter(nlohmann::json& alter_payload);

    void
    process_search_field_weights(const std::vector<std::string>& raw_search_fields,
                                 std::vector<uint32_t>& query_by_weights,
                                 std::vector<search_field_t>& weighted_search_fields,
                                 std::vector<std::string>& reordered_search_fields) const;

    Option<bool> truncate_after_top_k(const std::string& field_name, size_t k);
};

template<class T>
bool Collection::highlight_nested_field(const nlohmann::json& hdoc, nlohmann::json& hobj,
                                        std::vector<std::string>& path_parts, size_t path_index,
                                        bool is_arr_obj_ele, int array_index, T func) {
    if(path_index == path_parts.size()) {
        func(hobj, is_arr_obj_ele, array_index);
        return true;
    }

    const std::string& fragment = path_parts[path_index];
    const auto& it = hobj.find(fragment);

    if(it != hobj.end()) {
        if(it.value().is_array()) {
            bool resolved = false;
            for(size_t i = 0; i < it.value().size(); i++) {
                auto& h_ele = it.value().at(i);
                is_arr_obj_ele = is_arr_obj_ele || h_ele.is_object();
                resolved = highlight_nested_field(hdoc, h_ele, path_parts, path_index + 1,
                                                  is_arr_obj_ele, i, func) || resolved;
            }
            return resolved;
        } else {
            return highlight_nested_field(hdoc, it.value(), path_parts, path_index + 1, is_arr_obj_ele, 0, func);
        }
    } {
        return false;
    }
}
<|MERGE_RESOLUTION|>--- conflicted
+++ resolved
@@ -464,12 +464,8 @@
                                   const size_t facet_sample_percent = 100,
                                   const size_t facet_sample_threshold = 0,
                                   const size_t page_offset = UINT32_MAX,
-<<<<<<< HEAD
-                                  facet_index_type_t facet_index_type = HASH
-                                  ) const;
-=======
+                                  facet_index_type_t facet_index_type = HASH,
                                   const size_t vector_query_hits = 250) const;
->>>>>>> 16795bc4
 
     Option<bool> get_filter_ids(const std::string & filter_query, filter_result_t& filter_result) const;
 
