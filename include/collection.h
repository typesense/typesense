--- conflicted
+++ resolved
@@ -585,11 +585,8 @@
                                   uint32_t synonym_num_typos = 0,
                                   bool enable_lazy_filter = false,
                                   bool enable_typos_for_alpha_numerical_tokens = true,
-<<<<<<< HEAD
+                                  const size_t& max_filter_by_candidates = DEFAULT_FILTER_BY_CANDIDATES,
                                   bool use_aux_score = false) const;
-=======
-                                  const size_t& max_filter_by_candidates = DEFAULT_FILTER_BY_CANDIDATES) const;
->>>>>>> 1d14f61e
 
     Option<bool> get_filter_ids(const std::string & filter_query, filter_result_t& filter_result,
                                 const bool& should_timeout = true) const;
