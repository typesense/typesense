#include <gtest/gtest.h>
#include <string>
#include <vector>
#include <fstream>
#include <algorithm>
#include <collection_manager.h>
#include "collection.h"

class CollectionTest : public ::testing::Test {
protected:
    Collection *collection;
    std::vector<std::string> query_fields;
    Store *store;
    CollectionManager & collectionManager = CollectionManager::get_instance();
    std::vector<sort_by> sort_fields;

    // used for generating random text
    std::vector<std::string> words;

    void setupCollection() {
        std::string state_dir_path = "/tmp/typesense_test/collection";
        LOG(INFO) << "Truncating and creating: " << state_dir_path;
        system(("rm -rf "+state_dir_path+" && mkdir -p "+state_dir_path).c_str());

        store = new Store(state_dir_path);
        collectionManager.init(store, 1.0, "auth_key");
        collectionManager.load(8, 1000);

        std::ifstream infile(std::string(ROOT_DIR)+"test/documents.jsonl");
        std::vector<field> search_fields = {
            field("title", field_types::STRING, false),
            field("points", field_types::INT32, false)
        };

        query_fields = {"title"};
        sort_fields = { sort_by(sort_field_const::text_match, "DESC"), sort_by("points", "DESC") };

        collection = collectionManager.get_collection("collection").get();
        if(collection == nullptr) {
            collection = collectionManager.create_collection("collection", 4, search_fields, "points").get();
        }

        std::string json_line;

        // dummy record for record id 0: to make the test record IDs to match with line numbers
        json_line = "{\"points\":10,\"title\":\"z\"}";
        collection->add(json_line);

        while (std::getline(infile, json_line)) {
            collection->add(json_line);
        }

        infile.close();

        std::ifstream words_file(std::string(ROOT_DIR)+"test/resources/common100_english.txt");
        std::stringstream strstream;
        strstream << words_file.rdbuf();
        words_file.close();
        StringUtils::split(strstream.str(), words, "\n");
    }

    virtual void SetUp() {
        setupCollection();
    }

    virtual void TearDown() {
        collectionManager.drop_collection("collection");
        collectionManager.dispose();
        delete store;
    }

    std::string get_text(size_t num_words) {
        time_t t;
        srand((unsigned) time(&t));
        std::vector<std::string> strs;

        for(size_t i = 0 ; i < num_words ; i++ ) {
            int word_index = rand() % words.size();
            strs.push_back(words[word_index]);
        }
        return StringUtils::join(strs, " ");
    }
};

TEST_F(CollectionTest, VerifyCountOfDocuments) {
    // we have 1 dummy record to match the line numbers on the fixtures file with sequence numbers
    ASSERT_EQ(24+1, collection->get_num_documents());

    // check default no specific dirty values option is sent for a collection that has explicit schema
    std::string empty_dirty_values;
    ASSERT_EQ(DIRTY_VALUES::REJECT, collection->parse_dirty_values_option(empty_dirty_values));
}

TEST_F(CollectionTest, RetrieveADocumentById) {
    Option<nlohmann::json> doc_option = collection->get("1");
    ASSERT_TRUE(doc_option.ok());
    nlohmann::json doc = doc_option.get();
    std::string id = doc["id"];

    doc_option = collection->get("foo");
    ASSERT_TRUE(doc_option.ok());
    doc = doc_option.get();
    id = doc["id"];
    ASSERT_STREQ("foo", id.c_str());

    doc_option = collection->get("baz");
    ASSERT_FALSE(doc_option.ok());
}

TEST_F(CollectionTest, ExactSearchShouldBeStable) {
    std::vector<std::string> facets;
    nlohmann::json results = collection->search("the", query_fields, "", facets, sort_fields, {0}, 10).get();
    ASSERT_EQ(7, results["hits"].size());
    ASSERT_EQ(7, results["found"].get<int>());

    ASSERT_STREQ("collection", results["request_params"]["collection_name"].get<std::string>().c_str());
    ASSERT_STREQ("the", results["request_params"]["q"].get<std::string>().c_str());
    ASSERT_EQ(10, results["request_params"]["per_page"].get<size_t>());

    // For two documents of the same score, the larger doc_id appears first
    std::vector<std::string> ids = {"1", "6", "foo", "13", "10", "8", "16"};

    for(size_t i = 0; i < results["hits"].size(); i++) {
        nlohmann::json result = results["hits"].at(i);
        std::string id = ids.at(i);
        std::string result_id = result["document"]["id"];
        ASSERT_STREQ(id.c_str(), result_id.c_str());
    }

    // check ASC sorting
    std::vector<sort_by> sort_fields_asc = { sort_by("points", "ASC") };

    results = collection->search("the", query_fields, "", facets, sort_fields_asc, {0}, 10).get();
    ASSERT_EQ(7, results["hits"].size());
    ASSERT_EQ(7, results["found"].get<int>());

    ids = {"16", "13", "10", "8", "6", "foo", "1"};

    for(size_t i = 0; i < results["hits"].size(); i++) {
        nlohmann::json result = results["hits"].at(i);
        std::string id = ids.at(i);
        std::string result_id = result["document"]["id"];
        ASSERT_STREQ(id.c_str(), result_id.c_str());
    }
    
    // when a query does not return results, hits and found fields should still exist in response
    results = collection->search("zxsadqewsad", query_fields, "", facets, sort_fields_asc, {0}, 10).get();
    ASSERT_EQ(0, results["hits"].size());
    ASSERT_EQ(0, results["found"].get<int>());
}

TEST_F(CollectionTest, PhraseSearch) {
    std::vector<std::string> facets;
    nlohmann::json results = collection->search("rocket launch", query_fields, "", facets, sort_fields, {0}, 10).get();
    ASSERT_EQ(5, results["hits"].size());
    ASSERT_EQ(5, results["found"].get<uint32_t>());

    /*
       Sort by (match, diff, score)
       8:   score: 12, diff: 0
       1:   score: 15, diff: 4
       17:  score: 8,  diff: 4
       16:  score: 10, diff: 5
       13:  score: 12, (single word match)
    */

    std::vector<std::string> ids = {"8", "1", "17", "16", "13"};

    for(size_t i = 0; i < results["hits"].size(); i++) {
        nlohmann::json result = results["hits"].at(i);
        std::string id = ids.at(i);
        std::string result_id = result["document"]["id"];
        ASSERT_STREQ(id.c_str(), result_id.c_str());
    }

    ASSERT_EQ(results["hits"][0]["highlights"].size(), (unsigned long) 1);
    ASSERT_STREQ(results["hits"][0]["highlights"][0]["field"].get<std::string>().c_str(), "title");
    ASSERT_STREQ(results["hits"][0]["highlights"][0]["snippet"].get<std::string>().c_str(),
                 "What is the power, requirement of a <mark>rocket</mark> <mark>launch</mark> these days?");

    // Check ASC sort order
    std::vector<sort_by> sort_fields_asc = { sort_by(sort_field_const::text_match, "DESC"), sort_by("points", "ASC") };
    results = collection->search("rocket launch", query_fields, "", facets, sort_fields_asc, {0}, 10).get();
    ASSERT_EQ(5, results["hits"].size());
    ASSERT_EQ(5, results["found"].get<uint32_t>());

    ids = {"8", "17", "1", "16", "13"};

    for(size_t i = 0; i < results["hits"].size(); i++) {
        nlohmann::json result = results["hits"].at(i);
        std::string id = ids.at(i);
        std::string result_id = result["document"]["id"];
        ASSERT_STREQ(id.c_str(), result_id.c_str());
    }

    // Check pagination
    results = collection->search("rocket launch", query_fields, "", facets, sort_fields, {0}, 3).get();
    ASSERT_EQ(3, results["hits"].size());
    ASSERT_EQ(5, results["found"].get<uint32_t>());

    ASSERT_EQ(3, results["request_params"]["per_page"].get<size_t>());

    ids = {"8", "1", "17"};

    for(size_t i = 0; i < 3; i++) {
        nlohmann::json result = results["hits"].at(i);
        std::string id = ids.at(i);
        std::string result_id = result["document"]["id"];
        ASSERT_STREQ(id.c_str(), result_id.c_str());
    }
}

TEST_F(CollectionTest, SearchWithExcludedTokens) {
    std::vector<std::string> facets;
    nlohmann::json results = collection->search("how -propellants -are", query_fields, "", facets, sort_fields, {0}, 10).get();

    ASSERT_EQ(2, results["hits"].size());
    ASSERT_EQ(2, results["found"].get<uint32_t>());

    std::vector<std::string> ids = {"9", "17"};

    for (size_t i = 0; i < results["hits"].size(); i++) {
        nlohmann::json result = results["hits"].at(i);
        std::string id = ids.at(i);
        std::string result_id = result["document"]["id"];
        ASSERT_STREQ(id.c_str(), result_id.c_str());
    }

    results = collection->search("-rocket", query_fields, "", facets, sort_fields, {0}, 50).get();

    ASSERT_EQ(21, results["found"].get<uint32_t>());
    ASSERT_EQ(21, results["hits"].size());

    results = collection->search("-rocket -cryovolcanism", query_fields, "", facets, sort_fields, {0}, 50).get();

    ASSERT_EQ(20, results["found"].get<uint32_t>());
}

TEST_F(CollectionTest, SkipUnindexedTokensDuringPhraseSearch) {
    // Tokens that are not found in the index should be skipped
    std::vector<std::string> facets;
    nlohmann::json results = collection->search("DoesNotExist from", query_fields, "", facets, sort_fields, {0}, 10).get();
    ASSERT_EQ(2, results["hits"].size());

    std::vector<std::string> ids = {"2", "17"};

    for(size_t i = 0; i < results["hits"].size(); i++) {
        nlohmann::json result = results["hits"].at(i);
        std::string id = ids.at(i);
        std::string result_id = result["document"]["id"];
        ASSERT_STREQ(id.c_str(), result_id.c_str());
    }

    // with non-zero cost
    results = collection->search("DoesNotExist from", query_fields, "", facets, sort_fields, {1}, 10).get();
    ASSERT_EQ(2, results["hits"].size());

    for(size_t i = 0; i < results["hits"].size(); i++) {
        nlohmann::json result = results["hits"].at(i);
        std::string id = ids.at(i);
        std::string result_id = result["document"]["id"];
        ASSERT_STREQ(id.c_str(), result_id.c_str());
    }

    // with 2 indexed words
    results = collection->search("from DoesNotExist insTruments", query_fields, "", facets, sort_fields, {1}, 10).get();
    ASSERT_EQ(2, results["hits"].size());
    ids = {"2", "17"};

    for(size_t i = 0; i < results["hits"].size(); i++) {
        nlohmann::json result = results["hits"].at(i);
        std::string id = ids.at(i);
        std::string result_id = result["document"]["id"];
        ASSERT_STREQ(id.c_str(), result_id.c_str());
    }

    // should not try to drop tokens to expand query
    results.clear();
    results = collection->search("the a", query_fields, "", facets, sort_fields, {0}, 10, 1, FREQUENCY, {false}, 10).get();
    ASSERT_EQ(9, results["hits"].size());

    results.clear();
    results = collection->search("the a", query_fields, "", facets, sort_fields, {0}, 10, 1, FREQUENCY, {false}, 0).get();
    ASSERT_EQ(3, results["hits"].size());
    ids = {"8", "16", "10"};

    for(size_t i = 0; i < results["hits"].size(); i++) {
        nlohmann::json result = results["hits"].at(i);
        std::string id = ids.at(i);
        std::string result_id = result["document"]["id"];
        ASSERT_STREQ(id.c_str(), result_id.c_str());
    }

    results.clear();
<<<<<<< HEAD
    results = collection->search("the a DoesNotExist", query_fields, "", facets, sort_fields, {0}, 10, 1, FREQUENCY, {false}, 0).get();
=======
    results = collection->search("the a insurance", query_fields, "", facets, sort_fields, {0}, 10, 1, FREQUENCY, {false}, 0).get();
>>>>>>> 7a127f58
    ASSERT_EQ(0, results["hits"].size());

    // with no indexed word
    results.clear();
    results = collection->search("DoesNotExist1 DoesNotExist2", query_fields, "", facets, sort_fields, {0}, 10).get();
    ASSERT_EQ(0, results["hits"].size());

    results.clear();
    results = collection->search("DoesNotExist1 DoesNotExist2", query_fields, "", facets, sort_fields, {2}, 10).get();
    ASSERT_EQ(0, results["hits"].size());
}

TEST_F(CollectionTest, PartialPhraseSearch) {
    std::vector<std::string> facets;
    nlohmann::json results = collection->search("rocket research", query_fields, "", facets, sort_fields, {0}, 10).get();
    ASSERT_EQ(6, results["hits"].size());

    std::vector<std::string> ids = {"19", "1", "10", "8", "16", "17"};

    for(size_t i = 0; i < results["hits"].size(); i++) {
        nlohmann::json result = results["hits"].at(i);
        std::string result_id = result["document"]["id"];
        std::string id = ids.at(i);
        ASSERT_STREQ(id.c_str(), result_id.c_str());
    }
}

TEST_F(CollectionTest, QueryWithTypo) {
    std::vector<std::string> facets;
    nlohmann::json results = collection->search("kind biologcal", query_fields, "", facets, sort_fields, {2}, 3).get();
    ASSERT_EQ(3, results["hits"].size());

    std::vector<std::string> ids = {"19", "3", "20"};

    for(size_t i = 0; i < results["hits"].size(); i++) {
        nlohmann::json result = results["hits"].at(i);
        std::string result_id = result["document"]["id"];
        std::string id = ids.at(i);
        ASSERT_STREQ(id.c_str(), result_id.c_str());
    }

    results.clear();
    results = collection->search("fer thx", query_fields, "", facets, sort_fields, {1}, 3).get();
    ids = {"1", "10", "13"};

    ASSERT_EQ(3, results["hits"].size());

    for(size_t i = 0; i < results["hits"].size(); i++) {
        nlohmann::json result = results["hits"].at(i);
        std::string result_id = result["document"]["id"];
        std::string id = ids.at(i);
        ASSERT_STREQ(id.c_str(), result_id.c_str());
    }
}

TEST_F(CollectionTest, TypoTokenRankedByScoreAndFrequency) {
    std::vector<std::string> facets;
    nlohmann::json results = collection->search("loox", query_fields, "", facets, sort_fields, {1}, 2, 1, MAX_SCORE, {false}).get();
    ASSERT_EQ(2, results["hits"].size());
    std::vector<std::string> ids = {"22", "3"};

    for(size_t i = 0; i < results["hits"].size(); i++) {
        nlohmann::json result = results["hits"].at(i);
        std::string result_id = result["document"]["id"];
        std::string id = ids.at(i);
        ASSERT_STREQ(id.c_str(), result_id.c_str());
    }

    results = collection->search("loox", query_fields, "", facets, sort_fields, {1}, 3, 1, FREQUENCY, {false}).get();
    ASSERT_EQ(3, results["hits"].size());
    ids = {"22", "3", "12"};

    for(size_t i = 0; i < results["hits"].size(); i++) {
        nlohmann::json result = results["hits"].at(i);
        std::string result_id = result["document"]["id"];
        std::string id = ids.at(i);
        ASSERT_STREQ(id.c_str(), result_id.c_str());
    }

    // Check pagination
    results = collection->search("loox", query_fields, "", facets, sort_fields, {1}, 1, 1, FREQUENCY, {false}).get();
    ASSERT_EQ(5, results["found"].get<int>());
    ASSERT_EQ(1, results["hits"].size());
    std::string solo_id = results["hits"].at(0)["document"]["id"];
    ASSERT_STREQ("22", solo_id.c_str());

    results = collection->search("loox", query_fields, "", facets, sort_fields, {1}, 2, 1, FREQUENCY, {false}).get();
    ASSERT_EQ(5, results["found"].get<int>());
    ASSERT_EQ(2, results["hits"].size());

    // Check total ordering

    results = collection->search("loox", query_fields, "", facets, sort_fields, {1}, 10, 1, FREQUENCY, {false}).get();
    ASSERT_EQ(5, results["hits"].size());
    ids = {"22", "3", "12", "23", "24"};

    for(size_t i = 0; i < results["hits"].size(); i++) {
        nlohmann::json result = results["hits"].at(i);
        std::string result_id = result["document"]["id"];
        std::string id = ids.at(i);
        ASSERT_STREQ(id.c_str(), result_id.c_str());
    }

    results = collection->search("loox", query_fields, "", facets, sort_fields, {1}, 10, 1, MAX_SCORE, {false}).get();
    ASSERT_EQ(5, results["hits"].size());
    ids = {"22", "3", "12", "23", "24"};

    for(size_t i = 0; i < results["hits"].size(); i++) {
        nlohmann::json result = results["hits"].at(i);
        std::string result_id = result["document"]["id"];
        std::string id = ids.at(i);
        ASSERT_STREQ(id.c_str(), result_id.c_str());
    }
}

TEST_F(CollectionTest, TextContainingAnActualTypo) {
    // A line contains "ISX" but not "what" - need to ensure that correction to "ISS what" happens
    std::vector<std::string> facets;
    nlohmann::json results = collection->search("ISX what", query_fields, "", facets, sort_fields, {1}, 4, 1, FREQUENCY, {false}).get();
    ASSERT_EQ(4, results["hits"].size());
    ASSERT_EQ(13, results["found"].get<uint32_t>());

    std::vector<std::string> ids = {"8", "19", "6", "21"};

    for(size_t i = 0; i < results["hits"].size(); i++) {
        nlohmann::json result = results["hits"].at(i);
        std::string result_id = result["document"]["id"];
        std::string id = ids.at(i);
        ASSERT_STREQ(id.c_str(), result_id.c_str());
    }

    // Record containing exact token match should appear first
    results = collection->search("ISX", query_fields, "", facets, sort_fields, {1}, 10, 1, FREQUENCY, {false}).get();
    ASSERT_EQ(8, results["hits"].size());
    ASSERT_EQ(8, results["found"].get<uint32_t>());

    ids = {"20", "19", "6", "4", "3", "10", "8", "21"};

    for(size_t i = 0; i < results["hits"].size(); i++) {
        nlohmann::json result = results["hits"].at(i);
        std::string result_id = result["document"]["id"];
        std::string id = ids.at(i);
        ASSERT_STREQ(id.c_str(), result_id.c_str());
    }
}

TEST_F(CollectionTest, Pagination) {
    nlohmann::json results = collection->search("the", query_fields, "", {}, sort_fields, {0}, 3, 1, FREQUENCY, {false}).get();
    ASSERT_EQ(3, results["hits"].size());
    ASSERT_EQ(7, results["found"].get<uint32_t>());

    std::vector<std::string> ids = {"1", "6", "foo"};

    for(size_t i = 0; i < results["hits"].size(); i++) {
        nlohmann::json result = results["hits"].at(i);
        std::string result_id = result["document"]["id"];
        std::string id = ids.at(i);
        ASSERT_STREQ(id.c_str(), result_id.c_str());
    }

    results = collection->search("the", query_fields, "", {}, sort_fields, {0}, 3, 2, FREQUENCY, {false}).get();
    ASSERT_EQ(3, results["hits"].size());
    ASSERT_EQ(7, results["found"].get<uint32_t>());

    ids = {"13", "10", "8"};

    for(size_t i = 0; i < results["hits"].size(); i++) {
        nlohmann::json result = results["hits"].at(i);
        std::string result_id = result["document"]["id"];
        std::string id = ids.at(i);
        ASSERT_STREQ(id.c_str(), result_id.c_str());
    }

    results = collection->search("the", query_fields, "", {}, sort_fields, {0}, 3, 3, FREQUENCY, {false}).get();
    ASSERT_EQ(1, results["hits"].size());
    ASSERT_EQ(7, results["found"].get<uint32_t>());

    ids = {"16"};

    for(size_t i = 0; i < results["hits"].size(); i++) {
        nlohmann::json result = results["hits"].at(i);
        std::string result_id = result["document"]["id"];
        std::string id = ids.at(i);
        ASSERT_STREQ(id.c_str(), result_id.c_str());
    }
}

TEST_F(CollectionTest, WildcardQuery) {
    nlohmann::json results = collection->search("*", query_fields, "points:>0", {}, sort_fields, {0}, 3, 1, FREQUENCY,
                                                {false}).get();

    ASSERT_EQ(3, results["hits"].size());
    ASSERT_EQ(25, results["found"].get<uint32_t>());

    // when no filter is specified, fall back on default sorting field based catch-all filter
    Option<nlohmann::json> results_op = collection->search("*", query_fields, "", {}, sort_fields, {0}, 3, 1, FREQUENCY,
                                                           {false});

    ASSERT_TRUE(results_op.ok());
    ASSERT_EQ(3, results["hits"].size());
    ASSERT_EQ(25, results["found"].get<uint32_t>());

    // wildcard query with no filters and ASC sort
    std::vector<sort_by> sort_fields = { sort_by("points", "ASC") };
    results = collection->search("*", query_fields, "", {}, sort_fields, {0}, 3, 1, FREQUENCY, {false}).get();
    ASSERT_EQ(3, results["hits"].size());
    ASSERT_EQ(25, results["found"].get<uint32_t>());

    std::vector<std::string> ids = {"21", "24", "17"};

    for(size_t i = 0; i < results["hits"].size(); i++) {
        nlohmann::json result = results["hits"].at(i);
        std::string result_id = result["document"]["id"];
        std::string id = ids.at(i);
        ASSERT_STREQ(id.c_str(), result_id.c_str());
    }

    // wildcard query should not require a search field
    results_op = collection->search("*", {}, "", {}, sort_fields, {0}, 3, 1, FREQUENCY, {false});
    ASSERT_TRUE(results_op.ok());
    results = results_op.get();
    ASSERT_EQ(3, results["hits"].size());
    ASSERT_EQ(25, results["found"].get<uint32_t>());

    // non-wildcard query should require a search field
    results_op = collection->search("the", {}, "", {}, sort_fields, {0}, 3, 1, FREQUENCY, {false});
    ASSERT_FALSE(results_op.ok());
    ASSERT_STREQ("No search fields specified for the query.", results_op.error().c_str());
}

TEST_F(CollectionTest, PrefixSearching) {
    std::vector<std::string> facets;
    nlohmann::json results = collection->search("ex", query_fields, "", facets, sort_fields, {0}, 10, 1, FREQUENCY, {true}).get();
    ASSERT_EQ(2, results["hits"].size());
    std::vector<std::string> ids = {"6", "12"};

    for(size_t i = 0; i < results["hits"].size(); i++) {
        nlohmann::json result = results["hits"].at(i);
        std::string result_id = result["document"]["id"];
        std::string id = ids.at(i);
        ASSERT_STREQ(id.c_str(), result_id.c_str());
    }

    results = collection->search("ex", query_fields, "", facets, sort_fields, {0}, 10, 1, MAX_SCORE, {true}).get();
    ASSERT_EQ(2, results["hits"].size());
    ids = {"6", "12"};

    for(size_t i = 0; i < results["hits"].size(); i++) {
        nlohmann::json result = results["hits"].at(i);
        std::string result_id = result["document"]["id"];
        std::string id = ids.at(i);
        ASSERT_STREQ(id.c_str(), result_id.c_str());
    }

    results = collection->search("what ex", query_fields, "", facets, sort_fields, {0}, 10, 1, MAX_SCORE, {true}).get();
    ASSERT_EQ(9, results["hits"].size());
    ids = {"6", "12", "19", "22", "13", "8", "15", "24", "21"};

    for(size_t i = 0; i < results["hits"].size(); i++) {
        nlohmann::json result = results["hits"].at(i);
        std::string result_id = result["document"]["id"];
        std::string id = ids.at(i);
        ASSERT_STREQ(id.c_str(), result_id.c_str());
    }

    // restrict to only 2 results and differentiate between MAX_SCORE and FREQUENCY
    results = collection->search("t", query_fields, "", facets, sort_fields, {0}, 2, 1, MAX_SCORE, {true}).get();
    ASSERT_EQ(2, results["hits"].size());
    ids = {"19", "22"};

    for(size_t i = 0; i < results["hits"].size(); i++) {
        nlohmann::json result = results["hits"].at(i);
        std::string result_id = result["document"]["id"];
        std::string id = ids.at(i);
        ASSERT_STREQ(id.c_str(), result_id.c_str());
    }

    results = collection->search("t", query_fields, "", facets, sort_fields, {0}, 2, 1, FREQUENCY, {true}).get();
    ASSERT_EQ(2, results["hits"].size());
    ids = {"19", "22"};

    for(size_t i = 0; i < results["hits"].size(); i++) {
        nlohmann::json result = results["hits"].at(i);
        std::string result_id = result["document"]["id"];
        std::string id = ids.at(i);
        ASSERT_STREQ(id.c_str(), result_id.c_str());
    }

    // only the last token in the query should be used for prefix search - so, "math" should not match "mathematics"
    results = collection->search("math fx", query_fields, "", facets, sort_fields, {0}, 1, 1, FREQUENCY, {true}).get();
    ASSERT_EQ(0, results["hits"].size());

    // single and double char prefixes should set a ceiling on the num_typos possible
    results = collection->search("x", query_fields, "", facets, sort_fields, {2}, 2, 1, FREQUENCY, {true}).get();
    ASSERT_EQ(0, results["hits"].size());

    // prefix with a typo
    results = collection->search("late propx", query_fields, "", facets, sort_fields, {2}, 1, 1, FREQUENCY, {true}).get();
    ASSERT_EQ(1, results["hits"].size());
    ASSERT_EQ("16", results["hits"].at(0)["document"]["id"]);
}

TEST_F(CollectionTest, TypoTokensThreshold) {
    // Query expansion should happen only based on the `typo_tokens_threshold` value
    auto results = collection->search("launch", {"title"}, "", {}, sort_fields, {2}, 10, 1,
                       token_ordering::FREQUENCY, {true}, 10, spp::sparse_hash_set<std::string>(),
                       spp::sparse_hash_set<std::string>(), 10, "", 5, 5, "", 0).get();

    ASSERT_EQ(5, results["hits"].size());
    ASSERT_EQ(5, results["found"].get<size_t>());

    results = collection->search("launch", {"title"}, "", {}, sort_fields, {2}, 10, 1,
                                token_ordering::FREQUENCY, {true}, 10, spp::sparse_hash_set<std::string>(),
                                spp::sparse_hash_set<std::string>(), 10, "", 5, 5, "", 10).get();

    ASSERT_EQ(7, results["hits"].size());
    ASSERT_EQ(7, results["found"].get<size_t>());
}

TEST_F(CollectionTest, MultiOccurrenceString) {
    Collection *coll_multi_string;

    std::vector<field> fields = {
            field("title", field_types::STRING, false),
            field("points", field_types::INT32, false)
    };

    coll_multi_string = collectionManager.get_collection("coll_multi_string").get();
    if (coll_multi_string == nullptr) {
        coll_multi_string = collectionManager.create_collection("coll_multi_string", 4, fields, "points").get();
    }

    nlohmann::json document;
    document["title"] = "The brown fox was the tallest of the lot and the quickest of the trot.";
    document["points"] = 100;

    coll_multi_string->add(document.dump()).get();

    query_fields = {"title"};
    nlohmann::json results = coll_multi_string->search("the", query_fields, "", {}, sort_fields, {0}, 10, 1,
                                                       FREQUENCY, {false}, 0).get();
    ASSERT_EQ(1, results["hits"].size());
    collectionManager.drop_collection("coll_multi_string");
}

TEST_F(CollectionTest, ArrayStringFieldHighlight) {
    Collection *coll_array_text;

    std::ifstream infile(std::string(ROOT_DIR) + "test/array_text_documents.jsonl");
    std::vector<field> fields = {
            field("title", field_types::STRING, false),
            field("tags", field_types::STRING_ARRAY, false),
            field("points", field_types::INT32, false)
    };

    coll_array_text = collectionManager.get_collection("coll_array_text").get();
    if (coll_array_text == nullptr) {
        coll_array_text = collectionManager.create_collection("coll_array_text", 4, fields, "points").get();
    }

    std::string json_line;

    while (std::getline(infile, json_line)) {
        coll_array_text->add(json_line);
    }

    infile.close();

    query_fields = {"tags"};
    std::vector<std::string> facets;

    nlohmann::json results = coll_array_text->search("truth about", query_fields, "", facets, sort_fields, {0}, 10, 1, FREQUENCY,
                                                     {false}, 0).get();
    ASSERT_EQ(1, results["hits"].size());

    std::vector<std::string> ids = {"0"};

    for (size_t i = 0; i < results["hits"].size(); i++) {
        nlohmann::json result = results["hits"].at(i);
        std::string result_id = result["document"]["id"];
        std::string id = ids.at(i);
        ASSERT_STREQ(id.c_str(), result_id.c_str());
    }

    ASSERT_EQ(results["hits"][0]["highlights"].size(), 1);
    ASSERT_STREQ(results["hits"][0]["highlights"][0]["field"].get<std::string>().c_str(), "tags");

    // an array's snippets must be sorted on match score, if match score is same, priority to be given to lower indices
    ASSERT_EQ(3, results["hits"][0]["highlights"][0]["snippets"].size());
    ASSERT_STREQ("<mark>truth</mark> <mark>about</mark>", results["hits"][0]["highlights"][0]["snippets"][0].get<std::string>().c_str());
    ASSERT_STREQ("the <mark>truth</mark>", results["hits"][0]["highlights"][0]["snippets"][1].get<std::string>().c_str());
    ASSERT_STREQ("<mark>about</mark> forever", results["hits"][0]["highlights"][0]["snippets"][2].get<std::string>().c_str());

    ASSERT_EQ(3, results["hits"][0]["highlights"][0]["indices"].size());
    ASSERT_EQ(2, results["hits"][0]["highlights"][0]["indices"][0]);
    ASSERT_EQ(0, results["hits"][0]["highlights"][0]["indices"][1]);
    ASSERT_EQ(1, results["hits"][0]["highlights"][0]["indices"][2]);

    results = coll_array_text->search("forever truth", query_fields, "", facets, sort_fields, {0}, 10, 1, FREQUENCY,
                                      {false}, 0).get();
    ASSERT_EQ(1, results["hits"].size());

    ids = {"0"};

    for (size_t i = 0; i < results["hits"].size(); i++) {
        nlohmann::json result = results["hits"].at(i);
        std::string result_id = result["document"]["id"];
        std::string id = ids.at(i);
        ASSERT_STREQ(id.c_str(), result_id.c_str());
    }

    ASSERT_STREQ(results["hits"][0]["highlights"][0]["field"].get<std::string>().c_str(), "tags");
    ASSERT_EQ(3, results["hits"][0]["highlights"][0]["snippets"].size());
    ASSERT_STREQ("the <mark>truth</mark>", results["hits"][0]["highlights"][0]["snippets"][0].get<std::string>().c_str());
    ASSERT_STREQ("about <mark>forever</mark>", results["hits"][0]["highlights"][0]["snippets"][1].get<std::string>().c_str());
    ASSERT_STREQ("<mark>truth</mark> about", results["hits"][0]["highlights"][0]["snippets"][2].get<std::string>().c_str());
    ASSERT_EQ(3, results["hits"][0]["highlights"][0]["indices"].size());
    ASSERT_EQ(0, results["hits"][0]["highlights"][0]["indices"][0]);
    ASSERT_EQ(1, results["hits"][0]["highlights"][0]["indices"][1]);
    ASSERT_EQ(2, results["hits"][0]["highlights"][0]["indices"][2]);

    results = coll_array_text->search("truth", query_fields, "", facets, sort_fields, {0}, 10, 1, FREQUENCY,
                                      {false}, 0).get();
    ASSERT_EQ(2, results["hits"].size());

    ids = {"1", "0"};

    for (size_t i = 0; i < results["hits"].size(); i++) {
        nlohmann::json result = results["hits"].at(i);
        std::string result_id = result["document"]["id"];
        std::string id = ids.at(i);
        ASSERT_STREQ(id.c_str(), result_id.c_str());
    }

    results = coll_array_text->search("asdadasd", query_fields, "", facets, sort_fields, {0}, 10, 1, FREQUENCY,
                                      {false}, 0).get();
    ASSERT_EQ(0, results["hits"].size());

    query_fields = {"title", "tags"};
    results = coll_array_text->search("truth", query_fields, "", facets, sort_fields, {0}, 10, 1, FREQUENCY,
                                      {false}, 0).get();
    ASSERT_EQ(2, results["hits"].size());
    ASSERT_EQ(2, results["hits"][0]["highlights"].size());

    ids = {"1", "0"};

    for (size_t i = 0; i < results["hits"].size(); i++) {
        nlohmann::json result = results["hits"].at(i);
        std::string result_id = result["document"]["id"];
        std::string id = ids.at(i);
        ASSERT_STREQ(id.c_str(), result_id.c_str());
    }

    ASSERT_EQ(4, results["hits"][0]["highlights"][0].size());
    ASSERT_STREQ(results["hits"][0]["highlights"][0]["field"].get<std::string>().c_str(), "tags");
    ASSERT_EQ(2, results["hits"][0]["highlights"][0]["snippets"].size());
    ASSERT_STREQ("<mark>truth</mark>", results["hits"][0]["highlights"][0]["snippets"][0].get<std::string>().c_str());
    ASSERT_STREQ("plain <mark>truth</mark>", results["hits"][0]["highlights"][0]["snippets"][1].get<std::string>().c_str());
    ASSERT_EQ(2, results["hits"][0]["highlights"][0]["matched_tokens"].size());
    ASSERT_STREQ("truth", results["hits"][0]["highlights"][0]["matched_tokens"][0][0].get<std::string>().c_str());
    ASSERT_STREQ("truth", results["hits"][0]["highlights"][0]["matched_tokens"][1][0].get<std::string>().c_str());
    ASSERT_EQ(2, results["hits"][0]["highlights"][0]["indices"].size());
    ASSERT_EQ(1, results["hits"][0]["highlights"][0]["indices"][0]);
    ASSERT_EQ(2, results["hits"][0]["highlights"][0]["indices"][1]);

    ASSERT_EQ(3, results["hits"][0]["highlights"][1].size());
    ASSERT_STREQ("title", results["hits"][0]["highlights"][1]["field"].get<std::string>().c_str());
    ASSERT_STREQ("Plain <mark>Truth</mark>", results["hits"][0]["highlights"][1]["snippet"].get<std::string>().c_str());
    ASSERT_EQ(1, results["hits"][0]["highlights"][1]["matched_tokens"].size());
    ASSERT_STREQ("Truth", results["hits"][0]["highlights"][1]["matched_tokens"][0].get<std::string>().c_str());

    ASSERT_EQ(3, results["hits"][1]["highlights"][0].size());
    ASSERT_STREQ("title", results["hits"][1]["highlights"][0]["field"].get<std::string>().c_str());
    ASSERT_STREQ("The <mark>Truth</mark> About Forever", results["hits"][1]["highlights"][0]["snippet"].get<std::string>().c_str());
    ASSERT_EQ(1, results["hits"][1]["highlights"][0]["matched_tokens"].size());
    ASSERT_STREQ("Truth", results["hits"][1]["highlights"][0]["matched_tokens"][0].get<std::string>().c_str());

    ASSERT_EQ(4, results["hits"][1]["highlights"][1].size());
    ASSERT_STREQ(results["hits"][1]["highlights"][1]["field"].get<std::string>().c_str(), "tags");
    ASSERT_EQ(2, results["hits"][1]["highlights"][1]["snippets"].size());
    ASSERT_STREQ("the <mark>truth</mark>", results["hits"][1]["highlights"][1]["snippets"][0].get<std::string>().c_str());
    ASSERT_STREQ("<mark>truth</mark> about", results["hits"][1]["highlights"][1]["snippets"][1].get<std::string>().c_str());

    ASSERT_EQ(2, results["hits"][1]["highlights"][1]["matched_tokens"].size());
    ASSERT_STREQ("truth", results["hits"][1]["highlights"][1]["matched_tokens"][0][0].get<std::string>().c_str());
    ASSERT_STREQ("truth", results["hits"][1]["highlights"][1]["matched_tokens"][1][0].get<std::string>().c_str());

    ASSERT_EQ(2, results["hits"][1]["highlights"][1]["indices"].size());
    ASSERT_EQ(0, results["hits"][1]["highlights"][1]["indices"][0]);
    ASSERT_EQ(2, results["hits"][1]["highlights"][1]["indices"][1]);

    // highlight fields must be ordered based on match score
    results = coll_array_text->search("amazing movie", query_fields, "", facets, sort_fields, {0}, 10, 1, FREQUENCY,
                                      {false}, 0).get();
    ASSERT_EQ(1, results["hits"].size());
    ASSERT_EQ(2, results["hits"][0]["highlights"].size());

    ASSERT_EQ(4, results["hits"][0]["highlights"][0].size());
    ASSERT_STREQ("tags", results["hits"][0]["highlights"][0]["field"].get<std::string>().c_str());
    ASSERT_STREQ("<mark>amazing</mark> <mark>movie</mark>", results["hits"][0]["highlights"][0]["snippets"][0].get<std::string>().c_str());
    ASSERT_EQ(1, results["hits"][0]["highlights"][0]["indices"].size());
    ASSERT_EQ(0, results["hits"][0]["highlights"][0]["indices"][0]);
    ASSERT_EQ(1, results["hits"][0]["highlights"][0]["matched_tokens"].size());
    ASSERT_STREQ("amazing", results["hits"][0]["highlights"][0]["matched_tokens"][0][0].get<std::string>().c_str());

    ASSERT_EQ(3, results["hits"][0]["highlights"][1].size());
    ASSERT_STREQ(results["hits"][0]["highlights"][1]["field"].get<std::string>().c_str(), "title");
    ASSERT_STREQ(results["hits"][0]["highlights"][1]["snippet"].get<std::string>().c_str(),
                 "<mark>Amazing</mark> Spiderman is <mark>amazing</mark>"); // should highlight duplicating tokens

    ASSERT_EQ(2, results["hits"][0]["highlights"][1]["matched_tokens"].size());
    ASSERT_STREQ("Amazing", results["hits"][0]["highlights"][1]["matched_tokens"][0].get<std::string>().c_str());
    ASSERT_STREQ("amazing", results["hits"][0]["highlights"][1]["matched_tokens"][1].get<std::string>().c_str());

    // when query tokens are not found in an array field they should be ignored
    results = coll_array_text->search("winds", query_fields, "", facets, sort_fields, {0}, 10, 1, FREQUENCY,
                                      {false}, 0).get();
    ASSERT_EQ(1, results["hits"].size());
    ASSERT_EQ(1, results["hits"][0]["highlights"].size());

    collectionManager.drop_collection("coll_array_text");
}

TEST_F(CollectionTest, MultipleFields) {
    Collection *coll_mul_fields;

    std::ifstream infile(std::string(ROOT_DIR)+"test/multi_field_documents.jsonl");
    std::vector<field> fields = {
            field("title", field_types::STRING, false),
            field("starring", field_types::STRING, false),
            field("starring_facet", field_types::STRING, true),
            field("cast", field_types::STRING_ARRAY, false),
            field("points", field_types::INT32, false)
    };

    coll_mul_fields = collectionManager.get_collection("coll_mul_fields").get();
    if(coll_mul_fields == nullptr) {
        coll_mul_fields = collectionManager.create_collection("coll_mul_fields", 4, fields, "points").get();
    }

    std::string json_line;

    while (std::getline(infile, json_line)) {
        coll_mul_fields->add(json_line);
    }

    infile.close();

    query_fields = {"title", "starring"};
    std::vector<std::string> facets;

    nlohmann::json results = coll_mul_fields->search("Will", query_fields, "", facets, sort_fields, {0}, 10, 1, FREQUENCY, {false}).get();
    ASSERT_EQ(4, results["hits"].size());

    std::vector<std::string> ids = {"3", "2", "1", "0"};

    for(size_t i = 0; i < results["hits"].size(); i++) {
        nlohmann::json result = results["hits"].at(i);
        std::string result_id = result["document"]["id"];
        std::string id = ids.at(i);
        ASSERT_STREQ(id.c_str(), result_id.c_str());
    }

    // when "starring" takes higher priority than "title"

    query_fields = {"starring", "title"};
<<<<<<< HEAD
    results = coll_mul_fields->search("thomas", query_fields, "", facets, sort_fields, {0}, 10, 1, FREQUENCY, {false}).get();
=======
    results = coll_mul_fields->search("thomas", query_fields, "", facets, sort_fields, {0}, 10, 1, FREQUENCY, {false},
                                      10, spp::sparse_hash_set<std::string>(),
                                      spp::sparse_hash_set<std::string>(), 10, "", 30, 4, "", 40, {}, {}, {}, 0,
                                      "<mark>", "</mark>", {2, 1}).get();
>>>>>>> 7a127f58
    ASSERT_EQ(4, results["hits"].size());

    ids = {"15", "12", "13", "14"};

    for(size_t i = 0; i < results["hits"].size(); i++) {
        nlohmann::json result = results["hits"].at(i);
        std::string result_id = result["document"]["id"];
        std::string id = ids.at(i);
        ASSERT_STREQ(id.c_str(), result_id.c_str());
    }

    query_fields = {"starring", "title", "cast"};
    results = coll_mul_fields->search("ben affleck", query_fields, "", facets, sort_fields, {0}, 10, 1, FREQUENCY, {false}).get();
    ASSERT_EQ(1, results["hits"].size());

    query_fields = {"cast"};
    results = coll_mul_fields->search("chris", query_fields, "", facets, sort_fields, {0}, 10, 1, FREQUENCY, {false}).get();
    ASSERT_EQ(3, results["hits"].size());

    ids = {"6", "1", "7"};
    for(size_t i = 0; i < results["hits"].size(); i++) {
        nlohmann::json result = results["hits"].at(i);
        std::string result_id = result["document"]["id"];
        std::string id = ids.at(i);
        ASSERT_STREQ(id.c_str(), result_id.c_str());
    }

    query_fields = {"cast"};
    results = coll_mul_fields->search("chris pine", query_fields, "", facets, sort_fields, {0}, 10, 1, FREQUENCY, {false}).get();
    ASSERT_EQ(3, results["hits"].size());

    ids = {"7", "6", "1"};
    for(size_t i = 0; i < results["hits"].size(); i++) {
        nlohmann::json result = results["hits"].at(i);
        std::string result_id = result["document"]["id"];
        std::string id = ids.at(i);
        ASSERT_STREQ(id.c_str(), result_id.c_str());
    }

    // filtering on unfaceted multi-valued string field
    query_fields = {"title"};
    results = coll_mul_fields->search("captain", query_fields, "cast: chris", facets, sort_fields, {0}, 10, 1, FREQUENCY, {false}).get();
    ASSERT_EQ(1, results["hits"].size());
    ids = {"6"};
    for(size_t i = 0; i < results["hits"].size(); i++) {
        nlohmann::json result = results["hits"].at(i);
        std::string result_id = result["document"]["id"];
        std::string id = ids.at(i);
        ASSERT_STREQ(id.c_str(), result_id.c_str());
    }

    // when a token exists in multiple fields of the same document, document and facet should be returned only once
    query_fields = {"starring", "title", "cast"};
    facets = {"starring_facet"};

    results = coll_mul_fields->search("myers", query_fields, "", facets, sort_fields, {0}, 10, 1, FREQUENCY, {false}).get();
    ASSERT_EQ(1, results["hits"].size());
    ids = {"17"};
    for(size_t i = 0; i < results["hits"].size(); i++) {
        nlohmann::json result = results["hits"].at(i);
        std::string result_id = result["document"]["id"];
        std::string id = ids.at(i);
        ASSERT_STREQ(id.c_str(), result_id.c_str());
    }

    ASSERT_EQ(1, results["facet_counts"].size());
    ASSERT_STREQ("starring_facet", results["facet_counts"][0]["field_name"].get<std::string>().c_str());
    size_t facet_count = results["facet_counts"][0]["counts"][0]["count"];
    ASSERT_EQ(1, facet_count);

    collectionManager.drop_collection("coll_mul_fields");
}

TEST_F(CollectionTest, KeywordQueryReturnsResultsBasedOnPerPageParam) {
    Collection *coll_mul_fields;

    std::ifstream infile(std::string(ROOT_DIR)+"test/multi_field_documents.jsonl");
    std::vector<field> fields = {
            field("title", field_types::STRING, false),
            field("starring", field_types::STRING, false),
            field("starring_facet", field_types::STRING, true),
            field("cast", field_types::STRING_ARRAY, false),
            field("points", field_types::INT32, false)
    };

    coll_mul_fields = collectionManager.get_collection("coll_mul_fields").get();
    if(coll_mul_fields == nullptr) {
        coll_mul_fields = collectionManager.create_collection("coll_mul_fields", 4, fields, "points").get();
    }

    std::string json_line;

    while (std::getline(infile, json_line)) {
        coll_mul_fields->add(json_line);
    }

    infile.close();

    query_fields = {"title", "starring"};
    std::vector<std::string> facets;

    spp::sparse_hash_set<std::string> empty;
    nlohmann::json results = coll_mul_fields->search("w", query_fields, "", facets, sort_fields, {0}, 3, 1,
                                                FREQUENCY, {true}, 1000, empty, empty, 10).get();

    ASSERT_EQ(3, results["hits"].size());
    ASSERT_EQ(7, results["found"].get<int>());

    // cannot fetch more than in-built limit of 250
    auto res_op = coll_mul_fields->search("w", query_fields, "", facets, sort_fields, {0}, 251, 1,
                                     FREQUENCY, {true}, 1000, empty, empty, 10);
    ASSERT_FALSE(res_op.ok());
    ASSERT_EQ(422, res_op.code());
    ASSERT_STREQ("Only upto 250 hits can be fetched per page.", res_op.error().c_str());

    // when page number is not valid
    res_op = coll_mul_fields->search("w", query_fields, "", facets, sort_fields, {0}, 10, 0,
                                FREQUENCY, {true}, 1000, empty, empty, 10);
    ASSERT_FALSE(res_op.ok());
    ASSERT_EQ(422, res_op.code());
    ASSERT_STREQ("Page must be an integer of value greater than 0.", res_op.error().c_str());

    // do pagination

    results = coll_mul_fields->search("w", query_fields, "", facets, sort_fields, {0}, 3, 1,
                                 FREQUENCY, {true}, 1000, empty, empty, 10).get();

    ASSERT_EQ(3, results["hits"].size());
    ASSERT_EQ(7, results["found"].get<int>());

    results = coll_mul_fields->search("w", query_fields, "", facets, sort_fields, {0}, 3, 2,
                                 FREQUENCY, {true}, 1000, empty, empty, 10).get();

    ASSERT_EQ(3, results["hits"].size());
    ASSERT_EQ(7, results["found"].get<int>());

    results = coll_mul_fields->search("w", query_fields, "", facets, sort_fields, {0}, 3, 3,
                                 FREQUENCY, {true}, 1000, empty, empty, 10).get();

    ASSERT_EQ(1, results["hits"].size());
    ASSERT_EQ(7, results["found"].get<int>());

    collectionManager.drop_collection("coll_mul_fields");
}

std::vector<nlohmann::json> import_res_to_json(const std::vector<std::string>& imported_results) {
    std::vector<nlohmann::json> out;

    for(const auto& imported_result: imported_results) {
        out.emplace_back(nlohmann::json::parse(imported_result));
    }

    return out;
}

TEST_F(CollectionTest, ImportDocumentsUpsert) {
    Collection *coll_mul_fields;

    std::ifstream infile(std::string(ROOT_DIR)+"test/multi_field_documents.jsonl");
    std::stringstream strstream;
    strstream << infile.rdbuf();
    infile.close();

    std::vector<std::string> import_records;
    StringUtils::split(strstream.str(), import_records, "\n");

    std::vector<field> fields = {
        field("title", field_types::STRING, false),
        field("starring", field_types::STRING, true),
        field("cast", field_types::STRING_ARRAY, false),
        field("points", field_types::INT32, false)
    };

    coll_mul_fields = collectionManager.get_collection("coll_mul_fields").get();
    if(coll_mul_fields == nullptr) {
        coll_mul_fields = collectionManager.create_collection("coll_mul_fields", 1, fields, "points").get();
    }

    // try importing records
    nlohmann::json document;
    nlohmann::json import_response = coll_mul_fields->add_many(import_records, document);
    ASSERT_TRUE(import_response["success"].get<bool>());
    ASSERT_EQ(18, import_response["num_imported"].get<int>());

    // try searching with filter
    auto results = coll_mul_fields->search("*", query_fields, "starring:= [Will Ferrell]", {"starring"}, sort_fields, {0}, 30, 1, FREQUENCY, {false}).get();
    ASSERT_EQ(2, results["hits"].size());

    // update existing record verbatim
    std::vector<std::string> existing_records = {R"({"id": "0", "title": "Wake Up, Ron Burgundy: The Lost Movie"})"};
    import_response = coll_mul_fields->add_many(existing_records, document, UPDATE);
    ASSERT_TRUE(import_response["success"].get<bool>());
    ASSERT_EQ(1, import_response["num_imported"].get<int>());

    // update + upsert records
    std::vector<std::string> more_records = {R"({"id": "0", "title": "The Fifth Harry", "starring": "Will Ferrell", "points":62, "cast":["Adam McKay","Steve Carell","Paul Rudd"]})",
                                            R"({"id": "2", "cast": ["Chris Fisher", "Rand Alan"], "points":81, "starring":"Daniel Day-Lewis","title":"There Will Be Blood"})",
                                            R"({"id": "18", "title": "Back Again Forest", "points": 45, "starring": "Ronald Wells", "cast": ["Dant Saren"]})",
                                            R"({"id": "6", "points": 77, "cast":["Chris Evans","Scarlett Johansson"], "starring":"Samuel L. Jackson","title":"Captain America: The Winter Soldier"})"};

    import_response = coll_mul_fields->add_many(more_records, document, UPSERT);

    ASSERT_TRUE(import_response["success"].get<bool>());
    ASSERT_EQ(4, import_response["num_imported"].get<int>());

    std::vector<nlohmann::json> import_results = import_res_to_json(more_records);
    ASSERT_EQ(4, import_results.size());

    for(size_t i=0; i<4; i++) {
        ASSERT_TRUE(import_results[i]["success"].get<bool>());
        ASSERT_EQ(1, import_results[i].size());
    }

    // try with filters again
    results = coll_mul_fields->search("*", query_fields, "starring:= [Will Ferrell]", {"starring"}, sort_fields, {0}, 30, 1, FREQUENCY, {false}).get();
    ASSERT_EQ(2, results["hits"].size());

    results = coll_mul_fields->search("*", query_fields, "", {"starring"}, sort_fields, {0}, 30, 1, FREQUENCY, {false}).get();
    ASSERT_EQ(19, results["hits"].size());
    ASSERT_EQ(19, coll_mul_fields->get_num_documents());

    results = coll_mul_fields->search("back again forest", query_fields, "", {"starring"}, sort_fields, {0}, 30, 1, FREQUENCY, {false}).get();
    ASSERT_EQ(1, results["hits"].size());

    ASSERT_STREQ("Back Again Forest", coll_mul_fields->get("18").get()["title"].get<std::string>().c_str());

    results = coll_mul_fields->search("fifth", query_fields, "", {"starring"}, sort_fields, {0}, 10, 1, FREQUENCY, {false}).get();
    ASSERT_EQ(2, results["hits"].size());

    ASSERT_STREQ("The <mark>Fifth</mark> Harry", results["hits"][0]["highlights"][0]["snippet"].get<std::string>().c_str());
    ASSERT_STREQ("The Woman in the <mark>Fifth</mark> from Kristin", results["hits"][1]["highlights"][0]["snippet"].get<std::string>().c_str());

    results = coll_mul_fields->search("burgundy", query_fields, "", {}, sort_fields, {0}, 10, 1, FREQUENCY, {false}).get();
    ASSERT_EQ(0, results["hits"].size());

    results = coll_mul_fields->search("harry", query_fields, "", {}, sort_fields, {0}, 10, 1, FREQUENCY, {false}).get();
    ASSERT_EQ(1, results["hits"].size());

    results = coll_mul_fields->search("captain america", query_fields, "", {}, sort_fields, {0}, 10, 1, FREQUENCY, {false}).get();
    ASSERT_EQ(1, results["hits"].size());
    ASSERT_EQ(77, results["hits"][0]["document"]["points"].get<size_t>());

    // upserting with some bad docs
    more_records = {R"({"id": "1", "title": "Wake up, Harry", "cast":["Josh Lawson","Chris Parnell"],"points":63,"starring":"Will Ferrell"})",
                    R"({"id": "90", "cast": ["Kim Werrel", "Random Wake"]})",                     // missing fields
                    R"({"id": "5", "points": 60, "cast":["Logan Lerman","Alexandra Daddario"],"starring":"Ron Perlman","starring_facet":"Ron Perlman","title":"Percy Jackson: Sea of Monsters"})",
                    R"({"id": "24", "starring": "John", "cast": ["John Kim"], "points": 11})"};   // missing fields

    import_response = coll_mul_fields->add_many(more_records, document, UPSERT);

    ASSERT_FALSE(import_response["success"].get<bool>());
    ASSERT_EQ(2, import_response["num_imported"].get<int>());

    import_results = import_res_to_json(more_records);
    ASSERT_FALSE(import_results[1]["success"].get<bool>());
    ASSERT_FALSE(import_results[3]["success"].get<bool>());
    ASSERT_STREQ("Field `points` has been declared as a default sorting field, but is not found in the document.", import_results[1]["error"].get<std::string>().c_str());
    ASSERT_STREQ("Field `title` has been declared in the schema, but is not found in the document.", import_results[3]["error"].get<std::string>().c_str());

    // try to duplicate records without upsert option

    more_records = {R"({"id": "1", "title": "Wake up, Harry"})",
                    R"({"id": "5", "points": 60})"};

    import_response = coll_mul_fields->add_many(more_records, document, CREATE);
    ASSERT_FALSE(import_response["success"].get<bool>());
    ASSERT_EQ(0, import_response["num_imported"].get<int>());

    import_results = import_res_to_json(more_records);
    ASSERT_FALSE(import_results[0]["success"].get<bool>());
    ASSERT_FALSE(import_results[1]["success"].get<bool>());
    ASSERT_STREQ("A document with id 1 already exists.", import_results[0]["error"].get<std::string>().c_str());
    ASSERT_STREQ("A document with id 5 already exists.", import_results[1]["error"].get<std::string>().c_str());

    // update document with verbatim fields, except for points
    more_records = {R"({"id": "3", "cast":["Matt Damon","Ben Affleck","Minnie Driver"],
                        "points":70,"starring":"Robin Williams","starring_facet":"Robin Williams",
                        "title":"Good Will Hunting"})"};

    import_response = coll_mul_fields->add_many(more_records, document, UPDATE);
    ASSERT_TRUE(import_response["success"].get<bool>());
    ASSERT_EQ(1, import_response["num_imported"].get<int>());

    results = coll_mul_fields->search("Good Will Hunting", query_fields, "", {"starring"}, sort_fields, {0}, 10, 1, FREQUENCY, {false}).get();
    ASSERT_EQ(70, results["hits"][0]["document"]["points"].get<uint32_t>());

    // updating a document that does not exist should fail, others should succeed
    more_records = {R"({"id": "20", "points": 51})",
                    R"({"id": "1", "points": 64})"};

    import_response = coll_mul_fields->add_many(more_records, document, UPDATE);
    ASSERT_FALSE(import_response["success"].get<bool>());
    ASSERT_EQ(1, import_response["num_imported"].get<int>());

    import_results = import_res_to_json(more_records);
    ASSERT_FALSE(import_results[0]["success"].get<bool>());
    ASSERT_TRUE(import_results[1]["success"].get<bool>());
    ASSERT_STREQ("Could not find a document with id: 20", import_results[0]["error"].get<std::string>().c_str());
    ASSERT_EQ(404, import_results[0]["code"].get<size_t>());

    results = coll_mul_fields->search("wake up harry", query_fields, "", {"starring"}, sort_fields, {0}, 10, 1, FREQUENCY, {false}).get();
    ASSERT_EQ(64, results["hits"][0]["document"]["points"].get<uint32_t>());

    // trying to create documents with existing IDs should fail
    more_records = {R"({"id": "2", "points": 51})",
                    R"({"id": "1", "points": 64})"};

    import_response = coll_mul_fields->add_many(more_records, document, CREATE);
    ASSERT_FALSE(import_response["success"].get<bool>());
    ASSERT_EQ(0, import_response["num_imported"].get<int>());

    import_results = import_res_to_json(more_records);
    ASSERT_FALSE(import_results[0]["success"].get<bool>());
    ASSERT_FALSE(import_results[1]["success"].get<bool>());
    ASSERT_STREQ("A document with id 2 already exists.", import_results[0]["error"].get<std::string>().c_str());
    ASSERT_STREQ("A document with id 1 already exists.", import_results[1]["error"].get<std::string>().c_str());

    ASSERT_EQ(409, import_results[0]["code"].get<size_t>());
    ASSERT_EQ(409, import_results[1]["code"].get<size_t>());
}

TEST_F(CollectionTest, DISABLED_CrashTroubleshooting) {
    Collection *coll1;
    std::vector<field> fields = {
            field("title", field_types::STRING_ARRAY, false, true),
            field("points", field_types::INT32, false)
    };

    coll1 = collectionManager.get_collection("coll1").get();
    if(coll1 == nullptr) {
        coll1 = collectionManager.create_collection("coll1", 4, fields, "points").get();
    }

    std::ifstream create_file("/tmp/create.jsonl");
    std::string json_line;
    std::vector<std::string> create_records;

    while (std::getline(create_file, json_line)) {
        create_records.push_back(json_line);
    }

    create_file.close();

    nlohmann::json document;
    auto import_response = coll1->add_many(create_records, document, CREATE);

    ASSERT_TRUE(import_response["success"].get<bool>());
    ASSERT_EQ(1000, import_response["num_imported"].get<int>());

    // now try to upsert

    std::ifstream upsert_file("/tmp/upsert.jsonl");
    std::vector<std::string> upsert_records;

    while (std::getline(upsert_file, json_line)) {
        upsert_records.push_back(json_line);
    }

    upsert_file.close();

    import_response = coll1->add_many(upsert_records, document, UPSERT);

    ASSERT_TRUE(import_response["success"].get<bool>());
    ASSERT_EQ(1000, import_response["num_imported"].get<int>());
}

TEST_F(CollectionTest, ImportDocumentsUpsertOptional) {
    Collection *coll1;
    std::vector<field> fields = {
            field("title", field_types::STRING_ARRAY, false, true),
            field("points", field_types::INT32, false)
    };

    coll1 = collectionManager.get_collection("coll1").get();
    if(coll1 == nullptr) {
        coll1 = collectionManager.create_collection("coll1", 4, fields, "points").get();
    }

    std::vector<std::string> records;

    size_t NUM_RECORDS = 1000;

    for(size_t i=0; i<NUM_RECORDS; i++) {
        nlohmann::json doc;
        doc["id"] = std::to_string(i);
        doc["points"] = i;
        records.push_back(doc.dump());
    }

    // import records without title

    nlohmann::json document;
    nlohmann::json import_response = coll1->add_many(records, document, CREATE);
    ASSERT_TRUE(import_response["success"].get<bool>());
    ASSERT_EQ(1000, import_response["num_imported"].get<int>());

    // upsert documents with title

    records.clear();

    for(size_t i=0; i<NUM_RECORDS; i++) {
        nlohmann::json updoc;
        updoc["id"] = std::to_string(i);
        updoc["points"] = i;
        updoc["title"] = {
            get_text(10),
            get_text(10),
            get_text(10),
            get_text(10),
        };
        records.push_back(updoc.dump());
    }

    auto begin = std::chrono::high_resolution_clock::now();
    import_response = coll1->add_many(records, document, UPSERT);
    auto time_micros = std::chrono::duration_cast<std::chrono::microseconds>(
            std::chrono::high_resolution_clock::now() - begin).count();
    
    //LOG(INFO) << "Time taken for first upsert: " << time_micros;
    
    ASSERT_TRUE(import_response["success"].get<bool>());
    ASSERT_EQ(1000, import_response["num_imported"].get<int>());

    // run upsert again with title override

    records.clear();

    for(size_t i=0; i<NUM_RECORDS; i++) {
        nlohmann::json updoc;
        updoc["id"] = std::to_string(i);
        updoc["points"] = i;
        updoc["title"] = {
            get_text(10),
            get_text(10),
            get_text(10),
            get_text(10),
        };
        records.push_back(updoc.dump());
    }

    begin = std::chrono::high_resolution_clock::now();
    import_response = coll1->add_many(records, document, UPSERT);
    time_micros = std::chrono::duration_cast<std::chrono::microseconds>(
            std::chrono::high_resolution_clock::now() - begin).count();

    //LOG(INFO) << "Time taken for second upsert: " << time_micros;

    ASSERT_TRUE(import_response["success"].get<bool>());
    ASSERT_EQ(1000, import_response["num_imported"].get<int>());

    // update records (can contain partial fields)

    records.clear();

    for(size_t i=0; i<NUM_RECORDS; i++) {
        nlohmann::json updoc;
        updoc["id"] = std::to_string(i);
        // no points field
        updoc["title"] = {
            get_text(10),
            get_text(10),
            get_text(10),
            get_text(10),
        };
        records.push_back(updoc.dump());
    }

    import_response = coll1->add_many(records, document, UPDATE);
    ASSERT_TRUE(import_response["success"].get<bool>());
    ASSERT_EQ(1000, import_response["num_imported"].get<int>());
}

TEST_F(CollectionTest, ImportDocuments) {
    Collection *coll_mul_fields;

    std::ifstream infile(std::string(ROOT_DIR)+"test/multi_field_documents.jsonl");
    std::stringstream strstream;
    strstream << infile.rdbuf();
    infile.close();

    std::vector<std::string> import_records;
    StringUtils::split(strstream.str(), import_records, "\n");

    std::vector<field> fields = {
        field("title", field_types::STRING, false),
        field("starring", field_types::STRING, false),
        field("cast", field_types::STRING_ARRAY, false),
        field("points", field_types::INT32, false)
    };

    coll_mul_fields = collectionManager.get_collection("coll_mul_fields").get();
    if(coll_mul_fields == nullptr) {
        coll_mul_fields = collectionManager.create_collection("coll_mul_fields", 4, fields, "points").get();
    }

    // try importing records
    nlohmann::json document;
    nlohmann::json import_response = coll_mul_fields->add_many(import_records, document);
    ASSERT_TRUE(import_response["success"].get<bool>());
    ASSERT_EQ(18, import_response["num_imported"].get<int>());

    // now try searching for records

    query_fields = {"title", "starring"};
    std::vector<std::string> facets;

    auto x = coll_mul_fields->search("Will", query_fields, "", facets, sort_fields, {0}, 10, 1, FREQUENCY, {false});

    nlohmann::json results = coll_mul_fields->search("Will", query_fields, "", facets, sort_fields, {0}, 10, 1, FREQUENCY, {false}).get();
    ASSERT_EQ(4, results["hits"].size());

    std::vector<std::string> ids = {"3", "2", "1", "0"};

    for(size_t i = 0; i < results["hits"].size(); i++) {
        nlohmann::json result = results["hits"].at(i);
        std::string result_id = result["document"]["id"];
        std::string id = ids.at(i);
        ASSERT_STREQ(id.c_str(), result_id.c_str());
    }

    // verify that empty import is handled gracefully
    std::vector<std::string> empty_records;
    import_response = coll_mul_fields->add_many(empty_records, document);
    ASSERT_TRUE(import_response["success"].get<bool>());
    ASSERT_EQ(0, import_response["num_imported"].get<int>());

    // verify that only bad records are rejected, rest must be imported (records 2 and 4 are bad)
    std::vector<std::string> more_records = {"{\"id\": \"id1\", \"title\": \"Test1\", \"starring\": \"Rand Fish\", \"points\": 12, "
                                   "\"cast\": [\"Tom Skerritt\"] }",
                                "{\"title\": 123, \"starring\": \"Jazz Gosh\", \"points\": 23, "
                                   "\"cast\": [\"Tom Skerritt\"] }",
                               "{\"title\": \"Test3\", \"starring\": \"Brad Fin\", \"points\": 11, "
                                   "\"cast\": [\"Tom Skerritt\"] }",
                               "{\"title\": \"Test4\", \"points\": 55, "
                                   "\"cast\": [\"Tom Skerritt\"] }"};

    import_response = coll_mul_fields->add_many(more_records, document, CREATE, "", DIRTY_VALUES::REJECT);
    ASSERT_FALSE(import_response["success"].get<bool>());
    ASSERT_EQ(2, import_response["num_imported"].get<int>());

    std::vector<nlohmann::json> import_results = import_res_to_json(more_records);

    ASSERT_EQ(4, import_results.size());
    ASSERT_TRUE(import_results[0]["success"].get<bool>());
    ASSERT_FALSE(import_results[1]["success"].get<bool>());
    ASSERT_TRUE(import_results[2]["success"].get<bool>());
    ASSERT_FALSE(import_results[3]["success"].get<bool>());

    ASSERT_STREQ("Field `title` must be a string.", import_results[1]["error"].get<std::string>().c_str());
    ASSERT_STREQ("Field `starring` has been declared in the schema, but is not found in the document.",
                 import_results[3]["error"].get<std::string>().c_str());
    ASSERT_STREQ("{\"title\": 123, \"starring\": \"Jazz Gosh\", \"points\": 23, \"cast\": [\"Tom Skerritt\"] }",
                 import_results[1]["document"].get<std::string>().c_str());

    // record with duplicate IDs

    more_records = {"{\"id\": \"id2\", \"title\": \"Test1\", \"starring\": \"Rand Fish\", \"points\": 12, "
                    "\"cast\": [\"Tom Skerritt\"] }",
                    "{\"id\": \"id1\", \"title\": \"Test1\", \"starring\": \"Rand Fish\", \"points\": 12, "
                    "\"cast\": [\"Tom Skerritt\"] }"};

    import_response = coll_mul_fields->add_many(more_records, document);

    ASSERT_FALSE(import_response["success"].get<bool>());
    ASSERT_EQ(1, import_response["num_imported"].get<int>());

    import_results = import_res_to_json(more_records);
    ASSERT_EQ(2, import_results.size());
    ASSERT_TRUE(import_results[0]["success"].get<bool>());
    ASSERT_FALSE(import_results[1]["success"].get<bool>());

    ASSERT_STREQ("A document with id id1 already exists.", import_results[1]["error"].get<std::string>().c_str());
    ASSERT_STREQ("{\"id\": \"id1\", \"title\": \"Test1\", \"starring\": \"Rand Fish\", \"points\": 12, "
                 "\"cast\": [\"Tom Skerritt\"] }",import_results[1]["document"].get<std::string>().c_str());

    // handle bad import json

    // valid JSON but not a document
    more_records = {"[]"};
    import_response = coll_mul_fields->add_many(more_records, document);

    ASSERT_FALSE(import_response["success"].get<bool>());
    ASSERT_EQ(0, import_response["num_imported"].get<int>());

    import_results = import_res_to_json(more_records);
    ASSERT_EQ(1, import_results.size());

    ASSERT_EQ(false, import_results[0]["success"].get<bool>());
    ASSERT_STREQ("Bad JSON: not a properly formed document.", import_results[0]["error"].get<std::string>().c_str());
    ASSERT_STREQ("[]", import_results[0]["document"].get<std::string>().c_str());

    // invalid JSON
    more_records = {"{"};
    import_response = coll_mul_fields->add_many(more_records, document);

    ASSERT_FALSE(import_response["success"].get<bool>());
    ASSERT_EQ(0, import_response["num_imported"].get<int>());

    import_results = import_res_to_json(more_records);
    ASSERT_EQ(1, import_results.size());

    ASSERT_EQ(false, import_results[0]["success"].get<bool>());
    ASSERT_STREQ("Bad JSON: [json.exception.parse_error.101] parse error at line 1, column 2: syntax error "
                 "while parsing object key - unexpected end of input; expected string literal",
                 import_results[0]["error"].get<std::string>().c_str());
    ASSERT_STREQ("{", import_results[0]["document"].get<std::string>().c_str());

    collectionManager.drop_collection("coll_mul_fields");
}

TEST_F(CollectionTest, SearchingWithMissingFields) {
    // return error without crashing when searching for fields that do not conform to the schema
    Collection *coll_array_fields;

    std::ifstream infile(std::string(ROOT_DIR)+"test/numeric_array_documents.jsonl");
    std::vector<field> fields = {field("name", field_types::STRING, false),
                                 field("age", field_types::INT32, false),
                                 field("years", field_types::INT32_ARRAY, false),
                                 field("timestamps", field_types::INT64_ARRAY, false),
                                 field("tags", field_types::STRING_ARRAY, true)};

    std::vector<sort_by> sort_fields = { sort_by("age", "DESC") };

    coll_array_fields = collectionManager.get_collection("coll_array_fields").get();
    if(coll_array_fields == nullptr) {
        coll_array_fields = collectionManager.create_collection("coll_array_fields", 4, fields, "age").get();
    }

    std::string json_line;

    while (std::getline(infile, json_line)) {
        coll_array_fields->add(json_line);
    }

    infile.close();

    // when a query field mentioned in schema does not exist
    std::vector<std::string> facets;
    std::vector<std::string> query_fields_not_found = {"titlez"};

    Option<nlohmann::json> res_op = coll_array_fields->search("the", query_fields_not_found, "", facets, sort_fields, {0}, 10);
    ASSERT_FALSE(res_op.ok());
    ASSERT_EQ(404, res_op.code());
    ASSERT_STREQ("Could not find a field named `titlez` in the schema.", res_op.error().c_str());

    // when a query field is an integer field
    res_op = coll_array_fields->search("the", {"age"}, "", facets, sort_fields, {0}, 10);
    ASSERT_EQ(400, res_op.code());
    ASSERT_STREQ("Field `age` should be a string or a string array.", res_op.error().c_str());

    // when a facet field is not defined in the schema
    res_op = coll_array_fields->search("the", {"name"}, "", {"timestamps"}, sort_fields, {0}, 10);
    ASSERT_EQ(404, res_op.code());
    ASSERT_STREQ("Could not find a facet field named `timestamps` in the schema.", res_op.error().c_str());

    // when a rank field is not defined in the schema
    res_op = coll_array_fields->search("the", {"name"}, "", {}, { sort_by("timestamps", "ASC") }, {0}, 10);
    ASSERT_EQ(404, res_op.code());
    ASSERT_STREQ("Could not find a field named `timestamps` in the schema for sorting.", res_op.error().c_str());

    res_op = coll_array_fields->search("the", {"name"}, "", {}, { sort_by("_rank", "ASC") }, {0}, 10);
    ASSERT_EQ(404, res_op.code());
    ASSERT_STREQ("Could not find a field named `_rank` in the schema for sorting.", res_op.error().c_str());

    collectionManager.drop_collection("coll_array_fields");
}

TEST_F(CollectionTest, IndexingWithBadData) {
    // should not crash when document to-be-indexed doesn't match schema
    Collection *sample_collection;

    std::vector<field> fields = {field("name", field_types::STRING, false),
                                 field("tags", field_types::STRING_ARRAY, true),
                                 field("age", field_types::INT32, false),
                                 field("average", field_types::INT32, false) };

    std::vector<sort_by> sort_fields = { sort_by("age", "DESC"), sort_by("average", "DESC") };

    sample_collection = collectionManager.get_collection("sample_collection").get();
    if(sample_collection == nullptr) {
        sample_collection = collectionManager.create_collection("sample_collection", 4, fields, "age").get();
    }

    const Option<nlohmann::json> & search_fields_missing_op1 = sample_collection->add("{\"name\": \"foo\", \"age\": 29, \"average\": 78}");
    ASSERT_FALSE(search_fields_missing_op1.ok());
    ASSERT_STREQ("Field `tags` has been declared in the schema, but is not found in the document.",
                 search_fields_missing_op1.error().c_str());

    const Option<nlohmann::json> & search_fields_missing_op2 = sample_collection->add("{\"namez\": \"foo\", \"tags\": [], \"age\": 34, \"average\": 78}");
    ASSERT_FALSE(search_fields_missing_op2.ok());
    ASSERT_STREQ("Field `name` has been declared in the schema, but is not found in the document.",
                 search_fields_missing_op2.error().c_str());

    const Option<nlohmann::json> & facet_fields_missing_op1 = sample_collection->add("{\"name\": \"foo\", \"age\": 34, \"average\": 78}");
    ASSERT_FALSE(facet_fields_missing_op1.ok());
    ASSERT_STREQ("Field `tags` has been declared in the schema, but is not found in the document.",
                 facet_fields_missing_op1.error().c_str());

    const char *doc_str = "{\"name\": \"foo\", \"age\": 34, \"avg\": 78, \"tags\": [\"red\", \"blue\"]}";
    const Option<nlohmann::json> & sort_fields_missing_op1 = sample_collection->add(doc_str);
    ASSERT_FALSE(sort_fields_missing_op1.ok());
    ASSERT_STREQ("Field `average` has been declared in the schema, but is not found in the document.",
                 sort_fields_missing_op1.error().c_str());

    // Handle type errors

    doc_str = "{\"name\": \"foo\", \"age\": 34, \"tags\": 22, \"average\": 78}";
    const Option<nlohmann::json> & bad_facet_field_op = sample_collection->add(doc_str);
    ASSERT_FALSE(bad_facet_field_op.ok());
    ASSERT_STREQ("Field `tags` must be an array.", bad_facet_field_op.error().c_str());

    doc_str = "{\"name\": \"foo\", \"age\": 34, \"tags\": [\"red\", 22], \"average\": 78}";
    const Option<nlohmann::json> & bad_array_field_op = sample_collection->add(doc_str, CREATE, "",
                                                                               DIRTY_VALUES::REJECT);
    ASSERT_FALSE(bad_array_field_op.ok());
    ASSERT_STREQ("Field `tags` must be an array of string.", bad_array_field_op.error().c_str());

    // with coercion should work
    doc_str = "{\"name\": \"foo\", \"age\": 34, \"tags\": [\"red\", 22], \"average\": 78}";
    const Option<nlohmann::json> &bad_array_field_coercion_op = sample_collection->add(doc_str, CREATE, "",
                                                                                       DIRTY_VALUES::COERCE_OR_REJECT);
    ASSERT_TRUE(bad_array_field_coercion_op.ok());

    doc_str = "{\"name\": \"foo\", \"age\": 34, \"tags\": [], \"average\": 34}";
    const Option<nlohmann::json> & empty_facet_field_op = sample_collection->add(doc_str);
    ASSERT_TRUE(empty_facet_field_op.ok());

    doc_str = "{\"name\": \"foo\", \"age\": [\"34\"], \"tags\": [], \"average\": 34 }";
    const Option<nlohmann::json> & bad_default_sorting_field_op1 = sample_collection->add(doc_str);
    ASSERT_FALSE(bad_default_sorting_field_op1.ok());
    ASSERT_STREQ("Field `age` must be an int32.", bad_default_sorting_field_op1.error().c_str());

    doc_str = "{\"name\": \"foo\", \"tags\": [], \"average\": 34 }";
    const Option<nlohmann::json> & bad_default_sorting_field_op3 = sample_collection->add(doc_str);
    ASSERT_FALSE(bad_default_sorting_field_op3.ok());
    ASSERT_STREQ("Field `age` has been declared as a default sorting field, but is not found in the document.",
                 bad_default_sorting_field_op3.error().c_str());

    doc_str = "{\"name\": \"foo\", \"age\": 34, \"tags\": [], \"average\": \"34\"}";
    const Option<nlohmann::json> & bad_rank_field_op = sample_collection->add(doc_str, CREATE, "", DIRTY_VALUES::REJECT);
    ASSERT_FALSE(bad_rank_field_op.ok());
    ASSERT_STREQ("Field `average` must be an int32.", bad_rank_field_op.error().c_str());

    doc_str = "{\"name\": \"foo\", \"age\": asdadasd, \"tags\": [], \"average\": 34 }";
    const Option<nlohmann::json> & bad_default_sorting_field_op4 = sample_collection->add(doc_str);
    ASSERT_FALSE(bad_default_sorting_field_op4.ok());
    ASSERT_STREQ("Bad JSON: [json.exception.parse_error.101] parse error at line 1, column 24: syntax error "
                 "while parsing value - invalid literal; last read: '\"age\": a'",
                bad_default_sorting_field_op4.error().c_str());

    // should return an error when a document with pre-existing id is being added
    std::string doc = "{\"id\": \"100\", \"name\": \"foo\", \"age\": 29, \"tags\": [], \"average\": 78}";
    Option<nlohmann::json> add_op = sample_collection->add(doc);
    ASSERT_TRUE(add_op.ok());
    add_op = sample_collection->add(doc);
    ASSERT_FALSE(add_op.ok());
    ASSERT_EQ(409, add_op.code());
    ASSERT_STREQ("A document with id 100 already exists.", add_op.error().c_str());

    collectionManager.drop_collection("sample_collection");
}

TEST_F(CollectionTest, EmptyIndexShouldNotCrash) {
    Collection *empty_coll;

    std::vector<field> fields = {field("name", field_types::STRING, false),
                                 field("tags", field_types::STRING_ARRAY, false),
                                 field("age", field_types::INT32, false),
                                 field("average", field_types::INT32, false)};

    std::vector<sort_by> sort_fields = { sort_by("age", "DESC"), sort_by("average", "DESC") };

    empty_coll = collectionManager.get_collection("empty_coll").get();
    if(empty_coll == nullptr) {
        empty_coll = collectionManager.create_collection("empty_coll", 4, fields, "age").get();
    }

    nlohmann::json results = empty_coll->search("a", {"name"}, "", {}, sort_fields, {0}, 10, 1, FREQUENCY, {false}).get();
    ASSERT_EQ(0, results["hits"].size());
    collectionManager.drop_collection("empty_coll");
}

TEST_F(CollectionTest, IdFieldShouldBeAString) {
    Collection *coll1;

    std::vector<field> fields = {field("name", field_types::STRING, false),
                                 field("tags", field_types::STRING_ARRAY, false),
                                 field("age", field_types::INT32, false),
                                 field("average", field_types::INT32, false)};

    std::vector<sort_by> sort_fields = { sort_by("age", "DESC"), sort_by("average", "DESC") };

    coll1 = collectionManager.get_collection("coll1").get();
    if(coll1 == nullptr) {
        coll1 = collectionManager.create_collection("coll1", 4, fields, "age").get();
    }

    nlohmann::json doc;
    doc["id"] = 101010;
    doc["name"] = "Jane";
    doc["age"] = 25;
    doc["average"] = 98;
    doc["tags"] = nlohmann::json::array();
    doc["tags"].push_back("tag1");

    Option<nlohmann::json> inserted_id_op = coll1->add(doc.dump());
    ASSERT_FALSE(inserted_id_op.ok());
    ASSERT_STREQ("Document's `id` field should be a string.", inserted_id_op.error().c_str());

    collectionManager.drop_collection("coll1");
}

TEST_F(CollectionTest, AnIntegerCanBePassedToAFloatField) {
    Collection *coll1;

    std::vector<field> fields = {field("name", field_types::STRING, false),
                                 field("average", field_types::FLOAT, false)};

    std::vector<sort_by> sort_fields = { sort_by("average", "DESC") };

    coll1 = collectionManager.get_collection("coll1").get();
    if(coll1 == nullptr) {
        coll1 = collectionManager.create_collection("coll1", 4, fields, "average").get();
    }

    nlohmann::json doc;
    doc["id"] = "101010";
    doc["name"] = "Jane";
    doc["average"] = 98;

    Option<nlohmann::json> inserted_id_op = coll1->add(doc.dump());
    EXPECT_TRUE(inserted_id_op.ok());
    collectionManager.drop_collection("coll1");
}

TEST_F(CollectionTest, DeletionOfADocument) {
    collectionManager.drop_collection("collection");

    std::ifstream infile(std::string(ROOT_DIR)+"test/documents.jsonl");

    std::vector<field> search_fields = {field("title", field_types::STRING, false),
                                        field("points", field_types::INT32, false)};


    std::vector<std::string> query_fields = {"title"};
    std::vector<sort_by> sort_fields = { sort_by("points", "DESC") };

    Collection *collection_for_del;
    collection_for_del = collectionManager.get_collection("collection_for_del").get();
    if(collection_for_del == nullptr) {
        collection_for_del = collectionManager.create_collection("collection_for_del", 4, search_fields, "points").get();
    }

    std::string json_line;
    rocksdb::Iterator* it;
    size_t num_keys = 0;

    // dummy record for record id 0: to make the test record IDs to match with line numbers
    json_line = "{\"points\":10,\"title\":\"z\"}";
    collection_for_del->add(json_line);

    while (std::getline(infile, json_line)) {
        collection_for_del->add(json_line);
    }

    ASSERT_EQ(25, collection_for_del->get_num_documents());

    infile.close();

    nlohmann::json results;

    // asserts before removing any record
    results = collection_for_del->search("cryogenic", query_fields, "", {}, sort_fields, {0}, 5, 1, FREQUENCY, {false}).get();
    ASSERT_EQ(1, results["hits"].size());

    it = store->get_iterator();
    num_keys = 0;
    for (it->SeekToFirst(); it->Valid(); it->Next()) {
        num_keys += 1;
    }
    ASSERT_EQ(25+25+3, num_keys);  // 25 records, 25 id mapping, 3 meta keys
    delete it;

    // actually remove a record now
    collection_for_del->remove("1");

    results = collection_for_del->search("cryogenic", query_fields, "", {}, sort_fields, {0}, 5, 1, FREQUENCY, {false}).get();
    ASSERT_EQ(0, results["hits"].size());
    ASSERT_EQ(0, results["found"]);

    results = collection_for_del->search("archives", query_fields, "", {}, sort_fields, {0}, 5, 1, FREQUENCY, {false}).get();
    ASSERT_EQ(1, results["hits"].size());
    ASSERT_EQ(1, results["found"]);

    collection_for_del->remove("foo");   // custom id record
    results = collection_for_del->search("martian", query_fields, "", {}, sort_fields, {0}, 5, 1, FREQUENCY, {false}).get();
    ASSERT_EQ(0, results["hits"].size());
    ASSERT_EQ(0, results["found"]);

    // delete all records
    for(int id = 0; id <= 25; id++) {
        collection_for_del->remove(std::to_string(id));
    }

    ASSERT_EQ(0, collection_for_del->get_num_documents());

    it = store->get_iterator();
    num_keys = 0;
    for (it->SeekToFirst(); it->Valid(); it->Next()) {
        num_keys += 1;
    }
    delete it;
    ASSERT_EQ(3, num_keys);

    collectionManager.drop_collection("collection_for_del");
}

TEST_F(CollectionTest, DeletionOfDocumentSingularFields) {
    Collection *coll1;

    std::vector<field> fields = {field("str", field_types::STRING, false),
                                 field("int32", field_types::INT32, false),
                                 field("int64", field_types::INT64, false),
                                 field("float", field_types::FLOAT, false),
                                 field("bool", field_types::BOOL, false)};

    std::vector<sort_by> sort_fields = { sort_by("int32", "DESC") };

    coll1 = collectionManager.get_collection("coll1").get();
    if(coll1 == nullptr) {
        coll1 = collectionManager.create_collection("coll1", 4, fields, "int32").get();
    }

    nlohmann::json doc;
    doc["id"] = "100";
    doc["str"] = "[NEW] Cell Phone Cases, Holders & Clips!";
    doc["int32"] = 100032;
    doc["int64"] = 1582369739000;
    doc["float"] = -293.24;
    doc["bool"] = true;

    Option<nlohmann::json> add_op = coll1->add(doc.dump());
    ASSERT_TRUE(add_op.ok());

    nlohmann::json res = coll1->search("phone", {"str"}, "", {}, sort_fields, {0}, 10, 1,
                                       token_ordering::FREQUENCY, {true}, 10, spp::sparse_hash_set<std::string>(),
                                       spp::sparse_hash_set<std::string>(), 10).get();

    ASSERT_EQ(1, res["found"]);

    Option<std::string> rem_op = coll1->remove("100");

    ASSERT_TRUE(rem_op.ok());

    res = coll1->search("phone", {"str"}, "", {}, sort_fields, {0}, 10, 1,
                        token_ordering::FREQUENCY, {true}, 10, spp::sparse_hash_set<std::string>(),
                        spp::sparse_hash_set<std::string>(), 10).get();

    ASSERT_EQ(0, res["found"].get<int32_t>());

    // also assert against the actual index
    Index *index = coll1->_get_indexes()[0];  // seq id will always be zero for first document
    auto search_index = index->_get_search_index();
    auto numerical_index = index->_get_numerical_index();

    auto str_tree = search_index["str"];
    auto int32_tree = numerical_index["int32"];
    auto int64_tree = numerical_index["int64"];
    auto float_tree = numerical_index["float"];
    auto bool_tree = numerical_index["bool"];

    ASSERT_EQ(0, art_size(str_tree));

    ASSERT_EQ(0, int32_tree->size());
    ASSERT_EQ(0, int64_tree->size());
    ASSERT_EQ(0, float_tree->size());
    ASSERT_EQ(0, bool_tree->size());

    collectionManager.drop_collection("coll1");
}

TEST_F(CollectionTest, DeletionOfDocumentArrayFields) {
    Collection *coll1;

    std::vector<field> fields = {field("strarray", field_types::STRING_ARRAY, false),
                                 field("int32array", field_types::INT32_ARRAY, false),
                                 field("int64array", field_types::INT64_ARRAY, false),
                                 field("floatarray", field_types::FLOAT_ARRAY, false),
                                 field("boolarray", field_types::BOOL_ARRAY, false),
                                 field("points", field_types::INT32, false)};

    std::vector<sort_by> sort_fields = { sort_by("points", "DESC") };

    coll1 = collectionManager.get_collection("coll1").get();
    if(coll1 == nullptr) {
        coll1 = collectionManager.create_collection("coll1", 4, fields, "points").get();
    }

    nlohmann::json doc;
    doc["id"] = "100";
    doc["strarray"] = {"Cell Phones", "Cell Phone Accessories", "Cell Phone Cases & Clips"};
    doc["int32array"] = {100, 200, 300};
    doc["int64array"] = {1582369739000, 1582369739000, 1582369739000};
    doc["floatarray"] = {19.99, 400.999};
    doc["boolarray"] = {true, false, true};
    doc["points"] = 25;

    Option<nlohmann::json> add_op = coll1->add(doc.dump());
    ASSERT_TRUE(add_op.ok());

    nlohmann::json res = coll1->search("phone", {"strarray"}, "", {}, sort_fields, {0}, 10, 1,
                                       token_ordering::FREQUENCY, {true}, 10, spp::sparse_hash_set<std::string>(),
                                       spp::sparse_hash_set<std::string>(), 10).get();

    ASSERT_EQ(1, res["found"]);

    Option<std::string> rem_op = coll1->remove("100");

    ASSERT_TRUE(rem_op.ok());

    res = coll1->search("phone", {"strarray"}, "", {}, sort_fields, {0}, 10, 1,
                        token_ordering::FREQUENCY, {true}, 10, spp::sparse_hash_set<std::string>(),
                        spp::sparse_hash_set<std::string>(), 10).get();

    ASSERT_EQ(0, res["found"].get<int32_t>());

    // also assert against the actual index
    Index *index = coll1->_get_indexes()[0];  // seq id will always be zero for first document
    auto search_index = index->_get_search_index();
    auto numerical_index = index->_get_numerical_index();

    auto strarray_tree = search_index["strarray"];
    auto int32array_tree = numerical_index["int32array"];
    auto int64array_tree = numerical_index["int64array"];
    auto floatarray_tree = numerical_index["floatarray"];
    auto boolarray_tree = numerical_index["boolarray"];

    ASSERT_EQ(0, art_size(strarray_tree));

    ASSERT_EQ(0, int32array_tree->size());
    ASSERT_EQ(0, int64array_tree->size());
    ASSERT_EQ(0, floatarray_tree->size());
    ASSERT_EQ(0, boolarray_tree->size());

    collectionManager.drop_collection("coll1");
}

nlohmann::json get_prune_doc() {
    nlohmann::json document;
    document["one"] = 1;
    document["two"] = 2;
    document["three"] = 3;
    document["four"] = 4;

    return document;
}

TEST_F(CollectionTest, SearchLargeTextField) {
    Collection *coll_large_text;

    std::vector<field> fields = {field("text", field_types::STRING, false),
                                 field("age", field_types::INT32, false),
    };

    std::vector<sort_by> sort_fields = { sort_by(sort_field_const::text_match, "DESC"), sort_by("age", "DESC") };

    coll_large_text = collectionManager.get_collection("coll_large_text").get();
    if(coll_large_text == nullptr) {
        coll_large_text = collectionManager.create_collection("coll_large_text", 4, fields, "age").get();
    }

    std::string json_line;
    std::ifstream infile(std::string(ROOT_DIR)+"test/large_text_field.jsonl");

    while (std::getline(infile, json_line)) {
        coll_large_text->add(json_line);
    }

    infile.close();

    Option<nlohmann::json> res_op = coll_large_text->search("eguilazer", {"text"}, "", {}, sort_fields, {0}, 10);
    ASSERT_TRUE(res_op.ok());
    nlohmann::json results = res_op.get();
    ASSERT_EQ(1, results["hits"].size());

    res_op = coll_large_text->search("tristique", {"text"}, "", {}, sort_fields, {0}, 10);
    ASSERT_TRUE(res_op.ok());
    results = res_op.get();
    ASSERT_EQ(2, results["hits"].size());

    // query whose length exceeds maximum highlight window (match score's WINDOW_SIZE)
    res_op = coll_large_text->search(
            "Phasellus non tristique elit Praesent non arcu id lectus accumsan venenatis at",
            {"text"}, "", {}, sort_fields, {0}, 10
    );

    ASSERT_TRUE(res_op.ok());
    results = res_op.get();
    ASSERT_EQ(2, results["hits"].size());

    ASSERT_STREQ("1", results["hits"][0]["document"]["id"].get<std::string>().c_str());

    // only single matched token in match window

    res_op = coll_large_text->search("molestie maecenas accumsan", {"text"}, "", {}, sort_fields, {0}, 10);
    ASSERT_TRUE(res_op.ok());
    results = res_op.get();

    ASSERT_EQ(1, results["hits"].size());

    ASSERT_STREQ("non arcu id lectus <mark>accumsan</mark> venenatis at at justo.",
    results["hits"][0]["highlights"][0]["snippet"].get<std::string>().c_str());

    collectionManager.drop_collection("coll_large_text");
}

TEST_F(CollectionTest, PruneFieldsFromDocument) {
    nlohmann::json document = get_prune_doc();
    Collection::prune_document(document, {"one", "two"}, spp::sparse_hash_set<std::string>());
    ASSERT_EQ(2, document.size());
    ASSERT_EQ(1, document["one"]);
    ASSERT_EQ(2, document["two"]);

    // exclude takes precedence
    document = get_prune_doc();
    Collection::prune_document(document, {"one"}, {"one"});
    ASSERT_EQ(0, document.size());

    // when no inclusion is specified, should return all fields not mentioned by exclusion list
    document = get_prune_doc();
    Collection::prune_document(document, spp::sparse_hash_set<std::string>(), {"three"});
    ASSERT_EQ(3, document.size());
    ASSERT_EQ(1, document["one"]);
    ASSERT_EQ(2, document["two"]);
    ASSERT_EQ(4, document["four"]);

    document = get_prune_doc();
    Collection::prune_document(document, spp::sparse_hash_set<std::string>(), spp::sparse_hash_set<std::string>());
    ASSERT_EQ(4, document.size());

    // when included field does not exist
    document = get_prune_doc();
    Collection::prune_document(document, {"notfound"}, spp::sparse_hash_set<std::string>());
    ASSERT_EQ(0, document.size());

    // when excluded field does not exist
    document = get_prune_doc();
    Collection::prune_document(document, spp::sparse_hash_set<std::string>(), {"notfound"});
    ASSERT_EQ(4, document.size());
}

TEST_F(CollectionTest, StringArrayFieldShouldNotAllowPlainString) {
    Collection *coll1;

    std::vector<field> fields = {field("categories", field_types::STRING_ARRAY, true),
                                 field("points", field_types::INT32, false)};

    std::vector<sort_by> sort_fields = {sort_by("points", "DESC")};

    coll1 = collectionManager.get_collection("coll1").get();
    if (coll1 == nullptr) {
        coll1 = collectionManager.create_collection("coll1", 4, fields, "points").get();
    }

    nlohmann::json doc;
    doc["id"] = "100";
    doc["categories"] = "Should not be allowed!";
    doc["points"] = 25;

    auto add_op = coll1->add(doc.dump());
    ASSERT_FALSE(add_op.ok());
    ASSERT_STREQ("Field `categories` must be an array.", add_op.error().c_str());

    collectionManager.drop_collection("coll1");
}

TEST_F(CollectionTest, SearchHighlightShouldFollowThreshold) {
    Collection *coll1;

    std::vector<field> fields = {field("title", field_types::STRING, true),
                                 field("points", field_types::INT32, false)};

    std::vector<sort_by> sort_fields = {sort_by("points", "DESC")};

    coll1 = collectionManager.get_collection("coll1").get();
    if (coll1 == nullptr) {
        coll1 = collectionManager.create_collection("coll1", 4, fields, "points").get();
    }

    nlohmann::json doc;
    doc["id"] = "100";
    doc["title"] = "The quick brown fox jumped over the lazy dog and ran straight to the forest to sleep.";
    doc["points"] = 25;

    auto add_op = coll1->add(doc.dump());
    ASSERT_TRUE(add_op.ok());

    // first with a large threshold

    auto res = coll1->search("lazy", {"title"}, "", {}, sort_fields, {0}, 10, 1,
                  token_ordering::FREQUENCY, {true}, 10, spp::sparse_hash_set<std::string>(),
                  spp::sparse_hash_set<std::string>(), 10, "").get();

    ASSERT_STREQ("The quick brown fox jumped over the <mark>lazy</mark> dog and ran straight to the forest to sleep.",
                 res["hits"][0]["highlights"][0]["snippet"].get<std::string>().c_str());

    // now with with a small threshold (will show only 4 words either side of the matched token)

    res = coll1->search("lazy", {"title"}, "", {}, sort_fields, {0}, 10, 1,
                        token_ordering::FREQUENCY, {true}, 10, spp::sparse_hash_set<std::string>(),
                        spp::sparse_hash_set<std::string>(), 10, "", 5).get();

    ASSERT_STREQ("fox jumped over the <mark>lazy</mark> dog and ran straight",
                 res["hits"][0]["highlights"][0]["snippet"].get<std::string>().c_str());

    // specify the number of surrounding tokens to return
    size_t highlight_affix_num_tokens = 2;

    res = coll1->search("lazy", {"title"}, "", {}, sort_fields, {0}, 10, 1,
                        token_ordering::FREQUENCY, {true}, 10, spp::sparse_hash_set<std::string>(),
                        spp::sparse_hash_set<std::string>(), 10, "", 5, highlight_affix_num_tokens).get();
    ASSERT_STREQ("over the <mark>lazy</mark> dog and",
                 res["hits"][0]["highlights"][0]["snippet"].get<std::string>().c_str());

    highlight_affix_num_tokens = 0;
    res = coll1->search("lazy", {"title"}, "", {}, sort_fields, {0}, 10, 1,
                        token_ordering::FREQUENCY, {true}, 10, spp::sparse_hash_set<std::string>(),
                        spp::sparse_hash_set<std::string>(), 10, "", 5, highlight_affix_num_tokens).get();
    ASSERT_STREQ("<mark>lazy</mark>",
                 res["hits"][0]["highlights"][0]["snippet"].get<std::string>().c_str());

    collectionManager.drop_collection("coll1");
}

TEST_F(CollectionTest, SearchHighlightShouldUseHighlightTags) {
    Collection *coll1;

    std::vector<field> fields = {field("title", field_types::STRING, true),
                                 field("points", field_types::INT32, false)};

    std::vector<sort_by> sort_fields = {sort_by("points", "DESC")};

    coll1 = collectionManager.get_collection("coll1").get();
    if (coll1 == nullptr) {
        coll1 = collectionManager.create_collection("coll1", 4, fields, "points").get();
    }

    nlohmann::json doc;
    doc["id"] = "100";
    doc["title"] = "The quick brown  fox jumped over the  lazy fox. "; // adding some extra spaces
    doc["points"] = 25;

    auto add_op = coll1->add(doc.dump());
    ASSERT_TRUE(add_op.ok());

    // use non-default highlighting tags

    auto res = coll1->search("lazy", {"title"}, "", {}, sort_fields, {0}, 10, 1,
                             token_ordering::FREQUENCY, {true}, 10, spp::sparse_hash_set<std::string>(),
                             spp::sparse_hash_set<std::string>(), 10, "", 30, 4, "", 40, {}, {}, {}, 0,
                             "<em class=\"h\">", "</em>").get();

    ASSERT_STREQ("The quick brown  fox jumped over the  <em class=\"h\">lazy</em> fox. ",
                 res["hits"][0]["highlights"][0]["snippet"].get<std::string>().c_str());

    collectionManager.drop_collection("coll1");
}

TEST_F(CollectionTest, SearchHighlightWithNewLine) {
    Collection *coll1;

    std::vector<field> fields = {field("title", field_types::STRING, true),
                                 field("points", field_types::INT32, false)};

    std::vector<sort_by> sort_fields = {sort_by("points", "DESC")};

    coll1 = collectionManager.get_collection("coll1").get();
    if (coll1 == nullptr) {
        coll1 = collectionManager.create_collection("coll1", 4, fields, "points").get();
    }

    nlohmann::json doc;
    doc["id"] = "100";
    doc["title"] = "Blah, blah\nStark Industries";
    doc["points"] = 25;

    auto add_op = coll1->add(doc.dump());
    ASSERT_TRUE(add_op.ok());

    auto res = coll1->search("stark", {"title"}, "", {}, sort_fields, {0}, 10, 1,
                             token_ordering::FREQUENCY, {true}, 10, spp::sparse_hash_set<std::string>(),
                             spp::sparse_hash_set<std::string>(), 10, "", 30, 4, "", 40, {}, {}, {}, 0).get();

    ASSERT_STREQ("Blah, blah\n<mark>Stark</mark> Industries",
                 res["hits"][0]["highlights"][0]["snippet"].get<std::string>().c_str());

    ASSERT_STREQ("Stark", res["hits"][0]["highlights"][0]["matched_tokens"][0].get<std::string>().c_str());

    collectionManager.drop_collection("coll1");
}

TEST_F(CollectionTest, UpdateDocument) {
    Collection *coll1;

    std::vector<field> fields = {field("title", field_types::STRING, true),
                                 field("tags", field_types::STRING_ARRAY, true, true),
                                 field("points", field_types::INT32, false)};

    std::vector<sort_by> sort_fields = {sort_by("points", "DESC")};

    coll1 = collectionManager.get_collection("coll1").get();
    if (coll1 == nullptr) {
        coll1 = collectionManager.create_collection("coll1", 1, fields, "points").get();
    }

    nlohmann::json doc;
    doc["id"] = "100";
    doc["title"] = "The quick brown fox jumped over the lazy dog and ran straight to the forest to sleep.";
    doc["tags"] = {"NEWS", "LAZY"};
    doc["points"] = 25;

    auto add_op = coll1->add(doc.dump());
    ASSERT_TRUE(add_op.ok());

    auto res = coll1->search("lazy", {"title"}, "", {"tags"}, sort_fields, {0}, 10, 1,
                             token_ordering::FREQUENCY, {true}, 10, spp::sparse_hash_set<std::string>(),
                             spp::sparse_hash_set<std::string>(), 10, "", 5, 5, "title").get();

    ASSERT_EQ(1, res["hits"].size());
    ASSERT_STREQ("The quick brown fox jumped over the lazy dog and ran straight to the forest to sleep.",
            res["hits"][0]["document"]["title"].get<std::string>().c_str());

    // reindex the document entirely again verbatim and try querying
    add_op = coll1->add(doc.dump(), UPSERT);
    ASSERT_TRUE(add_op.ok());

    res = coll1->search("lazy", {"title"}, "", {"tags"}, sort_fields, {0}, 10, 1,
                        token_ordering::FREQUENCY, {true}, 10, spp::sparse_hash_set<std::string>(),
                        spp::sparse_hash_set<std::string>(), 10, "", 5, 5, "title").get();

    ASSERT_EQ(1, res["hits"].size());
    ASSERT_EQ(1, res["facet_counts"].size());
    ASSERT_STREQ("tags", res["facet_counts"][0]["field_name"].get<std::string>().c_str());
    ASSERT_EQ(2, res["facet_counts"][0]["counts"].size());

    ASSERT_STREQ("NEWS", res["facet_counts"][0]["counts"][0]["value"].get<std::string>().c_str());
    ASSERT_EQ(1, (int) res["facet_counts"][0]["counts"][0]["count"]);

    ASSERT_STREQ("LAZY", res["facet_counts"][0]["counts"][1]["value"].get<std::string>().c_str());
    ASSERT_EQ(1, (int) res["facet_counts"][0]["counts"][1]["count"]);

    // upsert only part of the document -- document should be REPLACED
    nlohmann::json partial_doc = doc;
    partial_doc.erase("tags");
    add_op = coll1->add(partial_doc.dump(), UPSERT);
    ASSERT_TRUE(add_op.ok());

    res = coll1->search("lazy", {"title"}, "", {}, sort_fields, {0}, 10, 1,
                        token_ordering::FREQUENCY, {true}, 10, spp::sparse_hash_set<std::string>(),
                        spp::sparse_hash_set<std::string>(), 10, "", 5, 5, "title").get();

    ASSERT_EQ(1, res["hits"].size());
    ASSERT_FALSE(res["hits"][0].contains("tags"));

    // upserting without a mandatory field should be an error
    partial_doc = doc;
    partial_doc.erase("title");
    LOG(INFO) << partial_doc.dump();
    add_op = coll1->add(partial_doc.dump(), UPSERT);
    ASSERT_FALSE(add_op.ok());
    ASSERT_EQ("Field `title` has been declared in the schema, but is not found in the document.", add_op.error());

    // try changing the title and searching for an older token
    doc["title"] = "The quick brown fox.";
    add_op = coll1->add(doc.dump(), UPSERT);
    ASSERT_TRUE(add_op.ok());

    ASSERT_EQ(1, coll1->get_num_documents());

    res = coll1->search("lazy", {"title"}, "", {"tags"}, sort_fields, {0}, 10, 1,
                        token_ordering::FREQUENCY, {true}, 10, spp::sparse_hash_set<std::string>(),
                        spp::sparse_hash_set<std::string>(), 10, "", 5, 5, "title").get();

    ASSERT_EQ(0, res["hits"].size());

    res = coll1->search("quick", {"title"}, "", {"title"}, sort_fields, {0}, 10, 1,
                        token_ordering::FREQUENCY, {true}, 10, spp::sparse_hash_set<std::string>(),
                        spp::sparse_hash_set<std::string>(), 10, "", 5, 5, "title").get();

    ASSERT_EQ(1, res["hits"].size());
    ASSERT_STREQ("The quick brown fox.", res["hits"][0]["document"]["title"].get<std::string>().c_str());

    // try to update document tags without `id`
    nlohmann::json doc2;
    doc2["tags"] = {"SENTENCE"};
    add_op = coll1->add(doc2.dump(), UPDATE);
    ASSERT_FALSE(add_op.ok());
    ASSERT_STREQ("For update, the `id` key must be provided.", add_op.error().c_str());

    // now change tags with id
    doc2["id"] = "100";
    add_op = coll1->add(doc2.dump(), UPDATE);
    ASSERT_TRUE(add_op.ok());

    // check for old tag
    res = coll1->search("NEWS", {"tags"}, "", {"tags"}, sort_fields, {0}, 10, 1,
                        token_ordering::FREQUENCY, {true}, 10, spp::sparse_hash_set<std::string>(),
                        spp::sparse_hash_set<std::string>(), 10, "", 5, 5, "title").get();

    ASSERT_EQ(0, res["hits"].size());

    // now check for new tag and also try faceting on that field
    res = coll1->search("SENTENCE", {"tags"}, "", {"tags"}, sort_fields, {0}, 10, 1,
                        token_ordering::FREQUENCY, {true}, 10, spp::sparse_hash_set<std::string>(),
                        spp::sparse_hash_set<std::string>(), 10, "", 5, 5, "title").get();

    ASSERT_EQ(1, res["hits"].size());
    ASSERT_STREQ("SENTENCE", res["facet_counts"][0]["counts"][0]["value"].get<std::string>().c_str());

    // try changing points
    nlohmann::json doc3;
    doc3["points"] = 99;
    doc3["id"] = "100";

    add_op = coll1->add(doc3.dump(), UPDATE);
    ASSERT_TRUE(add_op.ok());

    res = coll1->search("*", {"tags"}, "points: > 90", {"tags"}, sort_fields, {0}, 10, 1,
                        token_ordering::FREQUENCY, {true}, 10, spp::sparse_hash_set<std::string>(),
                        spp::sparse_hash_set<std::string>(), 10, "", 5, 5, "title").get();

    ASSERT_EQ(1, res["hits"].size());
    ASSERT_EQ(99, res["hits"][0]["document"]["points"].get<size_t>());

    // id can be passed by param
    nlohmann::json doc4;
    doc4["points"] = 105;

    add_op = coll1->add(doc4.dump(), UPDATE, "100");
    ASSERT_TRUE(add_op.ok());

    res = coll1->search("*", {"tags"}, "points: > 101", {"tags"}, sort_fields, {0}, 10, 1,
                        token_ordering::FREQUENCY, {true}, 10, spp::sparse_hash_set<std::string>(),
                        spp::sparse_hash_set<std::string>(), 10, "", 5, 5, "title").get();

    ASSERT_EQ(1, res["hits"].size());
    ASSERT_EQ(105, res["hits"][0]["document"]["points"].get<size_t>());

    // try to change a field with bad value and verify that old document is put back
    doc4["points"] = "abc";
    add_op = coll1->add(doc4.dump(), UPDATE, "100");
    ASSERT_FALSE(add_op.ok());
    ASSERT_EQ("Field `points` must be an int32.", add_op.error());

    res = coll1->search("*", {"tags"}, "points: > 101", {"tags"}, sort_fields, {0}, 10, 1,
                        token_ordering::FREQUENCY, {true}, 10, spp::sparse_hash_set<std::string>(),
                        spp::sparse_hash_set<std::string>(), 10, "", 5, 5, "title").get();

    ASSERT_EQ(1, res["hits"].size());
    ASSERT_EQ(105, res["hits"][0]["document"]["points"].get<size_t>());

    // when explicit path id does not match doc id, error should be returned
    nlohmann::json doc5;
    doc5["id"] = "800";
    doc5["title"] = "The Secret Seven";
    doc5["points"] = 250;
    doc5["tags"] = {"BOOK", "ENID BLYTON"};

    add_op = coll1->add(doc5.dump(), UPSERT, "799");
    ASSERT_FALSE(add_op.ok());
    ASSERT_EQ(400, add_op.code());
    ASSERT_STREQ("The `id` of the resource does not match the `id` in the JSON body.", add_op.error().c_str());

    // passing an empty id should not succeed
    nlohmann::json doc6;
    doc6["id"] = "";
    doc6["title"] = "The Secret Seven";
    doc6["points"] = 250;
    doc6["tags"] = {"BOOK", "ENID BLYTON"};

    add_op = coll1->add(doc6.dump(), UPDATE);
    ASSERT_FALSE(add_op.ok());
    ASSERT_EQ(400, add_op.code());
    ASSERT_STREQ("The `id` should not be empty.", add_op.error().c_str());

    collectionManager.drop_collection("coll1");
}

TEST_F(CollectionTest, UpdateDocumentSorting) {
    Collection *coll1;

    std::vector<field> fields = {field("title", field_types::STRING, true),
                                 field("tags", field_types::STRING_ARRAY, true),
                                 field("points", field_types::INT32, false)};

    std::vector<sort_by> sort_fields = {sort_by("points", "DESC")};

    coll1 = collectionManager.get_collection("coll1").get();
    if (coll1 == nullptr) {
        coll1 = collectionManager.create_collection("coll1", 1, fields, "points").get();
    }

    nlohmann::json doc1;
    doc1["id"] = "100";
    doc1["title"] = "The quick brown fox jumped over the lazy dog and ran straight to the forest to sleep.";
    doc1["tags"] = {"NEWS", "LAZY"};
    doc1["points"] = 100;

    nlohmann::json doc2;
    doc2["id"] = "101";
    doc2["title"] = "The random sentence.";
    doc2["tags"] = {"RANDOM"};
    doc2["points"] = 101;

    auto add_op = coll1->add(doc1.dump());
    coll1->add(doc2.dump());

    auto res = coll1->search("*", {"tags"}, "", {"tags"}, sort_fields, {0}, 10, 1,
                        token_ordering::FREQUENCY, {true}, 10, spp::sparse_hash_set<std::string>(),
                        spp::sparse_hash_set<std::string>(), 10, "", 5, 5, "title").get();

    ASSERT_EQ(2, res["hits"].size());
    ASSERT_EQ(101, res["hits"][0]["document"]["points"].get<size_t>());
    ASSERT_STREQ("101", res["hits"][0]["document"]["id"].get<std::string>().c_str());

    ASSERT_EQ(100, res["hits"][1]["document"]["points"].get<size_t>());
    ASSERT_STREQ("100", res["hits"][1]["document"]["id"].get<std::string>().c_str());

    // now update doc1 points from 100 -> 1000 and it should bubble up
    doc1["points"] = 1000;
    coll1->add(doc1.dump(), UPDATE);

    res = coll1->search("*", {"tags"}, "", {"tags"}, sort_fields, {0}, 10, 1,
                        token_ordering::FREQUENCY, {true}, 10, spp::sparse_hash_set<std::string>(),
                        spp::sparse_hash_set<std::string>(), 10, "", 5, 5, "title").get();

    ASSERT_EQ(2, res["hits"].size());
    ASSERT_EQ(1000, res["hits"][0]["document"]["points"].get<size_t>());
    ASSERT_STREQ("100", res["hits"][0]["document"]["id"].get<std::string>().c_str());

    ASSERT_EQ(101, res["hits"][1]["document"]["points"].get<size_t>());
    ASSERT_STREQ("101", res["hits"][1]["document"]["id"].get<std::string>().c_str());

    collectionManager.drop_collection("coll1");
}

TEST_F(CollectionTest, UpdateDocumentUnIndexedField) {
    Collection* coll1;

    std::vector<field> fields = {field("title", field_types::STRING, true),
                                 field("points", field_types::INT32, false)};

    std::vector<sort_by> sort_fields = {sort_by("points", "DESC")};

    coll1 = collectionManager.get_collection("coll1").get();
    if (coll1 == nullptr) {
        coll1 = collectionManager.create_collection("coll1", 1, fields, "points").get();
    }

    nlohmann::json doc;
    doc["id"] = "100";
    doc["title"] = "The quick brown fox jumped over the lazy dog and ran straight to the forest to sleep.";
    doc["foo"] = "foo1";
    doc["points"] = 25;

    auto add_op = coll1->add(doc.dump());
    ASSERT_TRUE(add_op.ok());

    auto res = coll1->search("lazy", {"title"}, "", {}, sort_fields, {0}, 10, 1,
                             token_ordering::FREQUENCY, {true}, 10, spp::sparse_hash_set<std::string>(),
                             spp::sparse_hash_set<std::string>(), 10, "", 5, 5, "title").get();

    ASSERT_EQ(1, res["hits"].size());
    ASSERT_STREQ("The quick brown fox jumped over the lazy dog and ran straight to the forest to sleep.",
                 res["hits"][0]["document"]["title"].get<std::string>().c_str());

    // reindex the document again by changing only the unindexed field
    doc["foo"] = "foo2";
    add_op = coll1->add(doc.dump(), UPSERT);
    ASSERT_TRUE(add_op.ok());

    res = coll1->search("lazy", {"title"}, "", {}, sort_fields, {0}, 10, 1,
                        token_ordering::FREQUENCY, {true}, 10, spp::sparse_hash_set<std::string>(),
                        spp::sparse_hash_set<std::string>(), 10, "", 5, 5, "title").get();

    ASSERT_EQ(1, res["hits"].size());
    ASSERT_STREQ("foo2", res["hits"][0]["document"]["foo"].get<std::string>().c_str());

    collectionManager.drop_collection("coll1");
}

TEST_F(CollectionTest, SearchHighlightFieldFully) {
    Collection *coll1;

    std::vector<field> fields = { field("title", field_types::STRING, true),
                                  field("tags", field_types::STRING_ARRAY, true),
                                  field("points", field_types::INT32, false)};

    std::vector<sort_by> sort_fields = {sort_by("points", "DESC")};

    coll1 = collectionManager.get_collection("coll1").get();
    if (coll1 == nullptr) {
        coll1 = collectionManager.create_collection("coll1", 4, fields, "points").get();
    }

    nlohmann::json doc;
    doc["id"] = "100";
    doc["title"] = "The quick brown fox jumped over the lazy dog and ran straight to the forest to sleep.";
    doc["tags"] = {"NEWS", "LAZY"};
    doc["points"] = 25;

    auto add_op = coll1->add(doc.dump());
    ASSERT_TRUE(add_op.ok());

    // look for fully highlighted value in response

    auto res = coll1->search("lazy", {"title"}, "", {}, sort_fields, {0}, 10, 1,
                        token_ordering::FREQUENCY, {true}, 10, spp::sparse_hash_set<std::string>(),
                        spp::sparse_hash_set<std::string>(), 10, "", 5, 5, "title").get();

    ASSERT_EQ(1, res["hits"][0]["highlights"].size());
    ASSERT_STREQ("The quick brown fox jumped over the <mark>lazy</mark> dog and ran straight to the forest to sleep.",
                 res["hits"][0]["highlights"][0]["value"].get<std::string>().c_str());

    // should not return value key when highlight_full_fields is not specified
    res = coll1->search("lazy", {"title"}, "", {}, sort_fields, {0}, 10, 1,
                        token_ordering::FREQUENCY, {true}, 10, spp::sparse_hash_set<std::string>(),
                        spp::sparse_hash_set<std::string>(), 10, "", 5, 5, "").get();

    ASSERT_EQ(3, res["hits"][0]["highlights"][0].size());

    // query multiple fields
    res = coll1->search("lazy", {"title", "tags"}, "", {}, sort_fields, {0}, 10, 1,
                        token_ordering::FREQUENCY, {true}, 10, spp::sparse_hash_set<std::string>(),
                        spp::sparse_hash_set<std::string>(), 10, "", 5, 5, "title, tags").get();

    ASSERT_EQ(2, res["hits"][0]["highlights"].size());
    ASSERT_EQ("<mark>LAZY</mark>", res["hits"][0]["highlights"][0]["values"][0].get<std::string>());
    ASSERT_EQ("The quick brown fox jumped over the <mark>lazy</mark> dog and ran straight to the forest to sleep.",
                 res["hits"][0]["highlights"][1]["value"].get<std::string>());

    ASSERT_EQ(1, res["hits"][0]["highlights"][1]["matched_tokens"].size());
    ASSERT_STREQ("lazy", res["hits"][0]["highlights"][1]["matched_tokens"][0].get<std::string>().c_str());

    ASSERT_EQ(1, res["hits"][0]["highlights"][0]["values"][0].size());
    ASSERT_STREQ("<mark>LAZY</mark>", res["hits"][0]["highlights"][0]["values"][0].get<std::string>().c_str());

    // excluded fields should not be returned in highlights section
    spp::sparse_hash_set<std::string> excluded_fields = {"tags"};
    res = coll1->search("lazy", {"title", "tags"}, "", {}, sort_fields, {0}, 10, 1,
                        token_ordering::FREQUENCY, {true}, 10, spp::sparse_hash_set<std::string>(),
                        excluded_fields, 10, "", 5, 5, "title, tags").get();

    ASSERT_EQ(1, res["hits"][0]["highlights"].size());
    ASSERT_STREQ("The quick brown fox jumped over the <mark>lazy</mark> dog and ran straight to the forest to sleep.",
                 res["hits"][0]["highlights"][0]["value"].get<std::string>().c_str());

    // when all fields are excluded
    excluded_fields = {"tags", "title"};
    res = coll1->search("lazy", {"title", "tags"}, "", {}, sort_fields, {0}, 10, 1,
                        token_ordering::FREQUENCY, {true}, 10, spp::sparse_hash_set<std::string>(),
                        excluded_fields, 10, "", 5, 5, "title, tags").get();
    ASSERT_EQ(0, res["hits"][0]["highlights"].size());

    collectionManager.drop_collection("coll1");
}

TEST_F(CollectionTest, OptionalFields) {
    Collection *coll1;

    std::vector<field> fields = {
        field("title", field_types::STRING, false),
        field("description", field_types::STRING, true, true),
        field("max", field_types::INT32, false),
        field("scores", field_types::INT64_ARRAY, false, true),
        field("average", field_types::FLOAT, false, true),
        field("is_valid", field_types::BOOL, false, true),
    };

    coll1 = collectionManager.get_collection("coll1").get();
    if(coll1 == nullptr) {
        coll1 = collectionManager.create_collection("coll1", 4, fields, "max").get();
    }

    std::ifstream infile(std::string(ROOT_DIR)+"test/optional_fields.jsonl");

    std::string json_line;

    while (std::getline(infile, json_line)) {
        auto add_op = coll1->add(json_line);
        if(!add_op.ok()) {
            std::cout << add_op.error() << std::endl;
        }
        ASSERT_TRUE(add_op.ok());
    }

    infile.close();

    // first must be able to fetch all records (i.e. all must have been indexed)

    auto res = coll1->search("*", {"title"}, "", {}, {}, {0}, 10, 1, FREQUENCY, {false}).get();
    ASSERT_EQ(6, res["found"].get<size_t>());

    // search on optional `description` field
    res = coll1->search("book", {"description"}, "", {}, {}, {0}, 10, 1, FREQUENCY, {false}).get();
    ASSERT_EQ(5, res["found"].get<size_t>());

    // filter on optional `average` field
    res = coll1->search("the", {"title"}, "average: >0", {}, {}, {0}, 10, 1, FREQUENCY, {false}).get();
    ASSERT_EQ(5, res["found"].get<size_t>());

    // facet on optional `description` field
    res = coll1->search("the", {"title"}, "", {"description"}, {}, {0}, 10, 1, FREQUENCY, {false}).get();
    ASSERT_EQ(6, res["found"].get<size_t>());
    ASSERT_EQ(5, res["facet_counts"][0]["counts"][0]["count"].get<size_t>());
    ASSERT_STREQ("description", res["facet_counts"][0]["field_name"].get<std::string>().c_str());

    // sort_by optional `average` field should be allowed (default used for missing values)
    std::vector<sort_by> sort_fields = { sort_by("average", "DESC") };
    auto res_op = coll1->search("*", {"title"}, "", {}, sort_fields, {0}, 10, 1, FREQUENCY, {false});
    ASSERT_TRUE(res_op.ok());
    res = res_op.get();

    ASSERT_EQ(6, res["found"].get<size_t>());
    ASSERT_EQ(0, res["hits"][5]["document"].count("average"));  // record with missing average is last

    // try deleting a record having optional field
    Option<std::string> remove_op = coll1->remove("1");
    ASSERT_TRUE(remove_op.ok());

    // try fetching the schema (should contain optional field)
    nlohmann::json coll_summary = coll1->get_summary_json();
    ASSERT_STREQ("title", coll_summary["fields"][0]["name"].get<std::string>().c_str());
    ASSERT_STREQ("string", coll_summary["fields"][0]["type"].get<std::string>().c_str());
    ASSERT_FALSE(coll_summary["fields"][0]["facet"].get<bool>());
    ASSERT_FALSE(coll_summary["fields"][0]["optional"].get<bool>());

    ASSERT_STREQ("description", coll_summary["fields"][1]["name"].get<std::string>().c_str());
    ASSERT_STREQ("string", coll_summary["fields"][1]["type"].get<std::string>().c_str());
    ASSERT_TRUE(coll_summary["fields"][1]["facet"].get<bool>());
    ASSERT_TRUE(coll_summary["fields"][1]["optional"].get<bool>());

    // default sorting field should not be declared optional
    fields = {
        field("title", field_types::STRING, false),
        field("score", field_types::INT32, false, true),
    };

    auto create_op = collectionManager.create_collection("coll2", 4, fields, "score");

    ASSERT_FALSE(create_op.ok());
    ASSERT_STREQ("Default sorting field `score` cannot be an optional field.", create_op.error().c_str());

    collectionManager.drop_collection("coll1");
}

TEST_F(CollectionTest, OptionalFieldCanBeNull) {
    Collection *coll1;

    std::vector<field> fields = {field("title", field_types::STRING, false),
                                 field("artist", field_types::STRING, false, true),
                                 field("genres", field_types::STRING_ARRAY, false, true),
                                 field("launch_year", field_types::INT32, false, true),
                                 field("updated_at", field_types::INT64, false, true),
                                 field("points", field_types::INT32, false),};

    coll1 = collectionManager.get_collection("coll1").get();
    if(coll1 == nullptr) {
        coll1 = collectionManager.create_collection("coll1", 4, fields, "points").get();
    }

    nlohmann::json doc;

    doc["id"] = "0";
    doc["title"] = "Beat it";
    doc["artist"] = nullptr;
    doc["genres"] = nullptr;
    doc["launch_year"] = nullptr;
    doc["updated_at"] = nullptr;
    doc["points"] = 100;

    ASSERT_TRUE(coll1->add(doc.dump()).ok());

    ASSERT_EQ(2, coll1->_get_indexes()[0]->_get_search_index().at("title")->size);
    ASSERT_EQ(0, coll1->_get_indexes()[0]->_get_search_index().at("artist")->size);
    ASSERT_EQ(0, coll1->_get_indexes()[0]->_get_search_index().at("genres")->size);

    auto results = coll1->search("beat",
                                 {"title", "artist"}, "", {}, {}, {0}, 10, 1, FREQUENCY).get();

    ASSERT_EQ(1, results["found"].get<size_t>());
    ASSERT_EQ(1, results["hits"].size());

    collectionManager.drop_collection("coll1");
}

TEST_F(CollectionTest, EmptyStringNotIndexed) {
    Collection *coll1;

    std::vector<field> fields = {field("title", field_types::STRING, false),
                                 field("artist", field_types::STRING, false, true),
                                 field("genres", field_types::STRING_ARRAY, false, true),
                                 field("launch_year", field_types::STRING, false, true),
                                 field("labels", field_types::STRING_ARRAY, false, true),
                                 field("points", field_types::INT32, false),};

    coll1 = collectionManager.get_collection("coll1").get();
    if(coll1 == nullptr) {
        coll1 = collectionManager.create_collection("coll1", 4, fields, "points").get();
    }

    nlohmann::json doc;

    doc["id"] = "0";
    doc["title"] = "Beat it";
    doc["artist"] = "";
    doc["launch_year"] = " ";
    doc["genres"] = {""};
    doc["labels"] = {"song", " ", ""};
    doc["points"] = 100;

    ASSERT_TRUE(coll1->add(doc.dump()).ok());

    auto results = coll1->search("beat",
                                 {"title", "artist"}, "", {}, {}, {0}, 10, 1, FREQUENCY).get();

    ASSERT_EQ(1, results["found"].get<size_t>());
    ASSERT_EQ(1, results["hits"].size());

    ASSERT_EQ(2, coll1->_get_indexes()[0]->_get_search_index().at("title")->size);
    ASSERT_EQ(0, coll1->_get_indexes()[0]->_get_search_index().at("artist")->size);
    ASSERT_EQ(0, coll1->_get_indexes()[0]->_get_search_index().at("launch_year")->size);
    ASSERT_EQ(0, coll1->_get_indexes()[0]->_get_search_index().at("genres")->size);
    ASSERT_EQ(1, coll1->_get_indexes()[0]->_get_search_index().at("labels")->size);

    collectionManager.drop_collection("coll1");
}

TEST_F(CollectionTest, WildcardQueryReturnsResultsBasedOnPerPageParam) {
    std::vector<std::string> facets;
    spp::sparse_hash_set<std::string> empty;
    nlohmann::json results = collection->search("*", query_fields, "", facets, sort_fields, {0}, 12, 1,
            FREQUENCY, {false}, 1000, empty, empty, 10).get();

    ASSERT_EQ(12, results["hits"].size());
    ASSERT_EQ(25, results["found"].get<int>());

    // should match collection size
    results = collection->search("*", query_fields, "", facets, sort_fields, {0}, 100, 1,
                                 FREQUENCY, {false}, 1000, empty, empty, 10).get();

    ASSERT_EQ(25, results["hits"].size());
    ASSERT_EQ(25, results["found"].get<int>());

    // cannot fetch more than in-built limit of 250
    auto res_op = collection->search("*", query_fields, "", facets, sort_fields, {0}, 251, 1,
                                 FREQUENCY, {false}, 1000, empty, empty, 10);
    ASSERT_FALSE(res_op.ok());
    ASSERT_EQ(422, res_op.code());
    ASSERT_STREQ("Only upto 250 hits can be fetched per page.", res_op.error().c_str());

    // when page number is not valid
    res_op = collection->search("*", query_fields, "", facets, sort_fields, {0}, 10, 0,
                                     FREQUENCY, {false}, 1000, empty, empty, 10);
    ASSERT_FALSE(res_op.ok());
    ASSERT_EQ(422, res_op.code());
    ASSERT_STREQ("Page must be an integer of value greater than 0.", res_op.error().c_str());

    // do pagination

    results = collection->search("*", query_fields, "", facets, sort_fields, {0}, 10, 1,
                                 FREQUENCY, {false}, 1000, empty, empty, 10).get();

    ASSERT_EQ(10, results["hits"].size());
    ASSERT_EQ(25, results["found"].get<int>());

    results = collection->search("*", query_fields, "", facets, sort_fields, {0}, 10, 2,
                                 FREQUENCY, {false}, 1000, empty, empty, 10).get();

    ASSERT_EQ(10, results["hits"].size());
    ASSERT_EQ(25, results["found"].get<int>());

    results = collection->search("*", query_fields, "", facets, sort_fields, {0}, 10, 3,
                                 FREQUENCY, {false}, 1000, empty, empty, 10).get();

    ASSERT_EQ(5, results["hits"].size());
    ASSERT_EQ(25, results["found"].get<int>());

    // enforce limit_hits
    res_op = collection->search("*", query_fields, "", facets, sort_fields, {0}, 10, 3,
                                 FREQUENCY, {false}, 1000,
                                 spp::sparse_hash_set<std::string>(),
                                 spp::sparse_hash_set<std::string>(), 10, "", 30, 4, "", 40, {}, {}, {}, 0,
                                 "<mark>", "</mark>", {1}, 20);

    ASSERT_FALSE(res_op.ok());
    ASSERT_STREQ(
            "Only upto 20 hits can be fetched. Ensure that `page` and `per_page` parameters are within this range.",
            res_op.error().c_str());
}

TEST_F(CollectionTest, RemoveIfFound) {
    Collection *coll1;

    std::vector<field> fields = {field("title", field_types::STRING, true),
                                 field("points", field_types::INT32, false)};

    std::vector<sort_by> sort_fields = {sort_by("points", "DESC")};

    coll1 = collectionManager.get_collection("coll1").get();
    if (coll1 == nullptr) {
        coll1 = collectionManager.create_collection("coll1", 4, fields, "points").get();
    }

    for(size_t i=0; i<10; i++) {
        nlohmann::json doc;

        doc["id"] = std::to_string(i);
        doc["title"] = "Title " + std::to_string(i);
        doc["points"] = i;

        coll1->add(doc.dump());
    }

    auto res = coll1->search("*", {"title"}, "", {}, sort_fields, {0}, 10, 1,
                             token_ordering::FREQUENCY, {true}, 10, spp::sparse_hash_set<std::string>(),
                             spp::sparse_hash_set<std::string>(), 10, "", 30, 4, "", 40, {}, {}, {}, 0).get();

    ASSERT_EQ(10, res["found"].get<int>());

    // removing found doc
    Option<bool> found_op = coll1->remove_if_found(0);
    ASSERT_TRUE(found_op.ok());
    ASSERT_TRUE(found_op.get());

    auto get_op = coll1->get("0");
    ASSERT_FALSE(get_op.ok());
    ASSERT_EQ(404, get_op.code());

    // removing doc not found
    found_op = coll1->remove_if_found(100);
    ASSERT_TRUE(found_op.ok());
    ASSERT_FALSE(found_op.get());

    collectionManager.drop_collection("coll1");
}

TEST_F(CollectionTest, CreateCollectionInvalidFieldType) {
    std::vector<field> fields = {field("title", "blah", true),
                                 field("points", "int", false)};

    std::vector<sort_by> sort_fields = {sort_by("points", "DESC")};

    collectionManager.drop_collection("coll1");

    auto create_op = collectionManager.create_collection("coll1", 4, fields, "points");

    ASSERT_FALSE(create_op.ok());
    ASSERT_STREQ("Field `title` has an invalid data type `blah`, see docs for supported data types.",
                 create_op.error().c_str());

    collectionManager.drop_collection("coll1");
}

TEST_F(CollectionTest, MultiFieldRelevance) {
    Collection *coll1;

    std::vector<field> fields = {field("title", field_types::STRING, false),
                                 field("artist", field_types::STRING, false),
                                 field("points", field_types::INT32, false),};

    coll1 = collectionManager.get_collection("coll1").get();
    if(coll1 == nullptr) {
        coll1 = collectionManager.create_collection("coll1", 4, fields, "points").get();
    }

    std::vector<std::vector<std::string>> records = {
        {"Down There by the Train", "Dustin Kensrue"},
        {"Down There by the Train", "Gord Downie"},
        {"State Trooper", "Dustin Kensrue"},
    };

    for(size_t i=0; i<records.size(); i++) {
        nlohmann::json doc;

        doc["id"] = std::to_string(i);
        doc["title"] = records[i][0];
        doc["artist"] = records[i][1];
        doc["points"] = i;

        ASSERT_TRUE(coll1->add(doc.dump()).ok());
    }

    auto results = coll1->search("Dustin Kensrue Down There by the Train",
                                 {"title", "artist"}, "", {}, {}, {0}, 10, 1, FREQUENCY).get();

    ASSERT_EQ(3, results["found"].get<size_t>());
    ASSERT_EQ(3, results["hits"].size());

    std::vector<size_t> expected_ids = {0, 1, 2};

    for(size_t i=0; i<expected_ids.size(); i++) {
        ASSERT_EQ(expected_ids[i], std::stoi(results["hits"][i]["document"]["id"].get<std::string>()));
    }

    ASSERT_STREQ("<mark>Down</mark> <mark>There</mark> <mark>by</mark> <mark>the</mark> <mark>Train</mark>",
                 results["hits"][0]["highlights"][0]["snippet"].get<std::string>().c_str());

    ASSERT_STREQ("<mark>Down</mark> <mark>There</mark> <mark>by</mark> <mark>the</mark> <mark>Train</mark>",
                 results["hits"][1]["highlights"][0]["snippet"].get<std::string>().c_str());

    ASSERT_STREQ("<mark>Dustin</mark> <mark>Kensrue</mark>",
                 results["hits"][2]["highlights"][0]["snippet"].get<std::string>().c_str());

    // remove documents, reindex in another order and search again
    for(size_t i=0; i<expected_ids.size(); i++) {
        coll1->remove_if_found(i, true);
    }

    records = {
        {"State Trooper", "Dustin Kensrue"},
        {"Down There by the Train", "Gord Downie"},
        {"Down There by the Train", "Dustin Kensrue"},
    };

    for(size_t i=0; i<records.size(); i++) {
        nlohmann::json doc;

        doc["id"] = std::to_string(i);
        doc["title"] = records[i][0];
        doc["artist"] = records[i][1];
        doc["points"] = i;

        ASSERT_TRUE(coll1->add(doc.dump()).ok());
    }

    results = coll1->search("Dustin Kensrue Down There by the Train",
                                 {"title", "artist"}, "", {}, {}, {0}, 10, 1, FREQUENCY).get();

    ASSERT_EQ(3, results["found"].get<size_t>());
    ASSERT_EQ(3, results["hits"].size());

    expected_ids = {2, 1, 0};

    for(size_t i=0; i<expected_ids.size(); i++) {
        ASSERT_EQ(expected_ids[i], std::stoi(results["hits"][i]["document"]["id"].get<std::string>()));
    }

    // with exclude token syntax
    results = coll1->search("-downie dustin kensrue down there by the train",
                            {"title", "artist"}, "", {}, {}, {0}, 10, 1, FREQUENCY).get();

    ASSERT_EQ(2, results["found"].get<size_t>());
    ASSERT_EQ(2, results["hits"].size());

    expected_ids = {2, 0};

    for(size_t i=0; i<expected_ids.size(); i++) {
        ASSERT_EQ(expected_ids[i], std::stoi(results["hits"][i]["document"]["id"].get<std::string>()));
    }

    collectionManager.drop_collection("coll1");
}

TEST_F(CollectionTest, MultiFieldRelevance2) {
    Collection *coll1;

    std::vector<field> fields = {field("title", field_types::STRING, false),
                                 field("artist", field_types::STRING, false),
                                 field("points", field_types::INT32, false),};

    coll1 = collectionManager.get_collection("coll1").get();
    if(coll1 == nullptr) {
        coll1 = collectionManager.create_collection("coll1", 1, fields, "points").get();
    }

    std::vector<std::vector<std::string>> records = {
        {"A Daikon Freestyle", "Ghosts on a Trampoline"},
        {"Leaving on a Jetplane", "Coby Grant"},
    };

    for(size_t i=0; i<records.size(); i++) {
        nlohmann::json doc;

        doc["id"] = std::to_string(i);
        doc["title"] = records[i][0];
        doc["artist"] = records[i][1];
        doc["points"] = i;

        ASSERT_TRUE(coll1->add(doc.dump()).ok());
    }

    auto results = coll1->search("on a jetplane",
                                 {"title", "artist"}, "", {}, {}, {0}, 10, 1, FREQUENCY).get();

    ASSERT_EQ(2, results["found"].get<size_t>());
    ASSERT_EQ(2, results["hits"].size());

    ASSERT_STREQ("1", results["hits"][0]["document"]["id"].get<std::string>().c_str());
    ASSERT_STREQ("0", results["hits"][1]["document"]["id"].get<std::string>().c_str());

    // change weights to favor artist

    results = coll1->search("on a jetplane",
                            {"title", "artist"}, "", {}, {}, {0}, 10, 1, FREQUENCY,
                            {true}, 10, spp::sparse_hash_set<std::string>(),
                            spp::sparse_hash_set<std::string>(), 10, "", 30, 4, "", 40, {}, {}, {}, 0,
                            "<mark>", "</mark>", {1, 4}).get();

    ASSERT_STREQ("0", results["hits"][0]["document"]["id"].get<std::string>().c_str());
    ASSERT_STREQ("1", results["hits"][1]["document"]["id"].get<std::string>().c_str());

    // use same weights

    results = coll1->search("on a jetplane",
                            {"title", "artist"}, "", {}, {}, {0}, 10, 1, FREQUENCY,
                            {true}, 10, spp::sparse_hash_set<std::string>(),
                            spp::sparse_hash_set<std::string>(), 10, "", 30, 4, "", 40, {}, {}, {}, 0,
                            "<mark>", "</mark>", {1, 1}).get();

    ASSERT_STREQ("1", results["hits"][0]["document"]["id"].get<std::string>().c_str());
    ASSERT_STREQ("0", results["hits"][1]["document"]["id"].get<std::string>().c_str());

    collectionManager.drop_collection("coll1");
}

TEST_F(CollectionTest, FieldWeightsNotProper) {
    // when weights are not given properly
    Collection *coll1;

    std::vector<field> fields = {field("title", field_types::STRING, false),
                                 field("artist", field_types::STRING, false),
                                 field("points", field_types::INT32, false),};

    coll1 = collectionManager.get_collection("coll1").get();
    if(coll1 == nullptr) {
        coll1 = collectionManager.create_collection("coll1", 1, fields, "points").get();
    }

    auto results_op = coll1->search("on a jetplane",
                                    {"title", "artist"}, "", {}, {}, {0}, 10, 1, FREQUENCY,
                                    {true}, 10, spp::sparse_hash_set<std::string>(),
                                    spp::sparse_hash_set<std::string>(), 10, "", 30, 4, "", 40, {}, {}, {}, 0,
                                    "<mark>", "</mark>", {1});

    ASSERT_FALSE(results_op.ok());
    ASSERT_STREQ("Number of weights in `query_by_weights` does not match number "
                 "of `query_by` fields.", results_op.error().c_str());

    results_op = coll1->search("on a jetplane",
                               {"title"}, "", {}, {}, {0}, 10, 1, FREQUENCY,
                               {true}, 10, spp::sparse_hash_set<std::string>(),
                               spp::sparse_hash_set<std::string>(), 10, "", 30, 4, "", 40, {}, {}, {}, 0,
                               "<mark>", "</mark>", {2, 1});

    ASSERT_FALSE(results_op.ok());
    ASSERT_STREQ("Number of weights in `query_by_weights` does not match number "
                 "of `query_by` fields.", results_op.error().c_str());

    // empty weights are fine (will be defaulted to)

    results_op = coll1->search("on a jetplane",
                               {"title"}, "", {}, {}, {0}, 10, 1, FREQUENCY,
                               {true}, 10, spp::sparse_hash_set<std::string>(),
                               spp::sparse_hash_set<std::string>(), 10, "", 30, 4, "", 40, {}, {}, {}, 0,
                               "<mark>", "</mark>", {});

    ASSERT_TRUE(results_op.ok());

    collectionManager.drop_collection("coll1");
}

TEST_F(CollectionTest, MultiFieldRelevance3) {
    Collection *coll1;

    std::vector<field> fields = {field("title", field_types::STRING, false),
                                 field("artist", field_types::STRING, false),
                                 field("points", field_types::INT32, false),};

    coll1 = collectionManager.get_collection("coll1").get();
    if(coll1 == nullptr) {
        coll1 = collectionManager.create_collection("coll1", 1, fields, "points").get();
    }

    std::vector<std::vector<std::string>> records = {
        {"Taylor Swift Karaoke: reputation", "Taylor Swift"},
        {"Style", "Taylor Swift"},
    };

    for(size_t i=0; i<records.size(); i++) {
        nlohmann::json doc;

        doc["id"] = std::to_string(i);
        doc["title"] = records[i][0];
        doc["artist"] = records[i][1];
        doc["points"] = i;

        ASSERT_TRUE(coll1->add(doc.dump()).ok());
    }

    auto results = coll1->search("style taylor swift",
                                 {"title", "artist"}, "", {}, {}, {0}, 10, 1, FREQUENCY,
                                 {true}, 10, spp::sparse_hash_set<std::string>(),
                                 spp::sparse_hash_set<std::string>(), 10, "", 30, 4, "", 40, {}, {}, {}, 0,
                                 "<mark>", "</mark>", {1, 1}).get();

    ASSERT_EQ(2, results["found"].get<size_t>());
    ASSERT_EQ(2, results["hits"].size());

    ASSERT_STREQ("1", results["hits"][0]["document"]["id"].get<std::string>().c_str());
    ASSERT_STREQ("0", results["hits"][1]["document"]["id"].get<std::string>().c_str());

    results = coll1->search("swift",
                            {"title", "artist"}, "", {}, {}, {0}, 10, 1, FREQUENCY,
                            {true}, 10, spp::sparse_hash_set<std::string>(),
                            spp::sparse_hash_set<std::string>(), 10, "", 30, 4, "", 40, {}, {}, {}, 0,
                            "<mark>", "</mark>", {1, 1}).get();

    ASSERT_EQ(2, results["found"].get<size_t>());
    ASSERT_EQ(2, results["hits"].size());

    ASSERT_STREQ("0", results["hits"][0]["document"]["id"].get<std::string>().c_str());
    ASSERT_STREQ("1", results["hits"][1]["document"]["id"].get<std::string>().c_str());

    collectionManager.drop_collection("coll1");
}

TEST_F(CollectionTest, MultiFieldRelevance4) {
    Collection *coll1;

    std::vector<field> fields = {field("title", field_types::STRING, false),
                                 field("artist", field_types::STRING, false),
                                 field("points", field_types::INT32, false),};

    coll1 = collectionManager.get_collection("coll1").get();
    if(coll1 == nullptr) {
        coll1 = collectionManager.create_collection("coll1", 1, fields, "points").get();
    }

    std::vector<std::vector<std::string>> records = {
        {"Madras Dreams", "Chennai King"},
        {"Madurai Express", "Madura Maddy"},
    };

    for(size_t i=0; i<records.size(); i++) {
        nlohmann::json doc;

        doc["id"] = std::to_string(i);
        doc["title"] = records[i][0];
        doc["artist"] = records[i][1];
        doc["points"] = i;

        ASSERT_TRUE(coll1->add(doc.dump()).ok());
    }

    auto results = coll1->search("madras",
                                 {"title", "artist"}, "", {}, {}, {2}, 10, 1, FREQUENCY,
                                 {true}, 10, spp::sparse_hash_set<std::string>(),
                                 spp::sparse_hash_set<std::string>(), 10, "", 30, 4, "", 40, {}, {}, {}, 0,
                                 "<mark>", "</mark>", {1, 1}).get();

    ASSERT_EQ(2, results["found"].get<size_t>());
    ASSERT_EQ(2, results["hits"].size());

    ASSERT_STREQ("0", results["hits"][0]["document"]["id"].get<std::string>().c_str());
    ASSERT_STREQ("1", results["hits"][1]["document"]["id"].get<std::string>().c_str());

    collectionManager.drop_collection("coll1");
}

TEST_F(CollectionTest, MultiFieldRelevance5) {
    Collection *coll1;

    std::vector<field> fields = {field("company_name", field_types::STRING, false),
                                 field("country", field_types::STRING, false),
                                 field("field_a", field_types::STRING, false),
                                 field("num_employees", field_types::INT32, false),};

    coll1 = collectionManager.get_collection("coll1").get();
    if(coll1 == nullptr) {
        coll1 = collectionManager.create_collection("coll1", 1, fields, "num_employees").get();
    }

    std::vector<std::vector<std::string>> records = {
        {"Stark Industries ™", "Canada", "Canadia", "5215"},
        {"Canaida Corp", "United States", "Canadoo", "200"},
        {"Acme Corp", "Mexico", "Canadoo", "300"}
    };

    for(size_t i=0; i<records.size(); i++) {
        nlohmann::json doc;

        doc["id"] = std::to_string(i);
        doc["company_name"] = records[i][0];
        doc["country"] = records[i][1];
        doc["field_a"] = records[i][2];
        doc["num_employees"] = std::stoi(records[i][3]);

        ASSERT_TRUE(coll1->add(doc.dump()).ok());
    }

    auto results = coll1->search("Canada",
                                 {"company_name","country","field_a"}, "", {}, {}, {2}, 10, 1, FREQUENCY,
                                 {true}, 10, spp::sparse_hash_set<std::string>(),
                                 spp::sparse_hash_set<std::string>(), 10, "", 30, 4, "", 40, {}, {}, {}, 0,
                                 "<mark>", "</mark>", {1, 1, 1}).get();

    ASSERT_EQ(3, results["found"].get<size_t>());
    ASSERT_EQ(3, results["hits"].size());

    ASSERT_STREQ("0", results["hits"][0]["document"]["id"].get<std::string>().c_str());
    ASSERT_STREQ("1", results["hits"][1]["document"]["id"].get<std::string>().c_str());
    ASSERT_STREQ("2", results["hits"][2]["document"]["id"].get<std::string>().c_str());

    results = coll1->search("Canada",
                             {"company_name","field_a","country"}, "", {}, {}, {2}, 10, 1, FREQUENCY,
                             {true}, 10, spp::sparse_hash_set<std::string>(),
                             spp::sparse_hash_set<std::string>(), 10, "", 30, 4, "", 40, {}, {}, {}, 0,
                             "<mark>", "</mark>", {1, 1, 1}).get();

    ASSERT_EQ(3, results["found"].get<size_t>());
    ASSERT_EQ(3, results["hits"].size());

    ASSERT_STREQ("0", results["hits"][0]["document"]["id"].get<std::string>().c_str());
    ASSERT_STREQ("1", results["hits"][1]["document"]["id"].get<std::string>().c_str());
    ASSERT_STREQ("2", results["hits"][2]["document"]["id"].get<std::string>().c_str());

    ASSERT_EQ(1, results["hits"][0]["highlights"].size());
    ASSERT_EQ("country", results["hits"][0]["highlights"][0]["field"].get<std::string>());
    ASSERT_EQ("<mark>Canada</mark>", results["hits"][0]["highlights"][0]["snippet"].get<std::string>());

    ASSERT_EQ(1, results["hits"][1]["highlights"].size());
    ASSERT_EQ("company_name", results["hits"][1]["highlights"][0]["field"].get<std::string>());
    ASSERT_EQ("<mark>Canaida</mark> Corp", results["hits"][1]["highlights"][0]["snippet"].get<std::string>());

    ASSERT_EQ(1, results["hits"][2]["highlights"].size());
    ASSERT_EQ("field_a", results["hits"][2]["highlights"][0]["field"].get<std::string>());
    ASSERT_EQ("<mark>Canadoo</mark>", results["hits"][2]["highlights"][0]["snippet"].get<std::string>());

    collectionManager.drop_collection("coll1");
}

TEST_F(CollectionTest, MultiFieldRelevance6) {
    // with exact match preference
    Collection *coll1;

    std::vector<field> fields = {field("title", field_types::STRING, false),
                                 field("artist", field_types::STRING, false),
                                 field("points", field_types::INT32, false),};

    coll1 = collectionManager.get_collection("coll1").get();
    if(coll1 == nullptr) {
        coll1 = collectionManager.create_collection("coll1", 1, fields, "points").get();
    }

    std::vector<std::vector<std::string>> records = {
        {"Taylor Swift", "Taylor Swift"},
        {"Taylor Swift Song", "Taylor Swift"},
    };

    for(size_t i=0; i<records.size(); i++) {
        nlohmann::json doc;

        doc["id"] = std::to_string(i);
        doc["title"] = records[i][0];
        doc["artist"] = records[i][1];
        doc["points"] = i;

        ASSERT_TRUE(coll1->add(doc.dump()).ok());
    }

    auto results = coll1->search("taylor swift",
                                 {"title", "artist"}, "", {}, {}, {2}, 10, 1, FREQUENCY,
                                 {true}, 10, spp::sparse_hash_set<std::string>(),
                                 spp::sparse_hash_set<std::string>(), 10, "", 30, 4, "", 40, {}, {}, {}, 0,
                                 "<mark>", "</mark>", {1, 1}).get();

    ASSERT_EQ(2, results["found"].get<size_t>());
    ASSERT_EQ(2, results["hits"].size());

    ASSERT_STREQ("0", results["hits"][0]["document"]["id"].get<std::string>().c_str());
    ASSERT_STREQ("1", results["hits"][1]["document"]["id"].get<std::string>().c_str());

    // when exact matches are disabled
    results = coll1->search("taylor swift",
                            {"title", "artist"}, "", {}, {}, {2}, 10, 1, FREQUENCY,
                            {true}, 10, spp::sparse_hash_set<std::string>(),
                            spp::sparse_hash_set<std::string>(), 10, "", 30, 4, "", 40, {}, {}, {}, 0,
                            "<mark>", "</mark>", {1, 1}, 100, false).get();

    ASSERT_EQ(2, results["found"].get<size_t>());
    ASSERT_EQ(2, results["hits"].size());

    ASSERT_STREQ("1", results["hits"][0]["document"]["id"].get<std::string>().c_str());
    ASSERT_STREQ("0", results["hits"][1]["document"]["id"].get<std::string>().c_str());

    collectionManager.drop_collection("coll1");
}

TEST_F(CollectionTest, ExactMatch) {
    Collection *coll1;

    std::vector<field> fields = {field("title", field_types::STRING, false),
                                 field("artist", field_types::STRING, false),
                                 field("points", field_types::INT32, false),};

    coll1 = collectionManager.get_collection("coll1").get();
    if(coll1 == nullptr) {
        coll1 = collectionManager.create_collection("coll1", 1, fields, "points").get();
    }

    std::vector<std::vector<std::string>> records = {
        {"Alpha", "DJ"},
        {"Alpha Beta", "DJ"},
        {"Alpha Beta Gamma", "DJ"},
    };

    for(size_t i=0; i<records.size(); i++) {
        nlohmann::json doc;

        doc["id"] = std::to_string(i);
        doc["title"] = records[i][0];
        doc["artist"] = records[i][1];
        doc["points"] = i;

        ASSERT_TRUE(coll1->add(doc.dump()).ok());
    }

    auto results = coll1->search("alpha beta",
                                 {"title"}, "", {}, {}, {2}, 10, 1, FREQUENCY,
                                 {true}, 10).get();

    ASSERT_EQ(2, results["found"].get<size_t>());
    ASSERT_EQ(2, results["hits"].size());

    ASSERT_STREQ("1", results["hits"][0]["document"]["id"].get<std::string>().c_str());
    ASSERT_STREQ("2", results["hits"][1]["document"]["id"].get<std::string>().c_str());

    results = coll1->search("alpha", {"title"}, "", {}, {}, {2}, 10, 1, FREQUENCY, {true}, 10).get();

    ASSERT_EQ(3, results["found"].get<size_t>());
    ASSERT_EQ(3, results["hits"].size());

    ASSERT_STREQ("0", results["hits"][0]["document"]["id"].get<std::string>().c_str());
    ASSERT_STREQ("2", results["hits"][1]["document"]["id"].get<std::string>().c_str());
    ASSERT_STREQ("1", results["hits"][2]["document"]["id"].get<std::string>().c_str());

    collectionManager.drop_collection("coll1");
}

TEST_F(CollectionTest, MultiFieldHighlighting) {
    Collection *coll1;

    std::vector<field> fields = {field("name", field_types::STRING, false),
                                 field("description", field_types::STRING, false),
                                 field("categories", field_types::STRING_ARRAY, false),
                                 field("points", field_types::INT32, false)};

    coll1 = collectionManager.get_collection("coll1").get();
    if(coll1 == nullptr) {
        coll1 = collectionManager.create_collection("coll1", 1, fields, "points").get();
    }

    std::vector<std::vector<std::string>> records = {
        {"Best Wireless Vehicle Charger",
         "Easily replenish your cell phone with this wireless charger.",
         "Cell Phones > Cell Phone Accessories > Car Chargers"},

        {"Annie's Song",
        "John Denver",
        "Album > Compilation"},
    };

    for(size_t i=0; i<records.size(); i++) {
        nlohmann::json doc;
        std::vector<std::string> categories;
        StringUtils::split(records[i][2], categories, ">");

        doc["id"] = std::to_string(i);
        doc["name"] = records[i][0];
        doc["description"] = records[i][1];
        doc["categories"] = categories;
        doc["points"] = i;

        ASSERT_TRUE(coll1->add(doc.dump()).ok());
    }

    auto results = coll1->search("charger",
                                 {"name","description","categories"}, "", {}, {}, {2}, 10, 1, FREQUENCY,
                                 {true}, 10, spp::sparse_hash_set<std::string>(),
                                 spp::sparse_hash_set<std::string>(), 10, "", 30, 4, "", 40, {}, {}, {}, 0,
                                 "<mark>", "</mark>", {1, 1, 1}).get();

    ASSERT_EQ(1, results["found"].get<size_t>());
    ASSERT_EQ(1, results["hits"].size());

    ASSERT_STREQ("0", results["hits"][0]["document"]["id"].get<std::string>().c_str());

    ASSERT_EQ(2, results["hits"][0]["highlights"].size());
    ASSERT_EQ("name", results["hits"][0]["highlights"][0]["field"].get<std::string>());
    ASSERT_EQ("Best Wireless Vehicle <mark>Charger</mark>",
              results["hits"][0]["highlights"][0]["snippet"].get<std::string>());

    ASSERT_EQ("description", results["hits"][0]["highlights"][1]["field"].get<std::string>());
    ASSERT_EQ("Easily replenish your cell phone with this wireless <mark>charger.</mark>",
              results["hits"][0]["highlights"][1]["snippet"].get<std::string>());

    results = coll1->search("John With Denver",
                            {"description"}, "", {}, {}, {0}, 10, 1, FREQUENCY,
                            {true}, 1, spp::sparse_hash_set<std::string>(),
                            spp::sparse_hash_set<std::string>(), 10, "", 30, 4, "", 40, {}, {}, {}, 0,
                            "<mark>", "</mark>", {1}).get();

    ASSERT_EQ(1, results["found"].get<size_t>());
    ASSERT_EQ(1, results["hits"].size());
    ASSERT_STREQ("1", results["hits"][0]["document"]["id"].get<std::string>().c_str());

    ASSERT_EQ(1, results["hits"][0]["highlights"].size());
    ASSERT_EQ("description", results["hits"][0]["highlights"][0]["field"].get<std::string>());
    ASSERT_EQ("<mark>John</mark> <mark>Denver</mark>",
              results["hits"][0]["highlights"][0]["snippet"].get<std::string>());

    results = coll1->search("Annies song John Denver",
                            {"name","description"}, "", {}, {}, {0}, 10, 1, FREQUENCY,
                            {true}, 1, spp::sparse_hash_set<std::string>(),
                            spp::sparse_hash_set<std::string>(), 10, "", 30, 4, "", 40, {}, {}, {}, 0,
                            "<mark>", "</mark>", {1, 1}).get();

    ASSERT_EQ(1, results["found"].get<size_t>());
    ASSERT_EQ(1, results["hits"].size());

    ASSERT_STREQ("1", results["hits"][0]["document"]["id"].get<std::string>().c_str());

    ASSERT_EQ(2, results["hits"][0]["highlights"].size());
    ASSERT_EQ("name", results["hits"][0]["highlights"][0]["field"].get<std::string>());
    ASSERT_EQ("<mark>Annie's</mark> <mark>Song</mark>",
              results["hits"][0]["highlights"][0]["snippet"].get<std::string>());

    ASSERT_EQ("description", results["hits"][0]["highlights"][1]["field"].get<std::string>());
    ASSERT_EQ("<mark>John</mark> <mark>Denver</mark>",
              results["hits"][0]["highlights"][1]["snippet"].get<std::string>());

    collectionManager.drop_collection("coll1");
}

TEST_F(CollectionTest, MultiFieldMatchRanking) {
    Collection *coll1;

    std::vector<field> fields = {field("title", field_types::STRING, false),
                                 field("artist", field_types::STRING, false),
                                 field("points", field_types::INT32, false),};

    coll1 = collectionManager.get_collection("coll1").get();
    if(coll1 == nullptr) {
        coll1 = collectionManager.create_collection("coll1", 1, fields, "points").get();
    }

    std::vector<std::vector<std::string>> records = {
        {"Style", "Taylor Swift"},
        {"Blank Space", "Taylor Swift"},
        {"Balance Overkill", "Taylor Swift"},
        {"Cardigan", "Taylor Swift"},
        {"Invisible String", "Taylor Swift"},
        {"The Last Great American Dynasty", "Taylor Swift"},
        {"Mirrorball", "Taylor Swift"},
        {"Peace", "Taylor Swift"},
        {"Betty", "Taylor Swift"},
        {"Mad Woman", "Taylor Swift"},
    };

    for(size_t i=0; i<records.size(); i++) {
        nlohmann::json doc;

        doc["id"] = std::to_string(i);
        doc["title"] = records[i][0];
        doc["artist"] = records[i][1];
        doc["points"] = i;

        ASSERT_TRUE(coll1->add(doc.dump()).ok());
    }

    auto results = coll1->search("taylor swift style",
                                 {"artist", "title"}, "", {}, {}, {0}, 3, 1, FREQUENCY, {true}, 5).get();

    ASSERT_EQ(10, results["found"].get<size_t>());
    ASSERT_EQ(3, results["hits"].size());

    ASSERT_STREQ("0", results["hits"][0]["document"]["id"].get<std::string>().c_str());
    ASSERT_STREQ("9", results["hits"][1]["document"]["id"].get<std::string>().c_str());
    ASSERT_STREQ("8", results["hits"][2]["document"]["id"].get<std::string>().c_str());

    collectionManager.drop_collection("coll1");
}

TEST_F(CollectionTest, MultiFieldMatchRankingOnArray) {
    Collection *coll1;

    std::vector<field> fields = {field("name", field_types::STRING, false),
                                 field("strong_skills", field_types::STRING_ARRAY, false),
                                 field("skills", field_types::STRING_ARRAY, false),
                                 field("points", field_types::INT32, false),};

    coll1 = collectionManager.get_collection("coll1").get();
    if(coll1 == nullptr) {
        coll1 = collectionManager.create_collection("coll1", 1, fields, "points").get();
    }

    std::vector<std::vector<std::vector<std::string>>> records = {
        {{"John Snow"}, {"Golang", "Vue", "React"}, {"Docker", "Goa", "Elixir"}},
        {{"Jack Dan"}, {"Golang", "Phoenix", "React"}, {"Docker", "Vue", "Kubernetes"}},
    };

    for(size_t i=0; i<records.size(); i++) {
        nlohmann::json doc;

        doc["id"] = std::to_string(i);
        doc["name"] = records[i][0][0];
        doc["strong_skills"] = records[i][1];
        doc["skills"] = records[i][2];
        doc["points"] = i;

        ASSERT_TRUE(coll1->add(doc.dump()).ok());
    }

    auto results = coll1->search("golang vue",
                                 {"strong_skills", "skills"}, "", {}, {}, {0}, 3, 1, FREQUENCY, {true}, 5).get();

    ASSERT_EQ(2, results["found"].get<size_t>());
    ASSERT_EQ(2, results["hits"].size());

    ASSERT_STREQ("0", results["hits"][0]["document"]["id"].get<std::string>().c_str());
    ASSERT_STREQ("1", results["hits"][1]["document"]["id"].get<std::string>().c_str());

    collectionManager.drop_collection("coll1");
}

TEST_F(CollectionTest, MultiFieldMatchRankingOnFieldOrder) {
    Collection *coll1;

    std::vector<field> fields = {field("title", field_types::STRING, false),
                                 field("artist", field_types::STRING, false),
                                 field("points", field_types::INT32, false),};

    coll1 = collectionManager.get_collection("coll1").get();
    if(coll1 == nullptr) {
        coll1 = collectionManager.create_collection("coll1", 1, fields, "points").get();
    }

    std::vector<std::vector<std::string>> records = {
        {"Toxic", "Britney Spears"},
        {"Bad", "Michael Jackson"},
    };

    for(size_t i=0; i<records.size(); i++) {
        nlohmann::json doc;

        doc["id"] = std::to_string(i);
        doc["title"] = records[i][0];
        doc["artist"] = records[i][1];
        doc["points"] = i;

        ASSERT_TRUE(coll1->add(doc.dump()).ok());
    }

    auto results = coll1->search("michael jackson toxic",
                                 {"title", "artist"}, "", {}, {}, {0}, 3, 1, FREQUENCY, {true}, 5).get();

    ASSERT_EQ(2, results["found"].get<size_t>());
    ASSERT_EQ(2, results["hits"].size());

    ASSERT_STREQ("1", results["hits"][0]["document"]["id"].get<std::string>().c_str());
    ASSERT_STREQ("0", results["hits"][1]["document"]["id"].get<std::string>().c_str());

    collectionManager.drop_collection("coll1");
}

TEST_F(CollectionTest, PrefixRankedAfterExactMatch) {
    Collection *coll1;

    std::vector<field> fields = {field("title", field_types::STRING, false),
                                 field("points", field_types::INT32, false),};

    coll1 = collectionManager.get_collection("coll1").get();
    if(coll1 == nullptr) {
        coll1 = collectionManager.create_collection("coll1", 1, fields, "points").get();
    }

    std::vector<std::vector<std::string>> records = {
        {"Rotini Puttanesca"},
        {"Poulet Roti Tout Simple"},
        {"Chapatis (Roti)"},
        {"School Days Rotini Pasta Salad"},
    };

    for(size_t i=0; i<records.size(); i++) {
        nlohmann::json doc;

        doc["id"] = std::to_string(i);
        doc["title"] = records[i][0];
        doc["points"] = i;

        ASSERT_TRUE(coll1->add(doc.dump()).ok());
    }

    auto results = coll1->search("roti", {"title"}, "", {}, {}, {0}, 3, 1, FREQUENCY, {true}, 5).get();

    ASSERT_EQ(4, results["found"].get<size_t>());
    ASSERT_EQ(3, results["hits"].size());

    ASSERT_STREQ("2", results["hits"][0]["document"]["id"].get<std::string>().c_str());
    ASSERT_STREQ("1", results["hits"][1]["document"]["id"].get<std::string>().c_str());
    ASSERT_STREQ("3", results["hits"][2]["document"]["id"].get<std::string>().c_str());

    collectionManager.drop_collection("coll1");
}

TEST_F(CollectionTest, HighlightWithAccentedCharacters) {
    Collection *coll1;

    std::vector<field> fields = {field("title", field_types::STRING, false),
                                 field("points", field_types::INT32, false),};

    coll1 = collectionManager.get_collection("coll1").get();
    if (coll1 == nullptr) {
        coll1 = collectionManager.create_collection("coll1", 4, fields, "points").get();
    }

    std::vector<std::vector<std::string>> records = {
        {"Mise T.J. à  jour  Timy depuis PC"},
        {"Down There by the T.r.a.i.n"},
        {"State Trooper"},
        {"The Google Nexus Q Is Baffling"},
    };

    for (size_t i = 0; i < records.size(); i++) {
        nlohmann::json doc;

        doc["id"] = std::to_string(i);
        doc["title"] = records[i][0];
        doc["points"] = i;

        ASSERT_TRUE(coll1->add(doc.dump()).ok());
    }

    auto results = coll1->search("à jour", {"title"}, "", {}, {}, {0}, 10, 1, FREQUENCY).get();

    ASSERT_EQ(1, results["found"].get<size_t>());
    ASSERT_EQ(1, results["hits"].size());

    ASSERT_STREQ("Mise T.J. <mark>à</mark>  <mark>jour</mark>  Timy depuis PC",
                 results["hits"][0]["highlights"][0]["snippet"].get<std::string>().c_str());

    ASSERT_EQ(2, results["hits"][0]["highlights"][0]["matched_tokens"].size());
    ASSERT_STREQ("à", results["hits"][0]["highlights"][0]["matched_tokens"][0].get<std::string>().c_str());
    ASSERT_STREQ("jour", results["hits"][0]["highlights"][0]["matched_tokens"][1].get<std::string>().c_str());

    results = coll1->search("by train", {"title"}, "", {}, {}, {0}, 10, 1, FREQUENCY).get();

    ASSERT_EQ(1, results["found"].get<size_t>());
    ASSERT_EQ(1, results["hits"].size());

    ASSERT_STREQ("Down There <mark>by</mark> the <mark>T.r.a.i.n</mark>",
                 results["hits"][0]["highlights"][0]["snippet"].get<std::string>().c_str());

    results = coll1->search("state trooper", {"title"}, "", {}, {}, {0}, 10, 1, FREQUENCY).get();

    ASSERT_EQ(1, results["found"].get<size_t>());
    ASSERT_EQ(1, results["hits"].size());

    ASSERT_STREQ("<mark>State</mark> <mark>Trooper</mark>",
                 results["hits"][0]["highlights"][0]["snippet"].get<std::string>().c_str());

    // test single character highlight

    results = coll1->search("q", {"title"}, "", {}, {}, {0}, 10, 1, FREQUENCY).get();
    ASSERT_EQ(1, results["found"].get<size_t>());
    ASSERT_STREQ("The Google Nexus <mark>Q</mark> Is Baffling",
                 results["hits"][0]["highlights"][0]["snippet"].get<std::string>().c_str());

    collectionManager.drop_collection("coll1");
}

TEST_F(CollectionTest, DISABLED_SearchingForRecordsWithSpecialChars) {
    Collection *coll1;

    std::vector<field> fields = {field("title", field_types::STRING, false),
                                 field("url", field_types::STRING, false),
                                 field("points", field_types::INT32, false),};

    coll1 = collectionManager.get_collection("coll1").get();
    if(coll1 == nullptr) {
        coll1 = collectionManager.create_collection("coll1", 1, fields, "points").get();
    }

    std::vector<std::vector<std::string>> records = {
        {"Amazon Home", "https://amazon.com/"},
        {"Google Home", "https://google.com///"},
        {"Github Issue", "https://github.com/typesense/typesense/issues/241"},
        {"Amazon Search", "https://www.amazon.com/s?k=phone&ref=nb_sb_noss_2"},
    };

    for(size_t i=0; i<records.size(); i++) {
        nlohmann::json doc;

        doc["id"] = std::to_string(i);
        doc["title"] = records[i][0];
        doc["url"] = records[i][1];
        doc["points"] = i;

        ASSERT_TRUE(coll1->add(doc.dump()).ok());
    }

    auto results = coll1->search("google",
                                 {"title", "url"}, "", {}, {}, {2}, 10, 1, FREQUENCY).get();

    ASSERT_EQ(1, results["found"].get<size_t>());
    ASSERT_STREQ("1", results["hits"][0]["document"]["id"].get<std::string>().c_str());

    ASSERT_EQ(2, results["hits"][0]["highlights"].size());
    ASSERT_EQ("<mark>Google</mark> Home", results["hits"][0]["highlights"][0]["snippet"].get<std::string>());
    ASSERT_EQ("https://<mark>google</mark>.com///", results["hits"][0]["highlights"][1]["snippet"].get<std::string>());

    results = coll1->search("amazon.com",
                            {"title", "url"}, "", {}, {}, {2}, 10, 1, FREQUENCY).get();

    ASSERT_EQ(3, results["found"].get<size_t>());
    ASSERT_STREQ("3", results["hits"][0]["document"]["id"].get<std::string>().c_str());
    ASSERT_STREQ("0", results["hits"][1]["document"]["id"].get<std::string>().c_str());
    ASSERT_STREQ("1", results["hits"][2]["document"]["id"].get<std::string>().c_str());

    results = coll1->search("typesense",
                            {"title", "url"}, "", {}, {}, {2}, 10, 1, FREQUENCY).get();

    ASSERT_EQ(1, results["found"].get<size_t>());
    ASSERT_STREQ("2", results["hits"][0]["document"]["id"].get<std::string>().c_str());

    results = coll1->search("nb_sb_noss_2",
                            {"title", "url"}, "", {}, {}, {2}, 10, 1, FREQUENCY).get();

    ASSERT_EQ(1, results["found"].get<size_t>());
    ASSERT_STREQ("3", results["hits"][0]["document"]["id"].get<std::string>().c_str());

    ASSERT_EQ(1, results["hits"][0]["highlights"].size());
    ASSERT_EQ("https://www.amazon.com/s?k=phone&ref=<mark>nb</mark>_<mark>sb</mark>_<mark>noss</mark>_<mark>2</mark>",
              results["hits"][0]["highlights"][0]["snippet"].get<std::string>());

    collectionManager.drop_collection("coll1");
}

TEST_F(CollectionTest, FieldSpecificNumTypos) {
    Collection *coll1;

    std::vector<field> fields = {field("title", field_types::STRING, false),
                                 field("artist", field_types::STRING, false),
                                 field("points", field_types::INT32, false),};

    coll1 = collectionManager.get_collection("coll1").get();
    if(coll1 == nullptr) {
        coll1 = collectionManager.create_collection("coll1", 1, fields, "points").get();
    }

    std::vector<std::vector<std::string>> records = {
        {"Taylor Swift Karaoke: reputation", "Taylor Swift"},
        {"Taylor & Friends", "Adam Smith"},
    };

    for(size_t i=0; i<records.size(); i++) {
        nlohmann::json doc;

        doc["id"] = std::to_string(i);
        doc["title"] = records[i][0];
        doc["artist"] = records[i][1];
        doc["points"] = i;

        ASSERT_TRUE(coll1->add(doc.dump()).ok());
    }

    auto results = coll1->search("tayylor",
                                 {"title", "artist"}, "", {}, {}, {1, 1}, 10, 1, FREQUENCY,
                                 {true}, 10, spp::sparse_hash_set<std::string>(),
                                 spp::sparse_hash_set<std::string>(), 10, "", 30, 4, "", 40, {}, {}, {}, 0,
                                 "<mark>", "</mark>", {1, 1}).get();

    ASSERT_EQ(2, results["found"].get<size_t>());
    ASSERT_EQ(2, results["hits"].size());

    ASSERT_STREQ("0", results["hits"][0]["document"]["id"].get<std::string>().c_str());
    ASSERT_STREQ("1", results["hits"][1]["document"]["id"].get<std::string>().c_str());


    results = coll1->search("tayylor",
                            {"title", "artist"}, "", {}, {}, {0, 1}, 10, 1, FREQUENCY,
                            {true}, 10, spp::sparse_hash_set<std::string>(),
                            spp::sparse_hash_set<std::string>(), 10, "", 30, 4, "", 40, {}, {}, {}, 0,
                            "<mark>", "</mark>", {1, 1}).get();

    ASSERT_EQ(1, results["found"].get<size_t>());
    ASSERT_EQ(1, results["hits"].size());

    ASSERT_STREQ("0", results["hits"][0]["document"]["id"].get<std::string>().c_str());

    // must return error when num_typos does not match length of search fields queried
    auto res_op = coll1->search("tayylor",
                            {"title"}, "", {}, {}, {0, 1}, 10, 1, FREQUENCY,
                            {true}, 10, spp::sparse_hash_set<std::string>(),
                            spp::sparse_hash_set<std::string>(), 10, "", 30, 4, "", 40, {}, {}, {}, 0,
                            "<mark>", "</mark>", {1, 1});

    ASSERT_FALSE(res_op.ok());
    ASSERT_EQ("Number of weights in `query_by_weights` does not match number of `query_by` fields.", res_op.error());

    // can use a single typo param for multiple fields
    results = coll1->search("tayylor",
                            {"title", "artist"}, "", {}, {}, {1}, 10, 1, FREQUENCY,
                            {true}, 10, spp::sparse_hash_set<std::string>(),
                            spp::sparse_hash_set<std::string>(), 10, "", 30, 4, "", 40, {}, {}, {}, 0,
                            "<mark>", "</mark>", {1, 1}).get();

    ASSERT_EQ(2, results["found"].get<size_t>());
    ASSERT_EQ(2, results["hits"].size());

    // wildcard search with typos
    results = coll1->search("*",
                            {}, "", {}, {}, {1}, 10, 1, FREQUENCY,
                            {true}, 10, spp::sparse_hash_set<std::string>(),
                            spp::sparse_hash_set<std::string>(), 10, "", 30, 4, "", 40, {}, {}, {}, 0,
                            "<mark>", "</mark>", {1, 1}).get();

    ASSERT_EQ(2, results["found"].get<size_t>());
    ASSERT_EQ(2, results["hits"].size());

    collectionManager.drop_collection("coll1");
}

TEST_F(CollectionTest, BadHighlightingOnText) {
    Collection *coll1;

    std::vector<field> fields = {field("text", field_types::STRING, false),
                                 field("points", field_types::INT32, false),};

    coll1 = collectionManager.get_collection("coll1").get();
    if(coll1 == nullptr) {
        coll1 = collectionManager.create_collection("coll1", 1, fields, "points").get();
    }

    nlohmann::json doc;

    doc["id"] = "0";
    doc["text"] = "include destruction of natural marine and estuarine\\nhabitats, loss of productive agricultural "
                  "land,\\nand soil erosion. 90 When interviewed, multiple\\nexperts stated that inappropriate land use "
                  "and\\nmanagement is a central factor contributing to\\nenvironmental degradation in the "
                  "Castries-Gros\\nIslet Corridor. 91 The construction is placing greater\\nstress on natural resources "
                  "and biodiversity, and\\nthe capacity to produce food and retain freshwater\\nhas been diminished. "
                  "92 Moreover, increased\\nwater consumption by the tourism sector, when\\ncompounded by climate "
                  "change, is increasing food\\nand water insecurity throughout Saint Lucia, as well\\nas suppressing "
                  "long-term growth prospects. 93";

    doc["points"] = 0;

    ASSERT_TRUE(coll1->add(doc.dump()).ok());

    auto results = coll1->search("natural saint lucia", {"text"}, "", {}, {}, {1}, 10, 1, FREQUENCY,
                                 {true}, 10).get();

    ASSERT_EQ(1, results["found"].get<size_t>());
    ASSERT_EQ(1, results["hits"].size());

    ASSERT_STREQ("food\\nand water insecurity throughout <mark>Saint</mark> <mark>Lucia,</mark> as well\\nas suppressing long-term",
                 results["hits"][0]["highlights"][0]["snippet"].get<std::string>().c_str());

    ASSERT_EQ(2, results["hits"][0]["highlights"][0]["matched_tokens"].size());
    ASSERT_STREQ("Saint", results["hits"][0]["highlights"][0]["matched_tokens"][0].get<std::string>().c_str());
    ASSERT_STREQ("Lucia,", results["hits"][0]["highlights"][0]["matched_tokens"][1].get<std::string>().c_str());

    collectionManager.drop_collection("coll1");
}

TEST_F(CollectionTest, FieldLevelPrefixConfiguration) {
    Collection *coll1;

    std::vector<field> fields = {field("title", field_types::STRING, false),
                                 field("artist", field_types::STRING, false),
                                 field("points", field_types::INT32, false),};

    coll1 = collectionManager.get_collection("coll1").get();
    if(coll1 == nullptr) {
        coll1 = collectionManager.create_collection("coll1", 1, fields, "points").get();
    }

    std::vector<std::vector<std::string>> records = {
            {"Taylor Swift Karaoke: reputation", "Taylor Swift"},
            {"Style", "Taylor Swift"},
    };

    for(size_t i=0; i<records.size(); i++) {
        nlohmann::json doc;

        doc["id"] = std::to_string(i);
        doc["title"] = records[i][0];
        doc["artist"] = records[i][1];
        doc["points"] = i;

        ASSERT_TRUE(coll1->add(doc.dump()).ok());
    }

    auto results = coll1->search("taylo",
                                 {"title", "artist"}, "", {}, {}, {0}, 10, 1, FREQUENCY,
                                 {true, false}, 10, spp::sparse_hash_set<std::string>(),
                                 spp::sparse_hash_set<std::string>(), 10, "", 30, 4, "", 40, {}, {}, {}, 0,
                                 "<mark>", "</mark>", {1, 1}).get();

    ASSERT_EQ(1, results["found"].get<size_t>());
    ASSERT_EQ(1, results["hits"].size());

    ASSERT_STREQ("0", results["hits"][0]["document"]["id"].get<std::string>().c_str());

    results = coll1->search("taylo",
                            {"title", "artist"}, "", {}, {}, {0}, 10, 1, FREQUENCY,
                            {true, true}, 10, spp::sparse_hash_set<std::string>(),
                            spp::sparse_hash_set<std::string>(), 10, "", 30, 4, "", 40, {}, {}, {}, 0,
                            "<mark>", "</mark>", {1, 1}).get();

    ASSERT_EQ(2, results["found"].get<size_t>());
    ASSERT_EQ(2, results["hits"].size());

    ASSERT_STREQ("0", results["hits"][0]["document"]["id"].get<std::string>().c_str());
    ASSERT_STREQ("1", results["hits"][1]["document"]["id"].get<std::string>().c_str());

    collectionManager.drop_collection("coll1");
}<|MERGE_RESOLUTION|>--- conflicted
+++ resolved
@@ -292,11 +292,7 @@
     }
 
     results.clear();
-<<<<<<< HEAD
-    results = collection->search("the a DoesNotExist", query_fields, "", facets, sort_fields, {0}, 10, 1, FREQUENCY, {false}, 0).get();
-=======
     results = collection->search("the a insurance", query_fields, "", facets, sort_fields, {0}, 10, 1, FREQUENCY, {false}, 0).get();
->>>>>>> 7a127f58
     ASSERT_EQ(0, results["hits"].size());
 
     // with no indexed word
@@ -863,14 +859,10 @@
     // when "starring" takes higher priority than "title"
 
     query_fields = {"starring", "title"};
-<<<<<<< HEAD
-    results = coll_mul_fields->search("thomas", query_fields, "", facets, sort_fields, {0}, 10, 1, FREQUENCY, {false}).get();
-=======
     results = coll_mul_fields->search("thomas", query_fields, "", facets, sort_fields, {0}, 10, 1, FREQUENCY, {false},
                                       10, spp::sparse_hash_set<std::string>(),
                                       spp::sparse_hash_set<std::string>(), 10, "", 30, 4, "", 40, {}, {}, {}, 0,
                                       "<mark>", "</mark>", {2, 1}).get();
->>>>>>> 7a127f58
     ASSERT_EQ(4, results["hits"].size());
 
     ids = {"15", "12", "13", "14"};
