#include <gtest/gtest.h>
#include <string>
#include <vector>
#include <fstream>
#include <algorithm>
#include <collection_manager.h>
#include "collection.h"

class CollectionTest : public ::testing::Test {
protected:
    Collection *collection;
    std::vector<std::string> query_fields;
    Store *store;
    CollectionManager & collectionManager = CollectionManager::get_instance();
    std::vector<sort_by> sort_fields;

    void setupCollection() {
        std::string state_dir_path = "/tmp/typesense_test/collection";
        LOG(INFO) << "Truncating and creating: " << state_dir_path;
        system(("rm -rf "+state_dir_path+" && mkdir -p "+state_dir_path).c_str());

        store = new Store(state_dir_path);
        collectionManager.init(store, 4, "auth_key");
        collectionManager.load();

        std::ifstream infile(std::string(ROOT_DIR)+"test/documents.jsonl");
        std::vector<field> search_fields = {
            field("title", field_types::STRING, false),
            field("points", field_types::INT32, false)
        };

        query_fields = {"title"};
        sort_fields = { sort_by(sort_field_const::text_match, "DESC"), sort_by("points", "DESC") };

        collection = collectionManager.get_collection("collection");
        if(collection == nullptr) {
            collection = collectionManager.create_collection("collection", search_fields, "points").get();
        }

        std::string json_line;

        // dummy record for record id 0: to make the test record IDs to match with line numbers
        json_line = "{\"points\":10,\"title\":\"z\"}";
        collection->add(json_line);

        while (std::getline(infile, json_line)) {
            collection->add(json_line);
        }

        infile.close();
    }

    virtual void SetUp() {
        setupCollection();
    }

    virtual void TearDown() {
        collectionManager.drop_collection("collection");
        delete store;
    }
};

TEST_F(CollectionTest, VerifyCountOfDocuments) {
    // we have 1 dummy record to match the line numbers on the fixtures file with sequence numbers
    ASSERT_EQ(24+1, collection->get_num_documents());
}

TEST_F(CollectionTest, RetrieveADocumentById) {
    Option<nlohmann::json> doc_option = collection->get("1");
    ASSERT_TRUE(doc_option.ok());
    nlohmann::json doc = doc_option.get();
    std::string id = doc["id"];

    doc_option = collection->get("foo");
    ASSERT_TRUE(doc_option.ok());
    doc = doc_option.get();
    id = doc["id"];
    ASSERT_STREQ("foo", id.c_str());

    doc_option = collection->get("baz");
    ASSERT_FALSE(doc_option.ok());
}

TEST_F(CollectionTest, ExactSearchShouldBeStable) {
    std::vector<std::string> facets;
    nlohmann::json results = collection->search("the", query_fields, "", facets, sort_fields, 0, 10).get();
    ASSERT_EQ(7, results["hits"].size());
    ASSERT_EQ(7, results["found"].get<int>());

    ASSERT_STREQ("the", results["request_params"]["q"].get<std::string>().c_str());
    ASSERT_EQ(10, results["request_params"]["per_page"].get<size_t>());

    // For two documents of the same score, the larger doc_id appears first
    std::vector<std::string> ids = {"1", "6", "foo", "13", "10", "8", "16"};

    for(size_t i = 0; i < results["hits"].size(); i++) {
        nlohmann::json result = results["hits"].at(i);
        std::string id = ids.at(i);
        std::string result_id = result["document"]["id"];
        ASSERT_STREQ(id.c_str(), result_id.c_str());
    }

    // check ASC sorting
    std::vector<sort_by> sort_fields_asc = { sort_by("points", "ASC") };

    results = collection->search("the", query_fields, "", facets, sort_fields_asc, 0, 10).get();
    ASSERT_EQ(7, results["hits"].size());
    ASSERT_EQ(7, results["found"].get<int>());

    ids = {"16", "13", "10", "8", "6", "foo", "1"};

    for(size_t i = 0; i < results["hits"].size(); i++) {
        nlohmann::json result = results["hits"].at(i);
        std::string id = ids.at(i);
        std::string result_id = result["document"]["id"];
        ASSERT_STREQ(id.c_str(), result_id.c_str());
    }
    
    // when a query does not return results, hits and found fields should still exist in response
    results = collection->search("zxsadqewsad", query_fields, "", facets, sort_fields_asc, 0, 10).get();
    ASSERT_EQ(0, results["hits"].size());
    ASSERT_EQ(0, results["found"].get<int>());
}

TEST_F(CollectionTest, ExactPhraseSearch) {
    std::vector<std::string> facets;
    nlohmann::json results = collection->search("rocket launch", query_fields, "", facets, sort_fields, 0, 10).get();
    ASSERT_EQ(5, results["hits"].size());
    ASSERT_EQ(5, results["found"].get<uint32_t>());

    /*
       Sort by (match, diff, score)
       8:   score: 12, diff: 0
       1:   score: 15, diff: 4
       17:  score: 8,  diff: 4
       16:  score: 10, diff: 5
       13:  score: 12, (single word match)
    */

    std::vector<std::string> ids = {"8", "1", "17", "16", "13"};

    for(size_t i = 0; i < results["hits"].size(); i++) {
        nlohmann::json result = results["hits"].at(i);
        std::string id = ids.at(i);
        std::string result_id = result["document"]["id"];
        ASSERT_STREQ(id.c_str(), result_id.c_str());
    }

    ASSERT_EQ(results["hits"][0]["highlights"].size(), (unsigned long) 1);
    ASSERT_STREQ(results["hits"][0]["highlights"][0]["field"].get<std::string>().c_str(), "title");
    ASSERT_STREQ(results["hits"][0]["highlights"][0]["snippet"].get<std::string>().c_str(),
                 "What is the power requirement of a <mark>rocket</mark> <mark>launch</mark> these days?");

    // Check ASC sort order
    std::vector<sort_by> sort_fields_asc = { sort_by(sort_field_const::text_match, "DESC"), sort_by("points", "ASC") };
    results = collection->search("rocket launch", query_fields, "", facets, sort_fields_asc, 0, 10).get();
    ASSERT_EQ(5, results["hits"].size());
    ASSERT_EQ(5, results["found"].get<uint32_t>());

    ids = {"8", "17", "1", "16", "13"};

    for(size_t i = 0; i < results["hits"].size(); i++) {
        nlohmann::json result = results["hits"].at(i);
        std::string id = ids.at(i);
        std::string result_id = result["document"]["id"];
        ASSERT_STREQ(id.c_str(), result_id.c_str());
    }

    // Check pagination
    results = collection->search("rocket launch", query_fields, "", facets, sort_fields, 0, 3).get();
    ASSERT_EQ(3, results["hits"].size());
    ASSERT_EQ(5, results["found"].get<uint32_t>());

    ASSERT_EQ(3, results["request_params"]["per_page"].get<size_t>());

    ids = {"8", "1", "17"};

    for(size_t i = 0; i < 3; i++) {
        nlohmann::json result = results["hits"].at(i);
        std::string id = ids.at(i);
        std::string result_id = result["document"]["id"];
        ASSERT_STREQ(id.c_str(), result_id.c_str());
    }
}

TEST_F(CollectionTest, SkipUnindexedTokensDuringPhraseSearch) {
    // Tokens that are not found in the index should be skipped
    std::vector<std::string> facets;
    nlohmann::json results = collection->search("DoesNotExist from", query_fields, "", facets, sort_fields, 0, 10).get();
    ASSERT_EQ(2, results["hits"].size());

    std::vector<std::string> ids = {"2", "17"};

    for(size_t i = 0; i < results["hits"].size(); i++) {
        nlohmann::json result = results["hits"].at(i);
        std::string id = ids.at(i);
        std::string result_id = result["document"]["id"];
        ASSERT_STREQ(id.c_str(), result_id.c_str());
    }

    // with non-zero cost
    results = collection->search("DoesNotExist from", query_fields, "", facets, sort_fields, 1, 10).get();
    ASSERT_EQ(2, results["hits"].size());

    for(size_t i = 0; i < results["hits"].size(); i++) {
        nlohmann::json result = results["hits"].at(i);
        std::string id = ids.at(i);
        std::string result_id = result["document"]["id"];
        ASSERT_STREQ(id.c_str(), result_id.c_str());
    }

    // with 2 indexed words
    results = collection->search("from DoesNotExist insTruments", query_fields, "", facets, sort_fields, 1, 10).get();
    ASSERT_EQ(2, results["hits"].size());
    ids = {"2", "17"};

    for(size_t i = 0; i < results["hits"].size(); i++) {
        nlohmann::json result = results["hits"].at(i);
        std::string id = ids.at(i);
        std::string result_id = result["document"]["id"];
        ASSERT_STREQ(id.c_str(), result_id.c_str());
    }

    // should not try to drop tokens to expand query
    results.clear();
    results = collection->search("the a", query_fields, "", facets, sort_fields, 0, 10, 1, FREQUENCY, false, 10).get();
    ASSERT_EQ(8, results["hits"].size());

    results.clear();
    results = collection->search("the a", query_fields, "", facets, sort_fields, 0, 10, 1, FREQUENCY, false, 0).get();
    ASSERT_EQ(3, results["hits"].size());
    ids = {"8", "16", "10"};

    for(size_t i = 0; i < results["hits"].size(); i++) {
        nlohmann::json result = results["hits"].at(i);
        std::string id = ids.at(i);
        std::string result_id = result["document"]["id"];
        ASSERT_STREQ(id.c_str(), result_id.c_str());
    }

    results.clear();
    results = collection->search("the a DoesNotExist", query_fields, "", facets, sort_fields, 0, 10, 1, FREQUENCY, false, 0).get();
    ASSERT_EQ(0, results["hits"].size());

    // with no indexed word
    results.clear();
    results = collection->search("DoesNotExist1 DoesNotExist2", query_fields, "", facets, sort_fields, 0, 10).get();
    ASSERT_EQ(0, results["hits"].size());

    results.clear();
    results = collection->search("DoesNotExist1 DoesNotExist2", query_fields, "", facets, sort_fields, 2, 10).get();
    ASSERT_EQ(0, results["hits"].size());
}

TEST_F(CollectionTest, PartialPhraseSearch) {
    std::vector<std::string> facets;
    nlohmann::json results = collection->search("rocket research", query_fields, "", facets, sort_fields, 0, 10).get();
    ASSERT_EQ(6, results["hits"].size());

    std::vector<std::string> ids = {"19", "1", "10", "8", "16", "17"};

    for(size_t i = 0; i < results["hits"].size(); i++) {
        nlohmann::json result = results["hits"].at(i);
        std::string result_id = result["document"]["id"];
        std::string id = ids.at(i);
        ASSERT_STREQ(id.c_str(), result_id.c_str());
    }
}

TEST_F(CollectionTest, QueryWithTypo) {
    std::vector<std::string> facets;
    nlohmann::json results = collection->search("kind biologcal", query_fields, "", facets, sort_fields, 2, 3).get();
    ASSERT_EQ(3, results["hits"].size());

    std::vector<std::string> ids = {"19", "20", "21"};

    for(size_t i = 0; i < results["hits"].size(); i++) {
        nlohmann::json result = results["hits"].at(i);
        std::string result_id = result["document"]["id"];
        std::string id = ids.at(i);
        ASSERT_STREQ(id.c_str(), result_id.c_str());
    }

    results.clear();
    results = collection->search("fer thx", query_fields, "", facets, sort_fields, 1, 3).get();
    ids = {"1", "10", "13"};

    ASSERT_EQ(3, results["hits"].size());

    for(size_t i = 0; i < results["hits"].size(); i++) {
        nlohmann::json result = results["hits"].at(i);
        std::string result_id = result["document"]["id"];
        std::string id = ids.at(i);
        ASSERT_STREQ(id.c_str(), result_id.c_str());
    }
}

TEST_F(CollectionTest, TypoTokenRankedByScoreAndFrequency) {
    std::vector<std::string> facets;
    nlohmann::json results = collection->search("loox", query_fields, "", facets, sort_fields, 1, 2, 1, MAX_SCORE, false).get();
    ASSERT_EQ(2, results["hits"].size());
    std::vector<std::string> ids = {"22", "3"};

    for(size_t i = 0; i < results["hits"].size(); i++) {
        nlohmann::json result = results["hits"].at(i);
        std::string result_id = result["document"]["id"];
        std::string id = ids.at(i);
        ASSERT_STREQ(id.c_str(), result_id.c_str());
    }

    results = collection->search("loox", query_fields, "", facets, sort_fields, 1, 3, 1, FREQUENCY, false).get();
    ASSERT_EQ(3, results["hits"].size());
    ids = {"22", "3", "12"};

    for(size_t i = 0; i < results["hits"].size(); i++) {
        nlohmann::json result = results["hits"].at(i);
        std::string result_id = result["document"]["id"];
        std::string id = ids.at(i);
        ASSERT_STREQ(id.c_str(), result_id.c_str());
    }

    // Check pagination
    results = collection->search("loox", query_fields, "", facets, sort_fields, 1, 1, 1, FREQUENCY, false).get();
    ASSERT_EQ(5, results["found"].get<int>());
    ASSERT_EQ(1, results["hits"].size());
    std::string solo_id = results["hits"].at(0)["document"]["id"];
    ASSERT_STREQ("22", solo_id.c_str());

    results = collection->search("loox", query_fields, "", facets, sort_fields, 1, 2, 1, FREQUENCY, false).get();
    ASSERT_EQ(5, results["found"].get<int>());
    ASSERT_EQ(2, results["hits"].size());

    // Check total ordering

    results = collection->search("loox", query_fields, "", facets, sort_fields, 1, 10, 1, FREQUENCY, false).get();
    ASSERT_EQ(5, results["hits"].size());
    ids = {"22", "3", "12", "23", "24"};

    for(size_t i = 0; i < results["hits"].size(); i++) {
        nlohmann::json result = results["hits"].at(i);
        std::string result_id = result["document"]["id"];
        std::string id = ids.at(i);
        ASSERT_STREQ(id.c_str(), result_id.c_str());
    }

    results = collection->search("loox", query_fields, "", facets, sort_fields, 1, 10, 1, MAX_SCORE, false).get();
    ASSERT_EQ(5, results["hits"].size());
    ids = {"22", "3", "12", "23", "24"};

    for(size_t i = 0; i < results["hits"].size(); i++) {
        nlohmann::json result = results["hits"].at(i);
        std::string result_id = result["document"]["id"];
        std::string id = ids.at(i);
        ASSERT_STREQ(id.c_str(), result_id.c_str());
    }
}

TEST_F(CollectionTest, TextContainingAnActualTypo) {
    // A line contains "ISX" but not "what" - need to ensure that correction to "ISS what" happens
    std::vector<std::string> facets;
    nlohmann::json results = collection->search("ISX what", query_fields, "", facets, sort_fields, 1, 4, 1, FREQUENCY, false).get();
    ASSERT_EQ(4, results["hits"].size());
    ASSERT_EQ(9, results["found"].get<uint32_t>());

    std::vector<std::string> ids = {"8", "19", "6", "21"};

    for(size_t i = 0; i < results["hits"].size(); i++) {
        nlohmann::json result = results["hits"].at(i);
        std::string result_id = result["document"]["id"];
        std::string id = ids.at(i);
        ASSERT_STREQ(id.c_str(), result_id.c_str());
    }

    // Record containing exact token match should appear first
    results = collection->search("ISX", query_fields, "", facets, sort_fields, 1, 10, 1, FREQUENCY, false).get();
    ASSERT_EQ(8, results["hits"].size());
    ASSERT_EQ(8, results["found"].get<uint32_t>());

    ids = {"20", "19", "6", "4", "3", "10", "8", "21"};

    for(size_t i = 0; i < results["hits"].size(); i++) {
        nlohmann::json result = results["hits"].at(i);
        std::string result_id = result["document"]["id"];
        std::string id = ids.at(i);
        ASSERT_STREQ(id.c_str(), result_id.c_str());
    }
}

TEST_F(CollectionTest, Pagination) {
    nlohmann::json results = collection->search("the", query_fields, "", {}, sort_fields, 0, 3, 1, FREQUENCY, false).get();
    ASSERT_EQ(3, results["hits"].size());
    ASSERT_EQ(7, results["found"].get<uint32_t>());

    std::vector<std::string> ids = {"1", "6", "foo"};

    for(size_t i = 0; i < results["hits"].size(); i++) {
        nlohmann::json result = results["hits"].at(i);
        std::string result_id = result["document"]["id"];
        std::string id = ids.at(i);
        ASSERT_STREQ(id.c_str(), result_id.c_str());
    }

    results = collection->search("the", query_fields, "", {}, sort_fields, 0, 3, 2, FREQUENCY, false).get();
    ASSERT_EQ(3, results["hits"].size());
    ASSERT_EQ(7, results["found"].get<uint32_t>());

    ids = {"13", "10", "8"};

    for(size_t i = 0; i < results["hits"].size(); i++) {
        nlohmann::json result = results["hits"].at(i);
        std::string result_id = result["document"]["id"];
        std::string id = ids.at(i);
        ASSERT_STREQ(id.c_str(), result_id.c_str());
    }

    results = collection->search("the", query_fields, "", {}, sort_fields, 0, 3, 3, FREQUENCY, false).get();
    ASSERT_EQ(1, results["hits"].size());
    ASSERT_EQ(7, results["found"].get<uint32_t>());

    ids = {"16"};

    for(size_t i = 0; i < results["hits"].size(); i++) {
        nlohmann::json result = results["hits"].at(i);
        std::string result_id = result["document"]["id"];
        std::string id = ids.at(i);
        ASSERT_STREQ(id.c_str(), result_id.c_str());
    }
}

TEST_F(CollectionTest, WildcardQuery) {
    nlohmann::json results = collection->search("*", query_fields, "points:>0", {}, sort_fields, 0, 3, 1, FREQUENCY,
                                                false).get();
    ASSERT_EQ(3, results["hits"].size());
    ASSERT_EQ(25, results["found"].get<uint32_t>());

    // when no filter is specified, fall back on default sorting field based catch-all filter
    Option<nlohmann::json> results_op = collection->search("*", query_fields, "", {}, sort_fields, 0, 3, 1, FREQUENCY,
                                                           false);

    ASSERT_TRUE(results_op.ok());
    ASSERT_EQ(3, results["hits"].size());
    ASSERT_EQ(25, results["found"].get<uint32_t>());

    // wildcard query with no filters and ASC sort
    std::vector<sort_by> sort_fields = { sort_by("points", "ASC") };
    results = collection->search("*", query_fields, "", {}, sort_fields, 0, 3, 1, FREQUENCY, false).get();
    ASSERT_EQ(3, results["hits"].size());
    ASSERT_EQ(25, results["found"].get<uint32_t>());

    std::vector<std::string> ids = {"21", "24", "17"};

    for(size_t i = 0; i < results["hits"].size(); i++) {
        nlohmann::json result = results["hits"].at(i);
        std::string result_id = result["document"]["id"];
        std::string id = ids.at(i);
        ASSERT_STREQ(id.c_str(), result_id.c_str());
    }
}

TEST_F(CollectionTest, PrefixSearching) {
    std::vector<std::string> facets;
    nlohmann::json results = collection->search("ex", query_fields, "", facets, sort_fields, 0, 10, 1, FREQUENCY, true).get();
    ASSERT_EQ(2, results["hits"].size());
    std::vector<std::string> ids = {"6", "12"};

    for(size_t i = 0; i < results["hits"].size(); i++) {
        nlohmann::json result = results["hits"].at(i);
        std::string result_id = result["document"]["id"];
        std::string id = ids.at(i);
        ASSERT_STREQ(id.c_str(), result_id.c_str());
    }

    results = collection->search("ex", query_fields, "", facets, sort_fields, 0, 10, 1, MAX_SCORE, true).get();
    ASSERT_EQ(2, results["hits"].size());
    ids = {"6", "12"};

    for(size_t i = 0; i < results["hits"].size(); i++) {
        nlohmann::json result = results["hits"].at(i);
        std::string result_id = result["document"]["id"];
        std::string id = ids.at(i);
        ASSERT_STREQ(id.c_str(), result_id.c_str());
    }

    results = collection->search("what ex", query_fields, "", facets, sort_fields, 0, 10, 1, MAX_SCORE, true).get();
    ASSERT_EQ(9, results["hits"].size());
    ids = {"6", "12", "19", "22", "13", "8", "15", "24", "21"};

    for(size_t i = 0; i < results["hits"].size(); i++) {
        nlohmann::json result = results["hits"].at(i);
        std::string result_id = result["document"]["id"];
        std::string id = ids.at(i);
        ASSERT_STREQ(id.c_str(), result_id.c_str());
    }

    // restrict to only 2 results and differentiate between MAX_SCORE and FREQUENCY
    results = collection->search("t", query_fields, "", facets, sort_fields, 0, 2, 1, MAX_SCORE, true).get();
    ASSERT_EQ(2, results["hits"].size());
    ids = {"19", "22"};

    for(size_t i = 0; i < results["hits"].size(); i++) {
        nlohmann::json result = results["hits"].at(i);
        std::string result_id = result["document"]["id"];
        std::string id = ids.at(i);
        ASSERT_STREQ(id.c_str(), result_id.c_str());
    }

    results = collection->search("t", query_fields, "", facets, sort_fields, 0, 2, 1, FREQUENCY, true).get();
    ASSERT_EQ(2, results["hits"].size());
    ids = {"19", "22"};

    for(size_t i = 0; i < results["hits"].size(); i++) {
        nlohmann::json result = results["hits"].at(i);
        std::string result_id = result["document"]["id"];
        std::string id = ids.at(i);
        ASSERT_STREQ(id.c_str(), result_id.c_str());
    }

    // only the last token in the query should be used for prefix search - so, "math" should not match "mathematics"
    results = collection->search("math fx", query_fields, "", facets, sort_fields, 0, 1, 1, FREQUENCY, true).get();
    ASSERT_EQ(0, results["hits"].size());

    // single and double char prefixes should set a ceiling on the num_typos possible
    results = collection->search("x", query_fields, "", facets, sort_fields, 2, 2, 1, FREQUENCY, true).get();
    ASSERT_EQ(0, results["hits"].size());

    results = collection->search("xq", query_fields, "", facets, sort_fields, 2, 2, 1, FREQUENCY, true).get();

    ASSERT_EQ(2, results["hits"].size());
    ids = {"6", "12"};

    for(size_t i = 0; i < results["hits"].size(); i++) {
        nlohmann::json result = results["hits"].at(i);
        std::string result_id = result["document"]["id"];
        std::string id = ids.at(i);
        ASSERT_STREQ(id.c_str(), result_id.c_str());
    }

    // prefix with a typo
    results = collection->search("late propx", query_fields, "", facets, sort_fields, 2, 1, 1, FREQUENCY, true).get();
    ASSERT_EQ(1, results["hits"].size());
    ASSERT_EQ("16", results["hits"].at(0)["document"]["id"]);
}

TEST_F(CollectionTest, TypoTokensThreshold) {
    // Query expansion should happen only based on the `typo_tokens_threshold` value
    auto results = collection->search("launch", {"title"}, "", {}, sort_fields, 2, 10, 1,
                       token_ordering::FREQUENCY, true, 10, spp::sparse_hash_set<std::string>(),
                       spp::sparse_hash_set<std::string>(), 10, "", 5, "", 0).get();

    ASSERT_EQ(5, results["hits"].size());
    ASSERT_EQ(5, results["found"].get<size_t>());

    results = collection->search("launch", {"title"}, "", {}, sort_fields, 2, 10, 1,
                                token_ordering::FREQUENCY, true, 10, spp::sparse_hash_set<std::string>(),
                                spp::sparse_hash_set<std::string>(), 10, "", 5, "", 10).get();

    ASSERT_EQ(7, results["hits"].size());
    ASSERT_EQ(7, results["found"].get<size_t>());
}

TEST_F(CollectionTest, MultiOccurrenceString) {
    Collection *coll_multi_string;

    std::vector<field> fields = {
            field("title", field_types::STRING, false),
            field("points", field_types::INT32, false)
    };

    coll_multi_string = collectionManager.get_collection("coll_multi_string");
    if (coll_multi_string == nullptr) {
        coll_multi_string = collectionManager.create_collection("coll_multi_string", fields, "points").get();
    }

    nlohmann::json document;
    document["title"] = "The brown fox was the tallest of the lot and the quickest of the trot.";
    document["points"] = 100;

    coll_multi_string->add(document.dump());

    query_fields = {"title"};
    nlohmann::json results = coll_multi_string->search("the", query_fields, "", {}, sort_fields, 0, 10, 1,
                                                       FREQUENCY, false, 0).get();
    ASSERT_EQ(1, results["hits"].size());
    collectionManager.drop_collection("coll_multi_string");
}

TEST_F(CollectionTest, ArrayStringFieldHighlight) {
    Collection *coll_array_text;

    std::ifstream infile(std::string(ROOT_DIR) + "test/array_text_documents.jsonl");
    std::vector<field> fields = {
            field("title", field_types::STRING, false),
            field("tags", field_types::STRING_ARRAY, false),
            field("points", field_types::INT32, false)
    };

    coll_array_text = collectionManager.get_collection("coll_array_text");
    if (coll_array_text == nullptr) {
        coll_array_text = collectionManager.create_collection("coll_array_text", fields, "points").get();
    }

    std::string json_line;

    while (std::getline(infile, json_line)) {
        coll_array_text->add(json_line);
    }

    infile.close();

    query_fields = {"tags"};
    std::vector<std::string> facets;

    nlohmann::json results = coll_array_text->search("truth about", query_fields, "", facets, sort_fields, 0, 10, 1, FREQUENCY,
                                                     false, 0).get();
    ASSERT_EQ(1, results["hits"].size());

    std::vector<std::string> ids = {"0"};

    for (size_t i = 0; i < results["hits"].size(); i++) {
        nlohmann::json result = results["hits"].at(i);
        std::string result_id = result["document"]["id"];
        std::string id = ids.at(i);
        ASSERT_STREQ(id.c_str(), result_id.c_str());
    }

    ASSERT_EQ(results["hits"][0]["highlights"].size(), 1);
    ASSERT_STREQ(results["hits"][0]["highlights"][0]["field"].get<std::string>().c_str(), "tags");

    // an array's snippets must be sorted on match score, if match score is same, priority to be given to lower indices
    ASSERT_EQ(3, results["hits"][0]["highlights"][0]["snippets"].size());
    ASSERT_STREQ("<mark>truth</mark> <mark>about</mark>", results["hits"][0]["highlights"][0]["snippets"][0].get<std::string>().c_str());
    ASSERT_STREQ("the <mark>truth</mark>", results["hits"][0]["highlights"][0]["snippets"][1].get<std::string>().c_str());
    ASSERT_STREQ("<mark>about</mark> forever", results["hits"][0]["highlights"][0]["snippets"][2].get<std::string>().c_str());

    ASSERT_EQ(3, results["hits"][0]["highlights"][0]["indices"].size());
    ASSERT_EQ(2, results["hits"][0]["highlights"][0]["indices"][0]);
    ASSERT_EQ(0, results["hits"][0]["highlights"][0]["indices"][1]);
    ASSERT_EQ(1, results["hits"][0]["highlights"][0]["indices"][2]);

    results = coll_array_text->search("forever truth", query_fields, "", facets, sort_fields, 0, 10, 1, FREQUENCY,
                                      false, 0).get();
    ASSERT_EQ(1, results["hits"].size());

    ids = {"0"};

    for (size_t i = 0; i < results["hits"].size(); i++) {
        nlohmann::json result = results["hits"].at(i);
        std::string result_id = result["document"]["id"];
        std::string id = ids.at(i);
        ASSERT_STREQ(id.c_str(), result_id.c_str());
    }

    ASSERT_STREQ(results["hits"][0]["highlights"][0]["field"].get<std::string>().c_str(), "tags");
    ASSERT_EQ(3, results["hits"][0]["highlights"][0]["snippets"].size());
    ASSERT_STREQ("the <mark>truth</mark>", results["hits"][0]["highlights"][0]["snippets"][0].get<std::string>().c_str());
    ASSERT_STREQ("about <mark>forever</mark>", results["hits"][0]["highlights"][0]["snippets"][1].get<std::string>().c_str());
    ASSERT_STREQ("<mark>truth</mark> about", results["hits"][0]["highlights"][0]["snippets"][2].get<std::string>().c_str());
    ASSERT_EQ(3, results["hits"][0]["highlights"][0]["indices"].size());
    ASSERT_EQ(0, results["hits"][0]["highlights"][0]["indices"][0]);
    ASSERT_EQ(1, results["hits"][0]["highlights"][0]["indices"][1]);
    ASSERT_EQ(2, results["hits"][0]["highlights"][0]["indices"][2]);

    results = coll_array_text->search("truth", query_fields, "", facets, sort_fields, 0, 10, 1, FREQUENCY,
                                      false, 0).get();
    ASSERT_EQ(2, results["hits"].size());

    ids = {"0", "1"};

    for (size_t i = 0; i < results["hits"].size(); i++) {
        nlohmann::json result = results["hits"].at(i);
        std::string result_id = result["document"]["id"];
        std::string id = ids.at(i);
        ASSERT_STREQ(id.c_str(), result_id.c_str());
    }

    results = coll_array_text->search("asdadasd", query_fields, "", facets, sort_fields, 0, 10, 1, FREQUENCY,
                                      false, 0).get();
    ASSERT_EQ(0, results["hits"].size());

    query_fields = {"title", "tags"};
    results = coll_array_text->search("truth", query_fields, "", facets, sort_fields, 0, 10, 1, FREQUENCY,
                                      false, 0).get();
    ASSERT_EQ(2, results["hits"].size());
    ASSERT_EQ(2, results["hits"][0]["highlights"].size());

    ids = {"0", "1"};

    for (size_t i = 0; i < results["hits"].size(); i++) {
        nlohmann::json result = results["hits"].at(i);
        std::string result_id = result["document"]["id"];
        std::string id = ids.at(i);
        ASSERT_STREQ(id.c_str(), result_id.c_str());
    }

    ASSERT_EQ(2, results["hits"][0]["highlights"][0].size());
    ASSERT_STREQ(results["hits"][0]["highlights"][0]["field"].get<std::string>().c_str(), "title");
    ASSERT_STREQ(results["hits"][0]["highlights"][0]["snippet"].get<std::string>().c_str(), "The <mark>Truth</mark> About Forever");

    ASSERT_EQ(3, results["hits"][0]["highlights"][1].size());
    ASSERT_STREQ(results["hits"][0]["highlights"][1]["field"].get<std::string>().c_str(), "tags");
    ASSERT_EQ(2, results["hits"][0]["highlights"][1]["snippets"].size());
    ASSERT_STREQ("the <mark>truth</mark>", results["hits"][0]["highlights"][1]["snippets"][0].get<std::string>().c_str());
    ASSERT_STREQ("<mark>truth</mark> about", results["hits"][0]["highlights"][1]["snippets"][1].get<std::string>().c_str());

    ASSERT_EQ(2, results["hits"][0]["highlights"][1]["indices"].size());
    ASSERT_EQ(0, results["hits"][0]["highlights"][1]["indices"][0]);
    ASSERT_EQ(2, results["hits"][0]["highlights"][1]["indices"][1]);

    ASSERT_EQ(2, results["hits"][1]["highlights"][0].size());
    ASSERT_STREQ(results["hits"][1]["highlights"][0]["field"].get<std::string>().c_str(), "title");
    ASSERT_STREQ(results["hits"][1]["highlights"][0]["snippet"].get<std::string>().c_str(), "Plain <mark>Truth</mark>");

    ASSERT_EQ(3, results["hits"][1]["highlights"][1].size());
    ASSERT_STREQ(results["hits"][1]["highlights"][1]["field"].get<std::string>().c_str(), "tags");

    ASSERT_EQ(2, results["hits"][1]["highlights"][1]["snippets"].size());
    ASSERT_STREQ("<mark>truth</mark>", results["hits"][1]["highlights"][1]["snippets"][0].get<std::string>().c_str());
    ASSERT_STREQ("plain <mark>truth</mark>", results["hits"][1]["highlights"][1]["snippets"][1].get<std::string>().c_str());

    ASSERT_EQ(2, results["hits"][1]["highlights"][1]["indices"].size());
    ASSERT_EQ(1, results["hits"][1]["highlights"][1]["indices"][0]);
    ASSERT_EQ(2, results["hits"][1]["highlights"][1]["indices"][1]);

    // highlight fields must be ordered based on match score
    results = coll_array_text->search("amazing movie", query_fields, "", facets, sort_fields, 0, 10, 1, FREQUENCY,
                                      false, 0).get();
    ASSERT_EQ(1, results["hits"].size());
    ASSERT_EQ(2, results["hits"][0]["highlights"].size());

    ASSERT_EQ(3, results["hits"][0]["highlights"][0].size());
    ASSERT_STREQ("tags", results["hits"][0]["highlights"][0]["field"].get<std::string>().c_str());
    ASSERT_STREQ("<mark>amazing</mark> <mark>movie</mark>", results["hits"][0]["highlights"][0]["snippets"][0].get<std::string>().c_str());
    ASSERT_EQ(1, results["hits"][0]["highlights"][0]["indices"].size());
    ASSERT_EQ(0, results["hits"][0]["highlights"][0]["indices"][0]);

    ASSERT_EQ(2, results["hits"][0]["highlights"][1].size());
    ASSERT_STREQ(results["hits"][0]["highlights"][1]["field"].get<std::string>().c_str(), "title");
    ASSERT_STREQ(results["hits"][0]["highlights"][1]["snippet"].get<std::string>().c_str(),
                 "<mark>Amazing</mark> Spiderman is <mark>amazing</mark>"); // should highlight duplicating tokens

    // when query tokens are not found in an array field they should be ignored
    results = coll_array_text->search("winds", query_fields, "", facets, sort_fields, 0, 10, 1, FREQUENCY,
                                      false, 0).get();
    ASSERT_EQ(1, results["hits"].size());
    ASSERT_EQ(1, results["hits"][0]["highlights"].size());

    collectionManager.drop_collection("coll_array_text");
}

TEST_F(CollectionTest, MultipleFields) {
    Collection *coll_mul_fields;

    std::ifstream infile(std::string(ROOT_DIR)+"test/multi_field_documents.jsonl");
    std::vector<field> fields = {
            field("title", field_types::STRING, false),
            field("starring", field_types::STRING, false),
            field("starring_facet", field_types::STRING, true),
            field("cast", field_types::STRING_ARRAY, false),
            field("points", field_types::INT32, false)
    };

    coll_mul_fields = collectionManager.get_collection("coll_mul_fields");
    if(coll_mul_fields == nullptr) {
        coll_mul_fields = collectionManager.create_collection("coll_mul_fields", fields, "points").get();
    }

    std::string json_line;

    while (std::getline(infile, json_line)) {
        coll_mul_fields->add(json_line);
    }

    infile.close();

    query_fields = {"title", "starring"};
    std::vector<std::string> facets;

    auto x = coll_mul_fields->search("Will", query_fields, "", facets, sort_fields, 0, 10, 1, FREQUENCY, false);

    nlohmann::json results = coll_mul_fields->search("Will", query_fields, "", facets, sort_fields, 0, 10, 1, FREQUENCY, false).get();
    ASSERT_EQ(4, results["hits"].size());

    std::vector<std::string> ids = {"3", "2", "1", "0"};

    for(size_t i = 0; i < results["hits"].size(); i++) {
        nlohmann::json result = results["hits"].at(i);
        std::string result_id = result["document"]["id"];
        std::string id = ids.at(i);
        ASSERT_STREQ(id.c_str(), result_id.c_str());
    }

    // when "starring" takes higher priority than "title"

    query_fields = {"starring", "title"};
    results = coll_mul_fields->search("thomas", query_fields, "", facets, sort_fields, 0, 10, 1, FREQUENCY, false).get();
    ASSERT_EQ(4, results["hits"].size());

    ids = {"15", "12", "13", "14"};

    for(size_t i = 0; i < results["hits"].size(); i++) {
        nlohmann::json result = results["hits"].at(i);
        std::string result_id = result["document"]["id"];
        std::string id = ids.at(i);
        ASSERT_STREQ(id.c_str(), result_id.c_str());
    }

    query_fields = {"starring", "title", "cast"};
    results = coll_mul_fields->search("ben affleck", query_fields, "", facets, sort_fields, 0, 10, 1, FREQUENCY, false).get();
    ASSERT_EQ(1, results["hits"].size());

    query_fields = {"cast"};
    results = coll_mul_fields->search("chris", query_fields, "", facets, sort_fields, 0, 10, 1, FREQUENCY, false).get();
    ASSERT_EQ(3, results["hits"].size());

    ids = {"6", "1", "7"};
    for(size_t i = 0; i < results["hits"].size(); i++) {
        nlohmann::json result = results["hits"].at(i);
        std::string result_id = result["document"]["id"];
        std::string id = ids.at(i);
        ASSERT_STREQ(id.c_str(), result_id.c_str());
    }

    query_fields = {"cast"};
    results = coll_mul_fields->search("chris pine", query_fields, "", facets, sort_fields, 0, 10, 1, FREQUENCY, false).get();
    ASSERT_EQ(3, results["hits"].size());

    ids = {"7", "6", "1"};
    for(size_t i = 0; i < results["hits"].size(); i++) {
        nlohmann::json result = results["hits"].at(i);
        std::string result_id = result["document"]["id"];
        std::string id = ids.at(i);
        ASSERT_STREQ(id.c_str(), result_id.c_str());
    }

    // filtering on unfaceted multi-valued string field
    query_fields = {"title"};
    results = coll_mul_fields->search("captain", query_fields, "cast: chris", facets, sort_fields, 0, 10, 1, FREQUENCY, false).get();
    ASSERT_EQ(1, results["hits"].size());
    ids = {"6"};
    for(size_t i = 0; i < results["hits"].size(); i++) {
        nlohmann::json result = results["hits"].at(i);
        std::string result_id = result["document"]["id"];
        std::string id = ids.at(i);
        ASSERT_STREQ(id.c_str(), result_id.c_str());
    }

    // when a token exists in multiple fields of the same document, document and facet should be returned only once
    query_fields = {"starring", "title", "cast"};
    facets = {"starring_facet"};

    results = coll_mul_fields->search("myers", query_fields, "", facets, sort_fields, 0, 10, 1, FREQUENCY, false).get();
    ASSERT_EQ(1, results["hits"].size());
    ids = {"17"};
    for(size_t i = 0; i < results["hits"].size(); i++) {
        nlohmann::json result = results["hits"].at(i);
        std::string result_id = result["document"]["id"];
        std::string id = ids.at(i);
        ASSERT_STREQ(id.c_str(), result_id.c_str());
    }

    ASSERT_EQ(1, results["facet_counts"].size());
    ASSERT_STREQ("starring_facet", results["facet_counts"][0]["field_name"].get<std::string>().c_str());
    size_t facet_count = results["facet_counts"][0]["counts"][0]["count"];
    ASSERT_EQ(1, facet_count);

    collectionManager.drop_collection("coll_mul_fields");
}

TEST_F(CollectionTest, FilterAndQueryFieldRestrictions) {
    Collection *coll_mul_fields;

    std::ifstream infile(std::string(ROOT_DIR)+"test/multi_field_documents.jsonl");
    std::vector<field> fields = {
            field("title", field_types::STRING, false),
            field("starring", field_types::STRING, false),
            field("cast", field_types::STRING_ARRAY, true),
            field("points", field_types::INT32, false)
    };

    coll_mul_fields = collectionManager.get_collection("coll_mul_fields");
    if(coll_mul_fields == nullptr) {
        coll_mul_fields = collectionManager.create_collection("coll_mul_fields", fields, "points").get();
    }

    std::string json_line;

    while (std::getline(infile, json_line)) {
        coll_mul_fields->add(json_line);
    }

    infile.close();

    std::vector<std::string> facets;

    // query shall be allowed on faceted text fields as well
    query_fields = {"cast"};
    Option<nlohmann::json> result_op =
            coll_mul_fields->search("anton", query_fields, "", facets, sort_fields, 0, 10, 1, FREQUENCY, false);
    ASSERT_TRUE(result_op.ok());

    nlohmann::json results = result_op.get();
    ASSERT_EQ(1, results["hits"].size());
    std::string solo_id = results["hits"].at(0)["document"]["id"];
    ASSERT_STREQ("14", solo_id.c_str());

    // filtering on string field should be possible
    query_fields = {"title"};
    result_op = coll_mul_fields->search("captain", query_fields, "starring: Samuel L. Jackson", facets, sort_fields, 0, 10, 1,
                                        FREQUENCY, false);
    ASSERT_EQ(true, result_op.ok());
    results = result_op.get();
    ASSERT_EQ(1, results["hits"].size());
    solo_id = results["hits"].at(0)["document"]["id"];
    ASSERT_STREQ("6", solo_id.c_str());

    // filtering on facet field should be possible (supports partial word search but without typo tolerance)
    query_fields = {"title"};
    result_op = coll_mul_fields->search("*", query_fields, "cast: chris", facets, sort_fields, 0, 10, 1,
                                        FREQUENCY, false);
    ASSERT_EQ(true, result_op.ok());
    results = result_op.get();
    ASSERT_EQ(3, results["hits"].size());

    // bad query string
    result_op = coll_mul_fields->search("captain", query_fields, "BLAH", facets, sort_fields, 0, 10, 1,
                                        FREQUENCY, false);
    ASSERT_EQ(false, result_op.ok());
    ASSERT_STREQ("Could not parse the filter query.", result_op.error().c_str());

    // missing field
    result_op = coll_mul_fields->search("captain", query_fields, "age: 100", facets, sort_fields, 0, 10, 1,
                                        FREQUENCY, false);
    ASSERT_EQ(false, result_op.ok());
    ASSERT_STREQ("Could not find a filter field named `age` in the schema.", result_op.error().c_str());

    // bad filter value type
    result_op = coll_mul_fields->search("captain", query_fields, "points: \"100\"", facets, sort_fields, 0, 10, 1,
                                        FREQUENCY, false);
    ASSERT_EQ(false, result_op.ok());
    ASSERT_STREQ("Error with field `points`: Numerical field has an invalid comparator.", result_op.error().c_str());

    // bad filter value type - equaling float on an integer field
    result_op = coll_mul_fields->search("captain", query_fields, "points: 100.34", facets, sort_fields, 0, 10, 1,
                                        FREQUENCY, false);
    ASSERT_EQ(false, result_op.ok());
    ASSERT_STREQ("Error with field `points`: Numerical field has an invalid comparator.", result_op.error().c_str());

    // bad filter value type - less than float on an integer field
    result_op = coll_mul_fields->search("captain", query_fields, "points: <100.0", facets, sort_fields, 0, 10, 1,
                                        FREQUENCY, false);
    ASSERT_EQ(false, result_op.ok());
    ASSERT_STREQ("Error with field `points`: Not an integer.", result_op.error().c_str());

    collectionManager.drop_collection("coll_mul_fields");
}

TEST_F(CollectionTest, FilterOnNumericFields) {
    Collection *coll_array_fields;

    std::ifstream infile(std::string(ROOT_DIR)+"test/numeric_array_documents.jsonl");
    std::vector<field> fields = {
      field("name", field_types::STRING, false),
      field("age", field_types::INT32, false),
      field("years", field_types::INT32_ARRAY, false),
      field("timestamps", field_types::INT64_ARRAY, false),
      field("tags", field_types::STRING_ARRAY, true)
    };

    std::vector<sort_by> sort_fields = { sort_by("age", "DESC") };

    coll_array_fields = collectionManager.get_collection("coll_array_fields");
    if(coll_array_fields == nullptr) {
        // ensure that default_sorting_field is a non-array numerical field
        auto coll_op = collectionManager.create_collection("coll_array_fields", fields, "years");
        ASSERT_EQ(false, coll_op.ok());
        ASSERT_STREQ("Default sorting field `years` must be of type int32 or float.", coll_op.error().c_str());

        // let's try again properly
        coll_op = collectionManager.create_collection("coll_array_fields", fields, "age");
        coll_array_fields = coll_op.get();
    }

    std::string json_line;

    while (std::getline(infile, json_line)) {
        coll_array_fields->add(json_line);
    }

    infile.close();

    // Plain search with no filters - results should be sorted by rank fields
    query_fields = {"name"};
    std::vector<std::string> facets;
    nlohmann::json results = coll_array_fields->search("Jeremy", query_fields, "", facets, sort_fields, 0, 10, 1, FREQUENCY, false).get();
    ASSERT_EQ(5, results["hits"].size());

    std::vector<std::string> ids = {"3", "1", "4", "0", "2"};

    for(size_t i = 0; i < results["hits"].size(); i++) {
        nlohmann::json result = results["hits"].at(i);
        std::string result_id = result["document"]["id"];
        std::string id = ids.at(i);
        ASSERT_STREQ(id.c_str(), result_id.c_str());
    }

    // Searching on an int32 field
    results = coll_array_fields->search("Jeremy", query_fields, "age:>24", facets, sort_fields, 0, 10, 1, FREQUENCY, false).get();
    ASSERT_EQ(3, results["hits"].size());

    ids = {"3", "1", "4"};

    for(size_t i = 0; i < results["hits"].size(); i++) {
        nlohmann::json result = results["hits"].at(i);
        std::string result_id = result["document"]["id"];
        std::string id = ids.at(i);
        ASSERT_STREQ(id.c_str(), result_id.c_str());
    }

    results = coll_array_fields->search("Jeremy", query_fields, "age:>=24", facets, sort_fields, 0, 10, 1, FREQUENCY, false).get();
    ASSERT_EQ(4, results["hits"].size());

    results = coll_array_fields->search("Jeremy", query_fields, "age:24", facets, sort_fields, 0, 10, 1, FREQUENCY, false).get();
    ASSERT_EQ(1, results["hits"].size());

    // Searching a number against an int32 array field
    results = coll_array_fields->search("Jeremy", query_fields, "years:>2002", facets, sort_fields, 0, 10, 1, FREQUENCY, false).get();
    ASSERT_EQ(3, results["hits"].size());

    ids = {"1", "0", "2"};
    for(size_t i = 0; i < results["hits"].size(); i++) {
        nlohmann::json result = results["hits"].at(i);
        std::string result_id = result["document"]["id"];
        std::string id = ids.at(i);
        ASSERT_STREQ(id.c_str(), result_id.c_str());
    }

    results = coll_array_fields->search("Jeremy", query_fields, "years:<1989", facets, sort_fields, 0, 10, 1, FREQUENCY, false).get();
    ASSERT_EQ(1, results["hits"].size());

    ids = {"3"};
    for(size_t i = 0; i < results["hits"].size(); i++) {
        nlohmann::json result = results["hits"].at(i);
        std::string result_id = result["document"]["id"];
        std::string id = ids.at(i);
        ASSERT_STREQ(id.c_str(), result_id.c_str());
    }

    // multiple filters
    results = coll_array_fields->search("Jeremy", query_fields, "years:<2005 && years:>1987", facets, sort_fields, 0, 10, 1, FREQUENCY, false).get();
    ASSERT_EQ(1, results["hits"].size());

    ids = {"4"};
    for(size_t i = 0; i < results["hits"].size(); i++) {
        nlohmann::json result = results["hits"].at(i);
        std::string result_id = result["document"]["id"];
        std::string id = ids.at(i);
        ASSERT_STREQ(id.c_str(), result_id.c_str());
    }

    // multiple search values (works like SQL's IN operator) against a single int field
    results = coll_array_fields->search("Jeremy", query_fields, "age:[21, 24, 63]", facets, sort_fields, 0, 10, 1, FREQUENCY, false).get();
    ASSERT_EQ(3, results["hits"].size());

    ids = {"3", "0", "2"};
    for(size_t i = 0; i < results["hits"].size(); i++) {
        nlohmann::json result = results["hits"].at(i);
        std::string result_id = result["document"]["id"];
        std::string id = ids.at(i);
        ASSERT_STREQ(id.c_str(), result_id.c_str());
    }

    // multiple search values against an int32 array field - also use extra padding between symbols
    results = coll_array_fields->search("Jeremy", query_fields, "years : [ 2015, 1985 , 1999]", facets, sort_fields, 0, 10, 1, FREQUENCY, false).get();
    ASSERT_EQ(4, results["hits"].size());

    ids = {"3", "1", "4", "0"};
    for(size_t i = 0; i < results["hits"].size(); i++) {
        nlohmann::json result = results["hits"].at(i);
        std::string result_id = result["document"]["id"];
        std::string id = ids.at(i);
        ASSERT_STREQ(id.c_str(), result_id.c_str());
    }

    // searching on an int64 array field - also ensure that padded space causes no issues
    results = coll_array_fields->search("Jeremy", query_fields, "timestamps : > 475205222", facets, sort_fields, 0, 10, 1, FREQUENCY, false).get();
    ASSERT_EQ(4, results["hits"].size());

    ids = {"1", "4", "0", "2"};

    for(size_t i = 0; i < results["hits"].size(); i++) {
        nlohmann::json result = results["hits"].at(i);
        std::string result_id = result["document"]["id"];
        std::string id = ids.at(i);
        ASSERT_STREQ(id.c_str(), result_id.c_str());
    }

    // when filters don't match any record, no results should be returned
    results = coll_array_fields->search("Jeremy", query_fields, "timestamps:<1", facets, sort_fields, 0, 10, 1, FREQUENCY, false).get();
    ASSERT_EQ(0, results["hits"].size());

    collectionManager.drop_collection("coll_array_fields");
}

TEST_F(CollectionTest, FilterOnFloatFields) {
    Collection *coll_array_fields;

    std::ifstream infile(std::string(ROOT_DIR)+"test/numeric_array_documents.jsonl");
    std::vector<field> fields = {
        field("name", field_types::STRING, false),
        field("age", field_types::INT32, false),
        field("top_3", field_types::FLOAT_ARRAY, false),
        field("rating", field_types::FLOAT, false)
    };
    std::vector<sort_by> sort_fields_desc = { sort_by("rating", "DESC") };
    std::vector<sort_by> sort_fields_asc = { sort_by("rating", "ASC") };

    coll_array_fields = collectionManager.get_collection("coll_array_fields");
    if(coll_array_fields == nullptr) {
        coll_array_fields = collectionManager.create_collection("coll_array_fields", fields, "age").get();
    }

    std::string json_line;

    while (std::getline(infile, json_line)) {
        auto add_op = coll_array_fields->add(json_line);
        ASSERT_TRUE(add_op.ok());
    }

    infile.close();

    // Plain search with no filters - results should be sorted by rating field DESC
    query_fields = {"name"};
    std::vector<std::string> facets;
    nlohmann::json results = coll_array_fields->search("Jeremy", query_fields, "", facets, sort_fields_desc, 0, 10, 1, FREQUENCY, false).get();
    ASSERT_EQ(5, results["hits"].size());

    std::vector<std::string> ids = {"1", "2", "4", "0", "3"};

    for(size_t i = 0; i < results["hits"].size(); i++) {
        nlohmann::json result = results["hits"].at(i);
        std::string result_id = result["document"]["id"];
        std::string id = ids.at(i);
        ASSERT_STREQ(id.c_str(), result_id.c_str());
    }

    // Plain search with no filters - results should be sorted by rating field ASC
    results = coll_array_fields->search("Jeremy", query_fields, "", facets, sort_fields_asc, 0, 10, 1, FREQUENCY, false).get();
    ASSERT_EQ(5, results["hits"].size());

    ids = {"3", "0", "4", "2", "1"};

    for(size_t i = 0; i < results["hits"].size(); i++) {
        nlohmann::json result = results["hits"].at(i);
        std::string result_id = result["document"]["id"];
        std::string id = ids.at(i);
        ASSERT_STREQ(id.c_str(), result_id.c_str()); //?
    }

    // Searching on a float field, sorted desc by rating
    results = coll_array_fields->search("Jeremy", query_fields, "rating:>0.0", facets, sort_fields_desc, 0, 10, 1, FREQUENCY, false).get();
    ASSERT_EQ(4, results["hits"].size());

    ids = {"1", "2", "4", "0"};

    for(size_t i = 0; i < results["hits"].size(); i++) {
        nlohmann::json result = results["hits"].at(i);
        std::string result_id = result["document"]["id"];
        std::string id = ids.at(i);
        ASSERT_STREQ(id.c_str(), result_id.c_str());
    }

    // Searching a float against an float array field
    results = coll_array_fields->search("Jeremy", query_fields, "top_3:>7.8", facets, sort_fields_desc, 0, 10, 1, FREQUENCY, false).get();
    ASSERT_EQ(2, results["hits"].size());

    ids = {"1", "2"};
    for(size_t i = 0; i < results["hits"].size(); i++) {
        nlohmann::json result = results["hits"].at(i);
        std::string result_id = result["document"]["id"];
        std::string id = ids.at(i);
        ASSERT_STREQ(id.c_str(), result_id.c_str());
    }

    // multiple filters
    results = coll_array_fields->search("Jeremy", query_fields, "top_3:>7.8 && rating:>7.9", facets, sort_fields_desc, 0, 10, 1, FREQUENCY, false).get();
    ASSERT_EQ(1, results["hits"].size());

    ids = {"1"};
    for(size_t i = 0; i < results["hits"].size(); i++) {
        nlohmann::json result = results["hits"].at(i);
        std::string result_id = result["document"]["id"];
        std::string id = ids.at(i);
        ASSERT_STREQ(id.c_str(), result_id.c_str());
    }

    // multiple search values (works like SQL's IN operator) against a single float field
    results = coll_array_fields->search("Jeremy", query_fields, "rating:[1.09, 7.812]", facets, sort_fields_desc, 0, 10, 1, FREQUENCY, false).get();
    ASSERT_EQ(2, results["hits"].size());

    ids = {"2", "0"};
    for(size_t i = 0; i < results["hits"].size(); i++) {
        nlohmann::json result = results["hits"].at(i);
        std::string result_id = result["document"]["id"];
        std::string id = ids.at(i);
        ASSERT_STREQ(id.c_str(), result_id.c_str());
    }

    // multiple search values against a float array field - also use extra padding between symbols
    results = coll_array_fields->search("Jeremy", query_fields, "top_3 : [ 5.431, 0.001 , 7.812, 11.992]", facets, sort_fields_desc, 0, 10, 1, FREQUENCY, false).get();
    ASSERT_EQ(3, results["hits"].size());

    ids = {"2", "4", "0"};
    for(size_t i = 0; i < results["hits"].size(); i++) {
        nlohmann::json result = results["hits"].at(i);
        std::string result_id = result["document"]["id"];
        std::string id = ids.at(i);
        ASSERT_STREQ(id.c_str(), result_id.c_str());
    }

    // when filters don't match any record, no results should be returned
    Option<nlohmann::json> results_op = coll_array_fields->search("Jeremy", query_fields, "rating:<-2.78", facets, sort_fields_desc, 0, 10, 1, FREQUENCY, false).get();
    ASSERT_TRUE(results_op.ok());
    results = results_op.get();
    ASSERT_EQ(0, results["hits"].size());

    // rank tokens by default sorting field
    results_op = coll_array_fields->search("j", query_fields, "", facets, sort_fields_desc, 0, 10, 1, MAX_SCORE, true).get();
    ASSERT_TRUE(results_op.ok());
    results = results_op.get();
    ASSERT_EQ(5, results["hits"].size());

    ids = {"1", "2", "4", "0", "3"};

    for(size_t i = 0; i < results["hits"].size(); i++) {
        nlohmann::json result = results["hits"].at(i);
        std::string result_id = result["document"]["id"];
        std::string id = ids.at(i);
        ASSERT_STREQ(id.c_str(), result_id.c_str());
    }

    collectionManager.drop_collection("coll_array_fields");
}

TEST_F(CollectionTest, ImportDocuments) {
    Collection *coll_mul_fields;

    std::ifstream infile(std::string(ROOT_DIR)+"test/multi_field_documents.jsonl");
    std::stringstream strstream;
    strstream << infile.rdbuf();
    std::string import_records = strstream.str();
    infile.close();

    std::vector<field> fields = {
        field("title", field_types::STRING, false),
        field("starring", field_types::STRING, false),
        field("cast", field_types::STRING_ARRAY, false),
        field("points", field_types::INT32, false)
    };

    coll_mul_fields = collectionManager.get_collection("coll_mul_fields");
    if(coll_mul_fields == nullptr) {
        coll_mul_fields = collectionManager.create_collection("coll_mul_fields", fields, "points").get();
    }

    // try importing records

    Option<nlohmann::json> import_res = coll_mul_fields->add_many(import_records);
    ASSERT_TRUE(import_res.ok());
    nlohmann::json import_response = import_res.get();
    ASSERT_TRUE(import_response["success"].get<bool>());
    ASSERT_EQ(18, import_response["num_imported"].get<int>());
    ASSERT_EQ(0, import_response.count("errors"));

    // now try searching for records

    query_fields = {"title", "starring"};
    std::vector<std::string> facets;

    auto x = coll_mul_fields->search("Will", query_fields, "", facets, sort_fields, 0, 10, 1, FREQUENCY, false);

    nlohmann::json results = coll_mul_fields->search("Will", query_fields, "", facets, sort_fields, 0, 10, 1, FREQUENCY, false).get();
    ASSERT_EQ(4, results["hits"].size());

    std::vector<std::string> ids = {"3", "2", "1", "0"};

    for(size_t i = 0; i < results["hits"].size(); i++) {
        nlohmann::json result = results["hits"].at(i);
        std::string result_id = result["document"]["id"];
        std::string id = ids.at(i);
        ASSERT_STREQ(id.c_str(), result_id.c_str());
    }

    // verify that empty import is caught gracefully
    import_res = coll_mul_fields->add_many("");
    ASSERT_FALSE(import_res.ok());
    ASSERT_STREQ("The request body was empty. So, no records were imported.", import_res.error().c_str());

    // verify that only bad records are rejected, rest must be imported (records 2 and 4 are bad)
    std::string more_records = std::string("{\"id\": \"id1\", \"title\": \"Test1\", \"starring\": \"Rand Fish\", \"points\": 12, "
                                   "\"cast\": [\"Tom Skerritt\"] }\n") +
                               "{\"title\": 123, \"starring\": \"Jazz Gosh\", \"points\": 23, "
                                   "\"cast\": [\"Tom Skerritt\"] }\n" +
                               "{\"title\": \"Test3\", \"starring\": \"Brad Fin\", \"points\": 11, "
                                   "\"cast\": [\"Tom Skerritt\"] }\n" +
                               "{\"title\": \"Test4\", \"points\": 55, "
                                   "\"cast\": [\"Tom Skerritt\"] }\n";

    import_res = coll_mul_fields->add_many(more_records);
    ASSERT_TRUE(import_res.ok());

    import_response = import_res.get();
    ASSERT_FALSE(import_response["success"].get<bool>());
    ASSERT_EQ(2, import_response["num_imported"].get<int>());
    ASSERT_EQ(4, import_response["items"].size());

    ASSERT_TRUE(import_response["items"][0]["success"].get<bool>());
    ASSERT_FALSE(import_response["items"][1]["success"].get<bool>());
    ASSERT_TRUE(import_response["items"][2]["success"].get<bool>());
    ASSERT_FALSE(import_response["items"][3]["success"].get<bool>());

    ASSERT_STREQ("Field `title` must be a string.", import_response["items"][1]["error"].get<std::string>().c_str());
    ASSERT_STREQ("Field `starring` has been declared in the schema, but is not found in the document.",
                 import_response["items"][3]["error"].get<std::string>().c_str());

    // record with duplicate IDs

    more_records = std::string("{\"id\": \"id1\", \"title\": \"Test1\", \"starring\": \"Rand Fish\", \"points\": 12, "
                                "\"cast\": [\"Tom Skerritt\"] }\n") +
                                "{\"id\": \"id2\", \"title\": \"Test1\", \"starring\": \"Rand Fish\", \"points\": 12, "
                                "\"cast\": [\"Tom Skerritt\"] }";

    import_res = coll_mul_fields->add_many(more_records);
    ASSERT_TRUE(import_res.ok());

    import_response = import_res.get();

    ASSERT_FALSE(import_response["success"].get<bool>());
    ASSERT_EQ(1, import_response["num_imported"].get<int>());

    ASSERT_FALSE(import_response["items"][0]["success"].get<bool>());
    ASSERT_TRUE(import_response["items"][1]["success"].get<bool>());

    ASSERT_STREQ("A document with id id1 already exists.", import_response["items"][0]["error"].get<std::string>().c_str());

    // handle bad import json

    more_records = std::string("[]");
    import_res = coll_mul_fields->add_many(more_records);
    ASSERT_TRUE(import_res.ok());

    import_response = import_res.get();

    ASSERT_FALSE(import_response["success"].get<bool>());
    ASSERT_EQ(0, import_response["num_imported"].get<int>());
    ASSERT_EQ(1, import_response["items"].size());
    ASSERT_STREQ("Bad JSON.", import_response["items"][0]["error"].get<std::string>().c_str());

    collectionManager.drop_collection("coll_mul_fields");
}

TEST_F(CollectionTest, QueryBoolFields) {
    Collection *coll_bool;

    std::ifstream infile(std::string(ROOT_DIR)+"test/bool_documents.jsonl");
    std::vector<field> fields = {
        field("popular", field_types::BOOL, false),
        field("title", field_types::STRING, false),
        field("rating", field_types::FLOAT, false),
        field("bool_array", field_types::BOOL_ARRAY, false),
    };

    std::vector<sort_by> sort_fields = { sort_by("popular", "DESC"), sort_by("rating", "DESC") };

    coll_bool = collectionManager.get_collection("coll_bool");
    if(coll_bool == nullptr) {
        coll_bool = collectionManager.create_collection("coll_bool", fields, "rating").get();
    }

    std::string json_line;

    while (std::getline(infile, json_line)) {
        coll_bool->add(json_line);
    }

    infile.close();

    // Plain search with no filters - results should be sorted correctly
    query_fields = {"title"};
    std::vector<std::string> facets;
    nlohmann::json results = coll_bool->search("the", query_fields, "", facets, sort_fields, 0, 10, 1, FREQUENCY, false).get();
    ASSERT_EQ(5, results["hits"].size());

    std::vector<std::string> ids = {"1", "3", "4", "9", "2"};

    for(size_t i = 0; i < results["hits"].size(); i++) {
        nlohmann::json result = results["hits"].at(i);
        std::string result_id = result["document"]["id"];
        std::string id = ids.at(i);
        ASSERT_STREQ(id.c_str(), result_id.c_str());
    }

    // Searching on a bool field
    results = coll_bool->search("the", query_fields, "popular:true", facets, sort_fields, 0, 10, 1, FREQUENCY, false).get();
    ASSERT_EQ(3, results["hits"].size());

    ids = {"1", "3", "4"};

    for(size_t i = 0; i < results["hits"].size(); i++) {
        nlohmann::json result = results["hits"].at(i);
        std::string result_id = result["document"]["id"];
        std::string id = ids.at(i);
        ASSERT_STREQ(id.c_str(), result_id.c_str());
    }

    results = coll_bool->search("the", query_fields, "popular:false", facets, sort_fields, 0, 10, 1, FREQUENCY, false).get();
    ASSERT_EQ(2, results["hits"].size());

    ids = {"9", "2"};

    for(size_t i = 0; i < results["hits"].size(); i++) {
        nlohmann::json result = results["hits"].at(i);
        std::string result_id = result["document"]["id"];
        std::string id = ids.at(i);
        ASSERT_STREQ(id.c_str(), result_id.c_str());
    }

    // searching against a bool array field

    // should be able to filter with an array of boolean values
    Option<nlohmann::json> res_op = coll_bool->search("the", query_fields, "bool_array:[true, false]", facets,
                                                      sort_fields, 0, 10, 1, FREQUENCY, false);
    ASSERT_TRUE(res_op.ok());
    results = res_op.get();

    ASSERT_EQ(5, results["hits"].size());

    results = coll_bool->search("the", query_fields, "bool_array: true", facets, sort_fields, 0, 10, 1, FREQUENCY, false).get();
    ASSERT_EQ(4, results["hits"].size());
    ids = {"1", "4", "9", "2"};

    for(size_t i = 0; i < results["hits"].size(); i++) {
        nlohmann::json result = results["hits"].at(i);
        std::string result_id = result["document"]["id"];
        std::string id = ids.at(i);
        ASSERT_STREQ(id.c_str(), result_id.c_str());
    }

    // should be able to search using array with a single element boolean value

    auto res = coll_bool->search("the", query_fields, "bool_array:[true]", facets,
                               sort_fields, 0, 10, 1, FREQUENCY, false).get();

    results = coll_bool->search("the", query_fields, "bool_array: true", facets, sort_fields, 0, 10, 1, FREQUENCY, false).get();
    ASSERT_EQ(4, results["hits"].size());

    for(size_t i = 0; i < results["hits"].size(); i++) {
        nlohmann::json result = results["hits"].at(i);
        std::string result_id = result["document"]["id"];
        std::string id = ids.at(i);
        ASSERT_STREQ(id.c_str(), result_id.c_str());
    }

    collectionManager.drop_collection("coll_bool");
}

TEST_F(CollectionTest, FilterOnTextFields) {
    Collection *coll_array_fields;

    std::ifstream infile(std::string(ROOT_DIR)+"test/numeric_array_documents.jsonl");
    std::vector<field> fields = {
        field("name", field_types::STRING, false),
        field("age", field_types::INT32, false),
        field("years", field_types::INT32_ARRAY, false),
        field("tags", field_types::STRING_ARRAY, true)
    };

    std::vector<sort_by> sort_fields = { sort_by("age", "DESC") };

    coll_array_fields = collectionManager.get_collection("coll_array_fields");
    if(coll_array_fields == nullptr) {
        coll_array_fields = collectionManager.create_collection("coll_array_fields", fields, "age").get();
    }

    std::string json_line;

    while (std::getline(infile, json_line)) {
        coll_array_fields->add(json_line);
    }

    infile.close();

    query_fields = {"name"};
    std::vector<std::string> facets;
    nlohmann::json results = coll_array_fields->search("Jeremy", query_fields, "tags: gold", facets, sort_fields, 0, 10, 1, FREQUENCY, false).get();
    ASSERT_EQ(3, results["hits"].size());

    std::vector<std::string> ids = {"4", "0", "2"};

    for(size_t i = 0; i < results["hits"].size(); i++) {
        nlohmann::json result = results["hits"].at(i);
        std::string result_id = result["document"]["id"];
        std::string id = ids.at(i);
        ASSERT_STREQ(id.c_str(), result_id.c_str());
    }

    results = coll_array_fields->search("Jeremy", query_fields, "tags : fine PLATINUM", facets, sort_fields, 0, 10, 1, FREQUENCY, false).get();
    ASSERT_EQ(1, results["hits"].size());

    results = coll_array_fields->search("Jeremy", query_fields, "tags : bronze", facets, sort_fields, 0, 10, 1, FREQUENCY, false).get();
    ASSERT_EQ(2, results["hits"].size());

    ids = {"4", "2"};

    for(size_t i = 0; i < results["hits"].size(); i++) {
        nlohmann::json result = results["hits"].at(i);
        std::string result_id = result["document"]["id"];
        std::string id = ids.at(i);
        ASSERT_STREQ(id.c_str(), result_id.c_str());
    }

    // search with a list of tags, also testing extra padding of space
    results = coll_array_fields->search("Jeremy", query_fields, "tags: [bronze,   silver]", facets, sort_fields, 0, 10, 1, FREQUENCY, false).get();
    ASSERT_EQ(4, results["hits"].size());

    ids = {"3", "4", "0", "2"};

    for(size_t i = 0; i < results["hits"].size(); i++) {
        nlohmann::json result = results["hits"].at(i);
        std::string result_id = result["document"]["id"];
        std::string id = ids.at(i);
        ASSERT_STREQ(id.c_str(), result_id.c_str());
    }

    // need to be exact matches
    results = coll_array_fields->search("Jeremy", query_fields, "tags: bronze", facets, sort_fields, 0, 10, 1, FREQUENCY, false).get();
    ASSERT_EQ(2, results["hits"].size());

    // when comparators are used, they should be ignored
    results = coll_array_fields->search("Jeremy", query_fields, "tags:<bronze", facets, sort_fields, 0, 10, 1, FREQUENCY, false).get();
    ASSERT_EQ(2, results["hits"].size());

    results = coll_array_fields->search("Jeremy", query_fields, "tags:<=BRONZE", facets, sort_fields, 0, 10, 1, FREQUENCY, false).get();
    ASSERT_EQ(2, results["hits"].size());

    results = coll_array_fields->search("Jeremy", query_fields, "tags:>BRONZE", facets, sort_fields, 0, 10, 1, FREQUENCY, false).get();
    ASSERT_EQ(2, results["hits"].size());

    collectionManager.drop_collection("coll_array_fields");
}

TEST_F(CollectionTest, HandleBadlyFormedFilterQuery) {
    // should not crash when filter query is malformed!
    Collection *coll_array_fields;

    std::ifstream infile(std::string(ROOT_DIR)+"test/numeric_array_documents.jsonl");
    std::vector<field> fields = {field("name", field_types::STRING, false), field("age", field_types::INT32, false),
                                 field("years", field_types::INT32_ARRAY, false),
                                 field("timestamps", field_types::INT64_ARRAY, false),
                                 field("tags", field_types::STRING_ARRAY, false)};

    std::vector<sort_by> sort_fields = { sort_by("age", "DESC") };

    coll_array_fields = collectionManager.get_collection("coll_array_fields");
    if(coll_array_fields == nullptr) {
        coll_array_fields = collectionManager.create_collection("coll_array_fields", fields, "age").get();
    }

    std::string json_line;

    while (std::getline(infile, json_line)) {
        coll_array_fields->add(json_line);
    }

    infile.close();

    query_fields = {"name"};
    std::vector<std::string> facets;

    // when filter field does not exist in the schema
    nlohmann::json results = coll_array_fields->search("Jeremy", query_fields, "tagzz: gold", facets, sort_fields, 0, 10, 1, FREQUENCY, false).get();
    ASSERT_EQ(0, results["hits"].size());

    // searching using a string for a numeric field
    results = coll_array_fields->search("Jeremy", query_fields, "age: abcdef", facets, sort_fields, 0, 10, 1, FREQUENCY, false).get();
    ASSERT_EQ(0, results["hits"].size());

    // searching using a string for a numeric array field
    results = coll_array_fields->search("Jeremy", query_fields, "timestamps: abcdef", facets, sort_fields, 0, 10, 1, FREQUENCY, false).get();
    ASSERT_EQ(0, results["hits"].size());

    // malformed k:v syntax
    results = coll_array_fields->search("Jeremy", query_fields, "timestamps abcdef", facets, sort_fields, 0, 10, 1, FREQUENCY, false).get();
    ASSERT_EQ(0, results["hits"].size());

    // just spaces - must be treated as empty filter
    results = coll_array_fields->search("Jeremy", query_fields, "  ", facets, sort_fields, 0, 10, 1, FREQUENCY, false).get();
    ASSERT_EQ(5, results["hits"].size());

    // wrapping number with quotes
    results = coll_array_fields->search("Jeremy", query_fields, "age: '21'", facets, sort_fields, 0, 10, 1, FREQUENCY, false).get();
    ASSERT_EQ(0, results["hits"].size());

    collectionManager.drop_collection("coll_array_fields");
}

TEST_F(CollectionTest, SearchingWithMissingFields) {
    // return error without crashing when searching for fields that do not conform to the schema
    Collection *coll_array_fields;

    std::ifstream infile(std::string(ROOT_DIR)+"test/numeric_array_documents.jsonl");
    std::vector<field> fields = {field("name", field_types::STRING, false),
                                 field("age", field_types::INT32, false),
                                 field("years", field_types::INT32_ARRAY, false),
                                 field("timestamps", field_types::INT64_ARRAY, false),
                                 field("tags", field_types::STRING_ARRAY, true)};

    std::vector<sort_by> sort_fields = { sort_by("age", "DESC") };

    coll_array_fields = collectionManager.get_collection("coll_array_fields");
    if(coll_array_fields == nullptr) {
        coll_array_fields = collectionManager.create_collection("coll_array_fields", fields, "age").get();
    }

    std::string json_line;

    while (std::getline(infile, json_line)) {
        coll_array_fields->add(json_line);
    }

    infile.close();

    // when a query field mentioned in schema does not exist
    std::vector<std::string> facets;
    std::vector<std::string> query_fields_not_found = {"titlez"};

    Option<nlohmann::json> res_op = coll_array_fields->search("the", query_fields_not_found, "", facets, sort_fields, 0, 10);
    ASSERT_FALSE(res_op.ok());
    ASSERT_EQ(404, res_op.code());
    ASSERT_STREQ("Could not find a field named `titlez` in the schema.", res_op.error().c_str());

    // when a query field is an integer field
    res_op = coll_array_fields->search("the", {"age"}, "", facets, sort_fields, 0, 10);
    ASSERT_EQ(400, res_op.code());
    ASSERT_STREQ("Field `age` should be a string or a string array.", res_op.error().c_str());

    // when a facet field is not defined in the schema
    res_op = coll_array_fields->search("the", {"name"}, "", {"timestamps"}, sort_fields, 0, 10);
    ASSERT_EQ(404, res_op.code());
    ASSERT_STREQ("Could not find a facet field named `timestamps` in the schema.", res_op.error().c_str());

    // when a rank field is not defined in the schema
    res_op = coll_array_fields->search("the", {"name"}, "", {}, { sort_by("timestamps", "ASC") }, 0, 10);
    ASSERT_EQ(404, res_op.code());
    ASSERT_STREQ("Could not find a field named `timestamps` in the schema for sorting.", res_op.error().c_str());

    res_op = coll_array_fields->search("the", {"name"}, "", {}, { sort_by("_rank", "ASC") }, 0, 10);
    ASSERT_EQ(404, res_op.code());
    ASSERT_STREQ("Could not find a field named `_rank` in the schema for sorting.", res_op.error().c_str());

    collectionManager.drop_collection("coll_array_fields");
}

TEST_F(CollectionTest, IndexingWithBadData) {
    // should not crash when document to-be-indexed doesn't match schema
    Collection *sample_collection;

    std::vector<field> fields = {field("name", field_types::STRING, false),
                                 field("tags", field_types::STRING_ARRAY, true),
                                 field("age", field_types::INT32, false),
                                 field("average", field_types::INT32, false) };

    std::vector<sort_by> sort_fields = { sort_by("age", "DESC"), sort_by("average", "DESC") };

    sample_collection = collectionManager.get_collection("sample_collection");
    if(sample_collection == nullptr) {
        sample_collection = collectionManager.create_collection("sample_collection", fields, "age").get();
    }

    const Option<nlohmann::json> & search_fields_missing_op1 = sample_collection->add("{\"namezz\": \"foo\", \"age\": 29, \"average\": 78}");
    ASSERT_FALSE(search_fields_missing_op1.ok());
    ASSERT_STREQ("Field `tags` has been declared in the schema, but is not found in the document.",
                 search_fields_missing_op1.error().c_str());

    const Option<nlohmann::json> & search_fields_missing_op2 = sample_collection->add("{\"namez\": \"foo\", \"tags\": [], \"age\": 34, \"average\": 78}");
    ASSERT_FALSE(search_fields_missing_op2.ok());
    ASSERT_STREQ("Field `name` has been declared in the schema, but is not found in the document.",
                 search_fields_missing_op2.error().c_str());

    const Option<nlohmann::json> & facet_fields_missing_op1 = sample_collection->add("{\"name\": \"foo\", \"age\": 34, \"average\": 78}");
    ASSERT_FALSE(facet_fields_missing_op1.ok());
    ASSERT_STREQ("Field `tags` has been declared in the schema, but is not found in the document.",
                 facet_fields_missing_op1.error().c_str());

    const char *doc_str = "{\"name\": \"foo\", \"age\": 34, \"avg\": 78, \"tags\": [\"red\", \"blue\"]}";
    const Option<nlohmann::json> & sort_fields_missing_op1 = sample_collection->add(doc_str);
    ASSERT_FALSE(sort_fields_missing_op1.ok());
    ASSERT_STREQ("Field `average` has been declared in the schema, but is not found in the document.",
                 sort_fields_missing_op1.error().c_str());

    // Handle type errors

    doc_str = "{\"name\": \"foo\", \"age\": 34, \"tags\": 22, \"average\": 78}";
    const Option<nlohmann::json> & bad_facet_field_op = sample_collection->add(doc_str);
    ASSERT_FALSE(bad_facet_field_op.ok());
    ASSERT_STREQ("Field `tags` must be a string array.", bad_facet_field_op.error().c_str());

    doc_str = "{\"name\": \"foo\", \"age\": 34, \"tags\": [], \"average\": 34}";
    const Option<nlohmann::json> & empty_facet_field_op = sample_collection->add(doc_str);
    ASSERT_TRUE(empty_facet_field_op.ok());

    doc_str = "{\"name\": \"foo\", \"age\": \"34\", \"tags\": [], \"average\": 34 }";
    const Option<nlohmann::json> & bad_default_sorting_field_op1 = sample_collection->add(doc_str);
    ASSERT_FALSE(bad_default_sorting_field_op1.ok());
    ASSERT_STREQ("Default sorting field `age` must be of type int32 or float.", bad_default_sorting_field_op1.error().c_str());

    doc_str = "{\"name\": \"foo\", \"age\": 343234324234233234, \"tags\": [], \"average\": 34 }";
    const Option<nlohmann::json> & bad_default_sorting_field_op2 = sample_collection->add(doc_str);
    ASSERT_FALSE(bad_default_sorting_field_op2.ok());
    ASSERT_STREQ("Default sorting field `age` exceeds maximum value of an int32.", bad_default_sorting_field_op2.error().c_str());

    doc_str = "{\"name\": \"foo\", \"tags\": [], \"average\": 34 }";
    const Option<nlohmann::json> & bad_default_sorting_field_op3 = sample_collection->add(doc_str);
    ASSERT_FALSE(bad_default_sorting_field_op3.ok());
    ASSERT_STREQ("Field `age` has been declared as a default sorting field, but is not found in the document.",
                 bad_default_sorting_field_op3.error().c_str());

    doc_str = "{\"name\": \"foo\", \"age\": 34, \"tags\": [], \"average\": \"34\"}";
    const Option<nlohmann::json> & bad_rank_field_op = sample_collection->add(doc_str);
    ASSERT_FALSE(bad_rank_field_op.ok());
    ASSERT_STREQ("Field `average` must be an int32.", bad_rank_field_op.error().c_str());

    doc_str = "{\"name\": \"foo\", \"age\": asdadasd, \"tags\": [], \"average\": 34 }";
    const Option<nlohmann::json> & bad_default_sorting_field_op4 = sample_collection->add(doc_str);
    ASSERT_FALSE(bad_default_sorting_field_op4.ok());
    ASSERT_STREQ("Bad JSON.", bad_default_sorting_field_op4.error().c_str());

    // should return an error when a document with pre-existing id is being added
    std::string doc = "{\"id\": \"100\", \"name\": \"foo\", \"age\": 29, \"tags\": [], \"average\": 78}";
    Option<nlohmann::json> add_op = sample_collection->add(doc);
    ASSERT_TRUE(add_op.ok());
    add_op = sample_collection->add(doc);
    ASSERT_FALSE(add_op.ok());
    ASSERT_EQ(409, add_op.code());
    ASSERT_STREQ("A document with id 100 already exists.", add_op.error().c_str());

    collectionManager.drop_collection("sample_collection");
}

TEST_F(CollectionTest, EmptyIndexShouldNotCrash) {
    Collection *empty_coll;

    std::vector<field> fields = {field("name", field_types::STRING, false),
                                 field("tags", field_types::STRING_ARRAY, false),
                                 field("age", field_types::INT32, false),
                                 field("average", field_types::INT32, false)};

    std::vector<sort_by> sort_fields = { sort_by("age", "DESC"), sort_by("average", "DESC") };

    empty_coll = collectionManager.get_collection("empty_coll");
    if(empty_coll == nullptr) {
        empty_coll = collectionManager.create_collection("empty_coll", fields, "age").get();
    }

    nlohmann::json results = empty_coll->search("a", {"name"}, "", {}, sort_fields, 0, 10, 1, FREQUENCY, false).get();
    ASSERT_EQ(0, results["hits"].size());
    collectionManager.drop_collection("empty_coll");
}

TEST_F(CollectionTest, IdFieldShouldBeAString) {
    Collection *coll1;

    std::vector<field> fields = {field("name", field_types::STRING, false),
                                 field("tags", field_types::STRING_ARRAY, false),
                                 field("age", field_types::INT32, false),
                                 field("average", field_types::INT32, false)};

    std::vector<sort_by> sort_fields = { sort_by("age", "DESC"), sort_by("average", "DESC") };

    coll1 = collectionManager.get_collection("coll1");
    if(coll1 == nullptr) {
        coll1 = collectionManager.create_collection("coll1", fields, "age").get();
    }

    nlohmann::json doc;
    doc["id"] = 101010;
    doc["name"] = "Jane";
    doc["age"] = 25;
    doc["average"] = 98;
    doc["tags"] = nlohmann::json::array();
    doc["tags"].push_back("tag1");

    Option<nlohmann::json> inserted_id_op = coll1->add(doc.dump());
    ASSERT_FALSE(inserted_id_op.ok());
    ASSERT_STREQ("Document's `id` field should be a string.", inserted_id_op.error().c_str());

    collectionManager.drop_collection("coll1");
}

TEST_F(CollectionTest, AnIntegerCanBePassedToAFloatField) {
    Collection *coll1;

    std::vector<field> fields = {field("name", field_types::STRING, false),
                                 field("average", field_types::FLOAT, false)};

    std::vector<sort_by> sort_fields = { sort_by("average", "DESC") };

    coll1 = collectionManager.get_collection("coll1");
    if(coll1 == nullptr) {
        coll1 = collectionManager.create_collection("coll1", fields, "average").get();
    }

    nlohmann::json doc;
    doc["id"] = "101010";
    doc["name"] = "Jane";
    doc["average"] = 98;

    Option<nlohmann::json> inserted_id_op = coll1->add(doc.dump());
    EXPECT_TRUE(inserted_id_op.ok());
    collectionManager.drop_collection("coll1");
}

TEST_F(CollectionTest, DeletionOfADocument) {
    collectionManager.drop_collection("collection");

    std::ifstream infile(std::string(ROOT_DIR)+"test/documents.jsonl");

    std::vector<field> search_fields = {field("title", field_types::STRING, false),
                                        field("points", field_types::INT32, false)};


    std::vector<std::string> query_fields = {"title"};
    std::vector<sort_by> sort_fields = { sort_by("points", "DESC") };

    Collection *collection_for_del;
    collection_for_del = collectionManager.get_collection("collection_for_del");
    if(collection_for_del == nullptr) {
        collection_for_del = collectionManager.create_collection("collection_for_del", search_fields, "points").get();
    }

    std::string json_line;
    rocksdb::Iterator* it;
    size_t num_keys = 0;

    // dummy record for record id 0: to make the test record IDs to match with line numbers
    json_line = "{\"points\":10,\"title\":\"z\"}";
    collection_for_del->add(json_line);

    while (std::getline(infile, json_line)) {
        collection_for_del->add(json_line);
    }

    ASSERT_EQ(25, collection_for_del->get_num_documents());

    infile.close();

    nlohmann::json results;

    // asserts before removing any record
    results = collection_for_del->search("cryogenic", query_fields, "", {}, sort_fields, 0, 5, 1, FREQUENCY, false).get();
    ASSERT_EQ(1, results["hits"].size());

    it = store->get_iterator();
    num_keys = 0;
    for (it->SeekToFirst(); it->Valid(); it->Next()) {
        num_keys += 1;
    }
    ASSERT_EQ(25+25+3, num_keys);  // 25 records, 25 id mapping, 3 meta keys
    delete it;

    // actually remove a record now
    collection_for_del->remove("1");

    results = collection_for_del->search("cryogenic", query_fields, "", {}, sort_fields, 0, 5, 1, FREQUENCY, false).get();
    ASSERT_EQ(0, results["hits"].size());
    ASSERT_EQ(0, results["found"]);

    results = collection_for_del->search("archives", query_fields, "", {}, sort_fields, 0, 5, 1, FREQUENCY, false).get();
    ASSERT_EQ(1, results["hits"].size());
    ASSERT_EQ(1, results["found"]);

    collection_for_del->remove("foo");   // custom id record
    results = collection_for_del->search("martian", query_fields, "", {}, sort_fields, 0, 5, 1, FREQUENCY, false).get();
    ASSERT_EQ(0, results["hits"].size());
    ASSERT_EQ(0, results["found"]);

    // delete all records
    for(int id = 0; id <= 25; id++) {
        collection_for_del->remove(std::to_string(id));
    }

    ASSERT_EQ(0, collection_for_del->get_num_documents());

    it = store->get_iterator();
    num_keys = 0;
    for (it->SeekToFirst(); it->Valid(); it->Next()) {
        num_keys += 1;
    }
    delete it;
    ASSERT_EQ(3, num_keys);

    collectionManager.drop_collection("collection_for_del");
}

TEST_F(CollectionTest, DeletionOfDocumentArrayFields) {
    Collection *coll1;

    std::vector<field> fields = {field("strarray", field_types::STRING_ARRAY, false),
                                 field("int32array", field_types::INT32_ARRAY, false),
                                 field("int64array", field_types::INT64_ARRAY, false),
                                 field("floatarray", field_types::FLOAT_ARRAY, false),
                                 field("boolarray", field_types::BOOL_ARRAY, false),
                                 field("points", field_types::INT32, false)};

    std::vector<sort_by> sort_fields = { sort_by("points", "DESC") };

    coll1 = collectionManager.get_collection("coll1");
    if(coll1 == nullptr) {
        coll1 = collectionManager.create_collection("coll1", fields, "points").get();
    }

    nlohmann::json doc;
    doc["id"] = "100";
    doc["strarray"] = {"Cell Phones", "Cell Phone Accessories", "Cell Phone Cases & Clips"};
    doc["int32array"] = {100, 200, 300};
    doc["int64array"] = {1582369739000, 1582369739000, 1582369739000};
    doc["floatarray"] = {19.99, 400.999};
    doc["boolarray"] = {true, false, true};
    doc["points"] = 25;

    Option<nlohmann::json> add_op = coll1->add(doc.dump());
    ASSERT_TRUE(add_op.ok());

    nlohmann::json res = coll1->search("phone", {"strarray"}, "", {}, sort_fields, 0, 10, 1,
                                       token_ordering::FREQUENCY, true, 10, spp::sparse_hash_set<std::string>(),
                                       spp::sparse_hash_set<std::string>(), 10).get();

    ASSERT_EQ(1, res["found"]);

    Option<std::string> rem_op = coll1->remove("100");

    ASSERT_TRUE(rem_op.ok());

    res = coll1->search("phone", {"strarray"}, "", {}, sort_fields, 0, 10, 1,
                        token_ordering::FREQUENCY, true, 10, spp::sparse_hash_set<std::string>(),
                        spp::sparse_hash_set<std::string>(), 10).get();

    ASSERT_EQ(0, res["found"].get<int32_t>());

    // also assert against the actual index
    Index *index = coll1->_get_indexes()[0];  // seq id will always be zero for first document
    auto search_index = index->_get_search_index();

    auto strarray_tree = search_index["strarray"];
    auto int32array_tree = search_index["int32array"];
    auto int64array_tree = search_index["int64array"];
    auto floatarray_tree = search_index["floatarray"];
    auto boolarray_tree = search_index["boolarray"];

    ASSERT_EQ(0, art_size(strarray_tree));
    ASSERT_EQ(0, art_size(int32array_tree));
    ASSERT_EQ(0, art_size(int64array_tree));
    ASSERT_EQ(0, art_size(floatarray_tree));
    ASSERT_EQ(0, art_size(boolarray_tree));

    collectionManager.drop_collection("coll1");
}

nlohmann::json get_prune_doc() {
    nlohmann::json document;
    document["one"] = 1;
    document["two"] = 2;
    document["three"] = 3;
    document["four"] = 4;

    return document;
}

TEST_F(CollectionTest, SearchLargeTextField) {
    Collection *coll_large_text;

    std::vector<field> fields = {field("text", field_types::STRING, false),
                                 field("age", field_types::INT32, false),
    };

    std::vector<sort_by> sort_fields = { sort_by(sort_field_const::text_match, "DESC"), sort_by("age", "DESC") };

    coll_large_text = collectionManager.get_collection("coll_large_text");
    if(coll_large_text == nullptr) {
        coll_large_text = collectionManager.create_collection("coll_large_text", fields, "age").get();
    }

    std::string json_line;
    std::ifstream infile(std::string(ROOT_DIR)+"test/large_text_field.jsonl");

    while (std::getline(infile, json_line)) {
        coll_large_text->add(json_line);
    }

    infile.close();

    Option<nlohmann::json> res_op = coll_large_text->search("eguilazer", {"text"}, "", {}, sort_fields, 0, 10);
    ASSERT_TRUE(res_op.ok());
    nlohmann::json results = res_op.get();
    ASSERT_EQ(1, results["hits"].size());

    res_op = coll_large_text->search("tristique", {"text"}, "", {}, sort_fields, 0, 10);
    ASSERT_TRUE(res_op.ok());
    results = res_op.get();
    ASSERT_EQ(2, results["hits"].size());

    // query whose length exceeds maximum highlight window (match score's WINDOW_SIZE)
    res_op = coll_large_text->search(
            "Phasellus non tristique elit Praesent non arcu id lectus accumsan venenatis at",
            {"text"}, "", {}, sort_fields, 0, 10
    );

    ASSERT_TRUE(res_op.ok());
    results = res_op.get();
    ASSERT_EQ(2, results["hits"].size());

    ASSERT_STREQ("1", results["hits"][0]["document"]["id"].get<std::string>().c_str());

    collectionManager.drop_collection("coll_large_text");
}

TEST_F(CollectionTest, PruneFieldsFromDocument) {
    nlohmann::json document = get_prune_doc();
    Collection::prune_document(document, {"one", "two"}, spp::sparse_hash_set<std::string>());
    ASSERT_EQ(2, document.size());
    ASSERT_EQ(1, document["one"]);
    ASSERT_EQ(2, document["two"]);

    // exclude takes precedence
    document = get_prune_doc();
    Collection::prune_document(document, {"one"}, {"one"});
    ASSERT_EQ(0, document.size());

    // when no inclusion is specified, should return all fields not mentioned by exclusion list
    document = get_prune_doc();
    Collection::prune_document(document, spp::sparse_hash_set<std::string>(), {"three"});
    ASSERT_EQ(3, document.size());
    ASSERT_EQ(1, document["one"]);
    ASSERT_EQ(2, document["two"]);
    ASSERT_EQ(4, document["four"]);

    document = get_prune_doc();
    Collection::prune_document(document, spp::sparse_hash_set<std::string>(), spp::sparse_hash_set<std::string>());
    ASSERT_EQ(4, document.size());

    // when included field does not exist
    document = get_prune_doc();
    Collection::prune_document(document, {"notfound"}, spp::sparse_hash_set<std::string>());
    ASSERT_EQ(0, document.size());

    // when excluded field does not exist
    document = get_prune_doc();
    Collection::prune_document(document, spp::sparse_hash_set<std::string>(), {"notfound"});
    ASSERT_EQ(4, document.size());
}

TEST_F(CollectionTest, StringArrayFieldShouldNotAllowPlainString) {
    Collection *coll1;

    std::vector<field> fields = {field("categories", field_types::STRING_ARRAY, true),
                                 field("points", field_types::INT32, false)};

    std::vector<sort_by> sort_fields = {sort_by("points", "DESC")};

    coll1 = collectionManager.get_collection("coll1");
    if (coll1 == nullptr) {
        coll1 = collectionManager.create_collection("coll1", fields, "points").get();
    }

    nlohmann::json doc;
    doc["id"] = "100";
    doc["categories"] = "Should not be allowed!";
    doc["points"] = 25;

    auto add_op = coll1->add(doc.dump());
    ASSERT_FALSE(add_op.ok());
    ASSERT_STREQ("Field `categories` must be a string array.", add_op.error().c_str());

    collectionManager.drop_collection("coll1");
}

TEST_F(CollectionTest, SearchHighlightShouldFollowThreshold) {
    Collection *coll1;

    std::vector<field> fields = {field("title", field_types::STRING, true),
                                 field("points", field_types::INT32, false)};

    std::vector<sort_by> sort_fields = {sort_by("points", "DESC")};

    coll1 = collectionManager.get_collection("coll1");
    if (coll1 == nullptr) {
        coll1 = collectionManager.create_collection("coll1", fields, "points").get();
    }

    nlohmann::json doc;
    doc["id"] = "100";
    doc["title"] = "The quick brown fox jumped over the lazy dog and ran straight to the forest to sleep.";
    doc["points"] = 25;

    auto add_op = coll1->add(doc.dump());
    ASSERT_TRUE(add_op.ok());

    // first with a large threshold

    auto res = coll1->search("lazy", {"title"}, "", {}, sort_fields, 0, 10, 1,
                  token_ordering::FREQUENCY, true, 10, spp::sparse_hash_set<std::string>(),
                  spp::sparse_hash_set<std::string>(), 10, "").get();

    ASSERT_STREQ("The quick brown fox jumped over the <mark>lazy</mark> dog and ran straight to the forest to sleep.",
                 res["hits"][0]["highlights"][0]["snippet"].get<std::string>().c_str());

    // now with with a small threshold (will show only 4 words either side of the matched token)

    res = coll1->search("lazy", {"title"}, "", {}, sort_fields, 0, 10, 1,
                        token_ordering::FREQUENCY, true, 10, spp::sparse_hash_set<std::string>(),
                        spp::sparse_hash_set<std::string>(), 10, "", 5).get();

    ASSERT_STREQ("fox jumped over the <mark>lazy</mark> dog and ran straight",
                 res["hits"][0]["highlights"][0]["snippet"].get<std::string>().c_str());

    collectionManager.drop_collection("coll1");
}

TEST_F(CollectionTest, SearchHighlightFieldFully) {
    Collection *coll1;

    std::vector<field> fields = { field("title", field_types::STRING, true),
                                  field("tags", field_types::STRING_ARRAY, true),
                                  field("points", field_types::INT32, false)};

    std::vector<sort_by> sort_fields = {sort_by("points", "DESC")};

    coll1 = collectionManager.get_collection("coll1");
    if (coll1 == nullptr) {
        coll1 = collectionManager.create_collection("coll1", fields, "points").get();
    }

    nlohmann::json doc;
    doc["id"] = "100";
    doc["title"] = "The quick brown fox jumped over the lazy dog and ran straight to the forest to sleep.";
    doc["tags"] = {"NEWS", "LAZY"};
    doc["points"] = 25;

    auto add_op = coll1->add(doc.dump());
    ASSERT_TRUE(add_op.ok());

    // look for fully highlighted value in response

    auto res = coll1->search("lazy", {"title"}, "", {}, sort_fields, 0, 10, 1,
                        token_ordering::FREQUENCY, true, 10, spp::sparse_hash_set<std::string>(),
                        spp::sparse_hash_set<std::string>(), 10, "", 5, "title").get();

    ASSERT_EQ(1, res["hits"][0]["highlights"].size());
    ASSERT_STREQ("The quick brown fox jumped over the <mark>lazy</mark> dog and ran straight to the forest to sleep.",
                 res["hits"][0]["highlights"][0]["value"].get<std::string>().c_str());

    // should not return value key when highlight_full_fields is not specified
    res = coll1->search("lazy", {"title"}, "", {}, sort_fields, 0, 10, 1,
                        token_ordering::FREQUENCY, true, 10, spp::sparse_hash_set<std::string>(),
                        spp::sparse_hash_set<std::string>(), 10, "", 5, "").get();

    ASSERT_EQ(2, res["hits"][0]["highlights"][0].size());

    // query multiple fields
    res = coll1->search("lazy", {"title", "tags"}, "", {}, sort_fields, 0, 10, 1,
                        token_ordering::FREQUENCY, true, 10, spp::sparse_hash_set<std::string>(),
                        spp::sparse_hash_set<std::string>(), 10, "", 5, "title, tags").get();

    ASSERT_EQ(2, res["hits"][0]["highlights"].size());
    ASSERT_STREQ("The quick brown fox jumped over the <mark>lazy</mark> dog and ran straight to the forest to sleep.",
                 res["hits"][0]["highlights"][0]["value"].get<std::string>().c_str());

    ASSERT_EQ(1, res["hits"][0]["highlights"][1]["values"][0].size());
    ASSERT_STREQ("<mark>LAZY</mark>", res["hits"][0]["highlights"][1]["values"][0].get<std::string>().c_str());

    // excluded fields should not be returned in highlights section
    spp::sparse_hash_set<std::string> excluded_fields = {"tags"};
    res = coll1->search("lazy", {"title", "tags"}, "", {}, sort_fields, 0, 10, 1,
                        token_ordering::FREQUENCY, true, 10, spp::sparse_hash_set<std::string>(),
                        excluded_fields, 10, "", 5, "title, tags").get();

    ASSERT_EQ(1, res["hits"][0]["highlights"].size());
    ASSERT_STREQ("The quick brown fox jumped over the <mark>lazy</mark> dog and ran straight to the forest to sleep.",
                 res["hits"][0]["highlights"][0]["value"].get<std::string>().c_str());

    // when all fields are excluded
    excluded_fields = {"tags", "title"};
    res = coll1->search("lazy", {"title", "tags"}, "", {}, sort_fields, 0, 10, 1,
                        token_ordering::FREQUENCY, true, 10, spp::sparse_hash_set<std::string>(),
                        excluded_fields, 10, "", 5, "title, tags").get();
    ASSERT_EQ(0, res["hits"][0]["highlights"].size());

    collectionManager.drop_collection("coll1");
}

TEST_F(CollectionTest, OptionalFields) {
    Collection *coll1;

    std::vector<field> fields = {
        field("title", field_types::STRING, false),
        field("description", field_types::STRING, true, true),
        field("max", field_types::INT32, false),
        field("scores", field_types::INT64_ARRAY, false, true),
        field("average", field_types::FLOAT, false, true),
        field("is_valid", field_types::BOOL, false, true),
    };

    coll1 = collectionManager.get_collection("coll1");
    if(coll1 == nullptr) {
        coll1 = collectionManager.create_collection("coll1", fields, "max").get();
    }

    std::ifstream infile(std::string(ROOT_DIR)+"test/optional_fields.jsonl");

    std::string json_line;

    while (std::getline(infile, json_line)) {
        auto add_op = coll1->add(json_line);
        if(!add_op.ok()) {
            std::cout << add_op.error() << std::endl;
        }
        ASSERT_TRUE(add_op.ok());
    }

    infile.close();

    // first must be able to fetch all records (i.e. all must have been index)

    auto res = coll1->search("*", {"title"}, "", {}, {}, 0, 10, 1, FREQUENCY, false).get();
    ASSERT_EQ(6, res["found"].get<size_t>());

    // search on optional `description` field
    res = coll1->search("book", {"description"}, "", {}, {}, 0, 10, 1, FREQUENCY, false).get();
    ASSERT_EQ(5, res["found"].get<size_t>());

    // filter on optional `average` field
    res = coll1->search("the", {"title"}, "average: >0", {}, {}, 0, 10, 1, FREQUENCY, false).get();
    ASSERT_EQ(5, res["found"].get<size_t>());

    // facet on optional `description` field
    res = coll1->search("the", {"title"}, "", {"description"}, {}, 0, 10, 1, FREQUENCY, false).get();
    ASSERT_EQ(6, res["found"].get<size_t>());
    ASSERT_EQ(5, res["facet_counts"][0]["counts"][0]["count"].get<size_t>());
    ASSERT_STREQ("description", res["facet_counts"][0]["field_name"].get<std::string>().c_str());

    // sort_by optional `average` field should be rejected
    std::vector<sort_by> sort_fields = { sort_by("average", "DESC") };
    auto res_op = coll1->search("*", {"title"}, "", {}, sort_fields, 0, 10, 1, FREQUENCY, false);
    ASSERT_FALSE(res_op.ok());
    ASSERT_STREQ("Cannot sort by `average` as it is defined as an optional field.", res_op.error().c_str());
    
    // try deleting a record having optional field
    Option<std::string> remove_op = coll1->remove("1");
    ASSERT_TRUE(remove_op.ok());
<<<<<<< HEAD
=======

    // try fetching the schema (should contain optional field)
    nlohmann::json coll_summary = coll1->get_summary_json();
    LOG(INFO) << coll_summary;
    ASSERT_STREQ("title", coll_summary["fields"][0]["name"].get<std::string>().c_str());
    ASSERT_STREQ("string", coll_summary["fields"][0]["type"].get<std::string>().c_str());
    ASSERT_FALSE(coll_summary["fields"][0]["facet"].get<bool>());
    ASSERT_FALSE(coll_summary["fields"][0]["optional"].get<bool>());

    ASSERT_STREQ("description", coll_summary["fields"][1]["name"].get<std::string>().c_str());
    ASSERT_STREQ("string", coll_summary["fields"][1]["type"].get<std::string>().c_str());
    ASSERT_TRUE(coll_summary["fields"][1]["facet"].get<bool>());
    ASSERT_TRUE(coll_summary["fields"][1]["optional"].get<bool>());
>>>>>>> e16a428a

    // default sorting field should not be declared optional
    fields = {
        field("title", field_types::STRING, false),
        field("score", field_types::INT32, false, true),
    };

    auto create_op = collectionManager.create_collection("coll2", fields, "score");

    ASSERT_FALSE(create_op.ok());
    ASSERT_STREQ("Default sorting field `score` cannot be an optional field.", create_op.error().c_str());

    collectionManager.drop_collection("coll1");
}

TEST_F(CollectionTest, ReturnsResultsBasedOnPerPageParam) {
    std::vector<std::string> facets;
    spp::sparse_hash_set<std::string> empty;
    nlohmann::json results = collection->search("*", query_fields, "", facets, sort_fields, 0, 12, 1,
            FREQUENCY, false, 1000, empty, empty, 10).get();

    ASSERT_EQ(12, results["hits"].size());
    ASSERT_EQ(25, results["found"].get<int>());

    // should match collection size
    results = collection->search("*", query_fields, "", facets, sort_fields, 0, 100, 1,
                                 FREQUENCY, false, 1000, empty, empty, 10).get();

    ASSERT_EQ(25, results["hits"].size());
    ASSERT_EQ(25, results["found"].get<int>());

    // cannot fetch more than in-built limit of 250
    auto res_op = collection->search("*", query_fields, "", facets, sort_fields, 0, 251, 1,
                                 FREQUENCY, false, 1000, empty, empty, 10);
    ASSERT_FALSE(res_op.ok());
    ASSERT_EQ(422, res_op.code());
    ASSERT_STREQ("Only upto 250 hits can be fetched per page.", res_op.error().c_str());

    // when page number is not valid
    res_op = collection->search("*", query_fields, "", facets, sort_fields, 0, 10, 0,
                                     FREQUENCY, false, 1000, empty, empty, 10);
    ASSERT_FALSE(res_op.ok());
    ASSERT_EQ(422, res_op.code());
    ASSERT_STREQ("Page must be an integer of value greater than 0.", res_op.error().c_str());

    // do pagination

    results = collection->search("*", query_fields, "", facets, sort_fields, 0, 10, 1,
                                 FREQUENCY, false, 1000, empty, empty, 10).get();

    ASSERT_EQ(10, results["hits"].size());
    ASSERT_EQ(25, results["found"].get<int>());

    results = collection->search("*", query_fields, "", facets, sort_fields, 0, 10, 2,
                                 FREQUENCY, false, 1000, empty, empty, 10).get();

    ASSERT_EQ(10, results["hits"].size());
    ASSERT_EQ(25, results["found"].get<int>());

    results = collection->search("*", query_fields, "", facets, sort_fields, 0, 10, 3,
                                 FREQUENCY, false, 1000, empty, empty, 10).get();

    ASSERT_EQ(5, results["hits"].size());
    ASSERT_EQ(25, results["found"].get<int>());
}<|MERGE_RESOLUTION|>--- conflicted
+++ resolved
@@ -2256,8 +2256,6 @@
     // try deleting a record having optional field
     Option<std::string> remove_op = coll1->remove("1");
     ASSERT_TRUE(remove_op.ok());
-<<<<<<< HEAD
-=======
 
     // try fetching the schema (should contain optional field)
     nlohmann::json coll_summary = coll1->get_summary_json();
@@ -2271,7 +2269,6 @@
     ASSERT_STREQ("string", coll_summary["fields"][1]["type"].get<std::string>().c_str());
     ASSERT_TRUE(coll_summary["fields"][1]["facet"].get<bool>());
     ASSERT_TRUE(coll_summary["fields"][1]["optional"].get<bool>());
->>>>>>> e16a428a
 
     // default sorting field should not be declared optional
     fields = {
