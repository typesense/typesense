#include <gtest/gtest.h>
#include <string>
#include <vector>
#include <fstream>
#include <algorithm>
#include <collection_manager.h>
#include "collection.h"

class CollectionSpecificTest : public ::testing::Test {
protected:
    Store *store;
    CollectionManager & collectionManager = CollectionManager::get_instance();
    std::atomic<bool> quit = false;

    std::vector<std::string> query_fields;
    std::vector<sort_by> sort_fields;

    void setupCollection() {
        std::string state_dir_path = "/tmp/typesense_test/collection_specific";
        LOG(INFO) << "Truncating and creating: " << state_dir_path;
        system(("rm -rf "+state_dir_path+" && mkdir -p "+state_dir_path).c_str());

        store = new Store(state_dir_path);
        collectionManager.init(store, 1.0, "auth_key", quit);
        collectionManager.load(8, 1000);
    }

    virtual void SetUp() {
        setupCollection();
    }

    virtual void TearDown() {
        collectionManager.dispose();
        delete store;
    }
};

TEST_F(CollectionSpecificTest, SearchTextWithHyphen) {
    std::vector<field> fields = {field("title", field_types::STRING, false),
                                 field("points", field_types::INT32, false),};

    Collection* coll1 = collectionManager.create_collection("coll1", 1, fields, "points").get();

    nlohmann::json doc;
    doc["id"] = "0";
    doc["title"] = "open-access-may-become-mandatory-for-nih-funded-research";
    doc["points"] = 100;

    ASSERT_TRUE(coll1->add(doc.dump()).ok());

    auto results = coll1->search("open-access-may-become-mandatory-for-nih-funded-research",
                                 {"title"}, "", {}, {}, {0}, 3, 1, FREQUENCY, {true}, 5).get();

    ASSERT_EQ(1, results["found"].get<size_t>());
    ASSERT_EQ(1, results["hits"].size());

    ASSERT_STREQ("0", results["hits"][0]["document"]["id"].get<std::string>().c_str());
    collectionManager.drop_collection("coll1");
}

TEST_F(CollectionSpecificTest, ExplicitHighlightFieldsConfig) {
    std::vector<field> fields = {field("title", field_types::STRING, false),
                                 field("description", field_types::STRING, false),
                                 field("author", field_types::STRING, false),
                                 field("points", field_types::INT32, false),};

    Collection* coll1 = collectionManager.create_collection("coll1", 1, fields, "points").get();

    nlohmann::json doc;
    doc["id"] = "0";
    doc["title"] = "The quick brown fox was too fast.";
    doc["description"] = "A story about a brown fox who was fast.";
    doc["author"] = "David Pernell";
    doc["points"] = 100;

    ASSERT_TRUE(coll1->add(doc.dump()).ok());

    auto results = coll1->search("brown fox pernell", {"title"}, "", {}, {}, {2}, 10,
                                 1, FREQUENCY, {false}, 1, spp::sparse_hash_set<std::string>(),
                                 spp::sparse_hash_set<std::string>(), 10, "", 30, 4, "", 1, {}, {}, {}, 0,
                                 "<mark>", "</mark>", {1}, 10000, true, false, true, "description,author").get();

    ASSERT_EQ(1, results["found"].get<size_t>());
    ASSERT_EQ(1, results["hits"].size());

    ASSERT_EQ("0", results["hits"][0]["document"]["id"].get<std::string>());
    ASSERT_EQ(2, results["hits"][0]["highlights"].size());

    ASSERT_EQ("description", results["hits"][0]["highlights"][0]["field"].get<std::string>());
    ASSERT_EQ("A story about a <mark>brown</mark> <mark>fox</mark> who was fast.", results["hits"][0]["highlights"][0]["snippet"].get<std::string>());

    ASSERT_EQ("author", results["hits"][0]["highlights"][1]["field"].get<std::string>());
    ASSERT_EQ("David <mark>Pernell</mark>", results["hits"][0]["highlights"][1]["snippet"].get<std::string>());

    // excluded fields are NOT respected if explicit highlight fields are provided

    results = coll1->search("brown fox pernell", {"title"}, "", {}, {}, {2}, 10,
                            1, FREQUENCY, {false}, 1, spp::sparse_hash_set<std::string>(),
                            {"description"}, 10, "", 30, 4, "", 1, {}, {}, {}, 0,
                            "<mark>", "</mark>", {1}, 10000, true, false, true, "description,author").get();

    ASSERT_EQ(1, results["found"].get<size_t>());
    ASSERT_EQ(1, results["hits"].size());

    ASSERT_EQ("0", results["hits"][0]["document"]["id"].get<std::string>());
    ASSERT_EQ(2, results["hits"][0]["highlights"].size());
    ASSERT_FALSE(results["hits"][0]["document"].contains("description"));

    ASSERT_EQ("description", results["hits"][0]["highlights"][0]["field"].get<std::string>());
    ASSERT_EQ("author", results["hits"][0]["highlights"][1]["field"].get<std::string>());

    // query not matching field selected for highlighting

    results = coll1->search("pernell", {"title", "author"}, "", {}, {}, {2}, 10,
                            1, FREQUENCY, {false}, 1, spp::sparse_hash_set<std::string>(),
                            {"description"}, 10, "", 30, 4, "", 1, {}, {}, {}, 0,
                            "<mark>", "</mark>", {1,1}, 10000, true, false, true, "description").get();

    ASSERT_EQ(1, results["found"].get<size_t>());
    ASSERT_EQ(1, results["hits"].size());
    ASSERT_EQ(0, results["hits"][0]["highlights"].size());

    // wildcard query with search field names

    results = coll1->search("*", {"title", "author"}, "", {}, {}, {2}, 10,
                            1, FREQUENCY, {false}, 1, spp::sparse_hash_set<std::string>(),
                            {"description"}, 10, "", 30, 4, "", 1, {}, {}, {}, 0,
                            "<mark>", "</mark>", {1,1}, 10000, true, false, true, "description,author").get();

    ASSERT_EQ(1, results["found"].get<size_t>());
    ASSERT_EQ(1, results["hits"].size());
    ASSERT_EQ(0, results["hits"][0]["highlights"].size());

    // wildcard query without search field names

    results = coll1->search("*", {}, "", {}, {}, {2}, 10,
                            1, FREQUENCY, {false}, 1, spp::sparse_hash_set<std::string>(),
                            {"description"}, 10, "", 30, 4, "", 1, {}, {}, {}, 0,
                            "<mark>", "</mark>", {1,1}, 10000, true, false, true, "description,author").get();

    ASSERT_EQ(1, results["found"].get<size_t>());
    ASSERT_EQ(1, results["hits"].size());
    ASSERT_EQ(0, results["hits"][0]["highlights"].size());

    // highlight field that does not exist

    results = coll1->search("brown fox pernell", {"title"}, "", {}, {}, {2}, 10,
                            1, FREQUENCY, {false}, 1, spp::sparse_hash_set<std::string>(),
                            spp::sparse_hash_set<std::string>(), 10, "", 30, 4, "", 1, {}, {}, {}, 0,
                            "<mark>", "</mark>", {1}, 10000, true, false, true, "not-found").get();

    ASSERT_EQ(1, results["found"].get<size_t>());
    ASSERT_EQ(1, results["hits"].size());
    ASSERT_EQ(0, results["hits"][0]["highlights"].size());

    collectionManager.drop_collection("coll1");
}

TEST_F(CollectionSpecificTest, ExactSingleFieldMatch) {
    std::vector<field> fields = {field("title", field_types::STRING, false),
                                 field("description", field_types::STRING, false),
                                 field("points", field_types::INT32, false),};

    Collection* coll1 = collectionManager.create_collection("coll1", 1, fields, "points").get();

    nlohmann::json doc1;
    doc1["id"] = "0";
    doc1["title"] = "Fast Electric Charger";
    doc1["description"] = "A product you should buy.";
    doc1["points"] = 100;

    nlohmann::json doc2;
    doc2["id"] = "1";
    doc2["title"] = "Omega Chargex";
    doc2["description"] = "Chargex is a great product.";
    doc2["points"] = 200;

    ASSERT_TRUE(coll1->add(doc1.dump()).ok());
    ASSERT_TRUE(coll1->add(doc2.dump()).ok());

    auto results = coll1->search("charger", {"title", "description"}, "", {}, {}, {2}, 10,
                                 1, FREQUENCY, {true, true}).get();

    ASSERT_EQ("0", results["hits"][0]["document"]["id"].get<std::string>());
    ASSERT_EQ("1", results["hits"][1]["document"]["id"].get<std::string>());

    collectionManager.drop_collection("coll1");
}

TEST_F(CollectionSpecificTest, OrderMultiFieldFuzzyMatch) {
    std::vector<field> fields = {field("title", field_types::STRING, false),
                                 field("description", field_types::STRING, false),
                                 field("points", field_types::INT32, false),};

    Collection* coll1 = collectionManager.create_collection("coll1", 1, fields, "points").get();

    nlohmann::json doc1;
    doc1["id"] = "0";
    doc1["title"] = "Moto Insta Share";
    doc1["description"] = "Share information with this device.";
    doc1["points"] = 100;

    nlohmann::json doc2;
    doc2["id"] = "1";
    doc2["title"] = "Portable USB Store";
    doc2["description"] = "Use it to charge your phone.";
    doc2["points"] = 50;

    ASSERT_TRUE(coll1->add(doc1.dump()).ok());
    ASSERT_TRUE(coll1->add(doc2.dump()).ok());

    auto results = coll1->search("charger", {"title", "description"}, "", {}, {}, {2}, 10,
                                 1, FREQUENCY, {true, true},
                                 10, spp::sparse_hash_set<std::string>(),
                                 spp::sparse_hash_set<std::string>(), 10, "", 30, 4, "", 40, {}, {}, {}, 0,
                                 "<mark>", "</mark>", {1, 1}).get();

    ASSERT_EQ("1", results["hits"][0]["document"]["id"].get<std::string>());
    ASSERT_EQ("0", results["hits"][1]["document"]["id"].get<std::string>());

    results = coll1->search("charger", {"title", "description"}, "", {}, {}, {2}, 10,
                            1, FREQUENCY, {true, true},
                            10, spp::sparse_hash_set<std::string>(),
                            spp::sparse_hash_set<std::string>(), 10, "", 30, 4, "", 40, {}, {}, {}, 0,
                            "<mark>", "</mark>", {2, 1}).get();

    ASSERT_EQ("1", results["hits"][0]["document"]["id"].get<std::string>());
    ASSERT_EQ("0", results["hits"][1]["document"]["id"].get<std::string>());

    // use extreme weights to push title matching ahead

    results = coll1->search("charger", {"title", "description"}, "", {}, {}, {2}, 10,
                            1, FREQUENCY, {true, true},
                            10, spp::sparse_hash_set<std::string>(),
                            spp::sparse_hash_set<std::string>(), 10, "", 30, 4, "", 40, {}, {}, {}, 0,
                            "<mark>", "</mark>", {10, 1}).get();

    ASSERT_EQ("0", results["hits"][0]["document"]["id"].get<std::string>());
    ASSERT_EQ("1", results["hits"][1]["document"]["id"].get<std::string>());

    collectionManager.drop_collection("coll1");
}

TEST_F(CollectionSpecificTest, FieldWeighting) {
    std::vector<field> fields = {field("title", field_types::STRING, false),
                                 field("description", field_types::STRING, false),
                                 field("points", field_types::INT32, false),};

    Collection* coll1 = collectionManager.create_collection("coll1", 1, fields, "points").get();

    nlohmann::json doc1;
    doc1["id"] = "0";
    doc1["title"] = "The Quick Brown Fox";
    doc1["description"] = "Share information with this device.";
    doc1["points"] = 100;

    nlohmann::json doc2;
    doc2["id"] = "1";
    doc2["title"] = "Random Title";
    doc2["description"] = "The Quick Brown Fox";
    doc2["points"] = 50;

    ASSERT_TRUE(coll1->add(doc1.dump()).ok());
    ASSERT_TRUE(coll1->add(doc2.dump()).ok());

    auto results = coll1->search("brown fox", {"title", "description"}, "", {}, {}, {2}, 10,
                                 1, FREQUENCY, {true, true},
                                 10, spp::sparse_hash_set<std::string>(),
                                 spp::sparse_hash_set<std::string>(), 10, "", 30, 4, "", 40, {}, {}, {}, 0,
                                 "<mark>", "</mark>", {1, 4}).get();

    ASSERT_EQ("1", results["hits"][0]["document"]["id"].get<std::string>());
    ASSERT_EQ("0", results["hits"][1]["document"]["id"].get<std::string>());

    collectionManager.drop_collection("coll1");
}

TEST_F(CollectionSpecificTest, MultiFieldArrayRepeatingTokens) {
    std::vector<field> fields = {field("title", field_types::STRING, false),
                                 field("description", field_types::STRING, false),
                                 field("attrs", field_types::STRING_ARRAY, false),
                                 field("points", field_types::INT32, false),};

    Collection* coll1 = collectionManager.create_collection("coll1", 1, fields, "points").get();

    nlohmann::json doc1;
    doc1["id"] = "0";
    doc1["title"] = "E182-72/4";
    doc1["description"] = "Nexsan Technologies 18 SAN Array - 18 x HDD Supported - 18 x HDD Installed";
    doc1["attrs"] = {"Hard Drives Supported > 18", "Hard Drives Installed > 18", "SSD Supported > 18"};
    doc1["points"] = 100;

    nlohmann::json doc2;
    doc2["id"] = "1";
    doc2["title"] = "RV345-K9-NA";
    doc2["description"] = "Cisco RV345P Router - 18 Ports";
    doc2["attrs"] = {"Number of Ports > 18", "Product Type > Router"};
    doc2["points"] = 50;

    ASSERT_TRUE(coll1->add(doc1.dump()).ok());
    ASSERT_TRUE(coll1->add(doc2.dump()).ok());

    auto results = coll1->search("rv345 cisco 18", {"title", "description", "attrs"}, "", {}, {}, {1}, 10,
                                 1, FREQUENCY, {true, true, true}).get();

    ASSERT_EQ("1", results["hits"][0]["document"]["id"].get<std::string>());
    ASSERT_EQ("0", results["hits"][1]["document"]["id"].get<std::string>());

    collectionManager.drop_collection("coll1");
}

TEST_F(CollectionSpecificTest, ExactMatchOnPrefix) {
    std::vector<field> fields = {field("title", field_types::STRING, false),
                                 field("points", field_types::INT32, false),};

    Collection* coll1 = collectionManager.create_collection("coll1", 1, fields, "points").get();

    nlohmann::json doc1;
    doc1["id"] = "0";
    doc1["title"] = "Yeshivah Gedolah High School";
    doc1["points"] = 100;

    nlohmann::json doc2;
    doc2["id"] = "1";
    doc2["title"] = "GED";
    doc2["points"] = 50;

    ASSERT_TRUE(coll1->add(doc1.dump()).ok());
    ASSERT_TRUE(coll1->add(doc2.dump()).ok());

    auto results = coll1->search("ged", {"title"}, "", {}, {}, {2}, 10,
                                 1, FREQUENCY, {true}, Index::DROP_TOKENS_THRESHOLD,
                                 spp::sparse_hash_set<std::string>(),
                                 spp::sparse_hash_set<std::string>(), 10, "", 30, 5,
                                 "", 1).get();

    ASSERT_EQ(2, results["hits"].size());

    ASSERT_EQ("1", results["hits"][0]["document"]["id"].get<std::string>());
    ASSERT_EQ("0", results["hits"][1]["document"]["id"].get<std::string>());

    collectionManager.drop_collection("coll1");
}

TEST_F(CollectionSpecificTest, TypoPrefixSearchWithoutPrefixEnabled) {
    std::vector<field> fields = {field("title", field_types::STRING, false),
                                 field("points", field_types::INT32, false),};

    Collection* coll1 = collectionManager.create_collection("coll1", 1, fields, "points").get();

    nlohmann::json doc1;
    doc1["id"] = "0";
    doc1["title"] = "Cisco SG25026HP Gigabit Smart Switch";
    doc1["points"] = 100;

    ASSERT_TRUE(coll1->add(doc1.dump()).ok());

    auto results = coll1->search("SG25026H", {"title"}, "", {}, {}, {2}, 10,
                                 1, FREQUENCY, {false}, 0,
                                 spp::sparse_hash_set<std::string>(),
                                 spp::sparse_hash_set<std::string>(), 10, "", 30, 5,
                                 "", 1).get();

    ASSERT_EQ(1, results["hits"].size());
    ASSERT_EQ("0", results["hits"][0]["document"]["id"].get<std::string>());

    collectionManager.drop_collection("coll1");
}

TEST_F(CollectionSpecificTest, PrefixWithTypos) {
    std::vector<field> fields = {field("title", field_types::STRING, false),
                                 field("points", field_types::INT32, false),};

    Collection* coll1 = collectionManager.create_collection("coll1", 1, fields, "points").get();

    nlohmann::json doc1;
    doc1["id"] = "0";
    doc1["title"] = "PRÍNCIPE - Restaurante e Snack Bar";
    doc1["points"] = 100;

    ASSERT_TRUE(coll1->add(doc1.dump()).ok());

    auto results = coll1->search("maria", {"title"}, "", {}, {}, {2}, 10,
                                 1, FREQUENCY, {true}).get();

    ASSERT_EQ(0, results["hits"].size());

    results = coll1->search("maria", {"title"}, "", {}, {}, {2}, 10,
                            1, FREQUENCY, {false}).get();

    ASSERT_EQ(0, results["hits"].size());

    collectionManager.drop_collection("coll1");
}

TEST_F(CollectionSpecificTest, PrefixVsExactMatch) {
    Collection *coll1;

    std::vector<field> fields = {field("title", field_types::STRING, false),
                                 field("points", field_types::INT32, false),};

    coll1 = collectionManager.get_collection("coll1").get();
    if(coll1 == nullptr) {
        coll1 = collectionManager.create_collection("coll1", 1, fields, "points").get();
    }

    std::vector<std::vector<std::string>> records = {
        {"Equivalent Ratios"},
        {"Simplifying Ratios 1"},
        {"Rational and Irrational Numbers"},
        {"Simplifying Ratios 2"},
    };

    for(size_t i=0; i<records.size(); i++) {
        nlohmann::json doc;

        doc["id"] = std::to_string(i);
        doc["title"] = records[i][0];
        doc["points"] = i;

        ASSERT_TRUE(coll1->add(doc.dump()).ok());
    }

    auto results = coll1->search("ration",
                                 {"title"}, "", {}, {}, {1}, 10, 1, FREQUENCY, {true}, 10,
                                 spp::sparse_hash_set<std::string>(),
                                 spp::sparse_hash_set<std::string>(), 10, "", 30, 5,
                                 "", 10).get();

    ASSERT_EQ(4, results["found"].get<size_t>());
    ASSERT_EQ(4, results["hits"].size());

    ASSERT_STREQ("2", results["hits"][0]["document"]["id"].get<std::string>().c_str());
    ASSERT_STREQ("3", results["hits"][1]["document"]["id"].get<std::string>().c_str());
    ASSERT_STREQ("1", results["hits"][2]["document"]["id"].get<std::string>().c_str());
    ASSERT_STREQ("0", results["hits"][3]["document"]["id"].get<std::string>().c_str());

    collectionManager.drop_collection("coll1");
}

TEST_F(CollectionSpecificTest, PrefixWithTypos2) {
    std::vector<field> fields = {field("title", field_types::STRING, false),
                                 field("points", field_types::INT32, false),};

    Collection* coll1 = collectionManager.create_collection("coll1", 1, fields, "points").get();

    nlohmann::json doc1;
    doc1["id"] = "0";
    doc1["title"] = "Av. Mal. Humberto Delgado 206, 4760-012 Vila Nova de Famalicão, Portugal";
    doc1["points"] = 100;

    ASSERT_TRUE(coll1->add(doc1.dump()).ok());

    auto results = coll1->search("maria", {"title"}, "", {}, {}, {2}, 10,
                                 1, FREQUENCY, {true}).get();

    ASSERT_EQ(0, results["hits"].size());

    results = coll1->search("maria", {"title"}, "", {}, {}, {2}, 10,
                            1, FREQUENCY, {false}).get();

    ASSERT_EQ(0, results["hits"].size());

    collectionManager.drop_collection("coll1");
}

TEST_F(CollectionSpecificTest, ImportDocumentWithIntegerID) {
    std::vector<field> fields = {field("title", field_types::STRING, false),
                                 field("points", field_types::INT32, false),};

    Collection* coll1 = collectionManager.create_collection("coll1", 1, fields, "points").get();

    nlohmann::json doc1;
    doc1["id"] = 100;
    doc1["title"] = "East India House on Wednesday evening";
    doc1["points"] = 100;

    auto add_op = coll1->add(doc1.dump());
    ASSERT_FALSE(add_op.ok());
    ASSERT_EQ("Document's `id` field should be a string.", add_op.error());

    collectionManager.drop_collection("coll1");
}

TEST_F(CollectionSpecificTest, CreateManyCollectionsAndDeleteOneOfThem) {
    std::vector<field> fields = {field("title", field_types::STRING, false),
                                 field("points", field_types::INT32, false),};

    for(size_t i = 0; i <= 10; i++) {
        const std::string& coll_name = "coll" + std::to_string(i);
        collectionManager.drop_collection(coll_name);
        ASSERT_TRUE(collectionManager.create_collection(coll_name, 1, fields, "points").ok());
    }

    auto coll1 = collectionManager.get_collection_unsafe("coll1");
    auto coll10 = collectionManager.get_collection_unsafe("coll10");

    nlohmann::json doc;
    doc["id"] = "0";
    doc["title"] = "The quick brown fox was too fast.";
    doc["points"] = 100;

    ASSERT_TRUE(coll1->add(doc.dump()).ok());
    ASSERT_TRUE(coll10->add(doc.dump()).ok());

    collectionManager.drop_collection("coll1", true);

    // Record with id "0" should exist in coll10
    ASSERT_TRUE(coll10->get("0").ok());

    for(size_t i = 0; i <= 10; i++) {
        const std::string& coll_name = "coll" + std::to_string(i);
        collectionManager.drop_collection(coll_name);
    }
}

TEST_F(CollectionSpecificTest, DeleteOverridesAndSynonymsOnDiskDuringCollDrop) {
    std::vector<field> fields = {field("title", field_types::STRING, false),
                                 field("points", field_types::INT32, false),};

    for (size_t i = 0; i <= 10; i++) {
        const std::string& coll_name = "coll" + std::to_string(i);
        collectionManager.drop_collection(coll_name);
        ASSERT_TRUE(collectionManager.create_collection(coll_name, 1, fields, "points").ok());
    }

    auto coll1 = collectionManager.get_collection_unsafe("coll1");

    nlohmann::json override_json = {
        {"id",   "exclude-rule"},
        {
            "rule", {
                 {"query", "of"},
                 {"match", override_t::MATCH_EXACT}
             }
        }
    };
    override_json["excludes"] = nlohmann::json::array();
    override_json["excludes"][0] = nlohmann::json::object();
    override_json["excludes"][0]["id"] = "4";

    override_json["excludes"][1] = nlohmann::json::object();
    override_json["excludes"][1]["id"] = "11";

    override_t override;
    override_t::parse(override_json, "", override);
    coll1->add_override(override);

    // add synonym
    synonym_t synonym1{"ipod-synonyms", {}, {{"ipod"}, {"i", "pod"}, {"pod"}} };
    coll1->add_synonym(synonym1);

    collectionManager.drop_collection("coll1");

    // overrides should have been deleted from the store
    std::vector<std::string> stored_values;
    store->scan_fill(Collection::COLLECTION_OVERRIDE_PREFIX, stored_values);
    ASSERT_TRUE(stored_values.empty());

    // synonyms should also have been deleted from the store
    store->scan_fill(Collection::COLLECTION_SYNONYM_PREFIX, stored_values);
    ASSERT_TRUE(stored_values.empty());
}

TEST_F(CollectionSpecificTest, SingleCharMatchFullFieldHighlight) {
    std::vector<field> fields = {field("title", field_types::STRING, false),
                                 field("points", field_types::INT32, false),};

    Collection* coll1 = collectionManager.create_collection("coll1", 1, fields, "points").get();

    nlohmann::json doc1;
    doc1["id"] = "0";
    doc1["title"] = "Which of the following is a probable sign of infection?";
    doc1["points"] = 100;

    ASSERT_TRUE(coll1->add(doc1.dump()).ok());

    auto results = coll1->search("a 3-month", {"title"}, "", {}, {}, {2}, 10,
                                 1, FREQUENCY, {false}, 1,
                                 spp::sparse_hash_set<std::string>(),
                                 spp::sparse_hash_set<std::string>(), 10, "", 30, 5,
                                 "title", 1).get();

    ASSERT_EQ(1, results["hits"].size());
    ASSERT_EQ("0", results["hits"][0]["document"]["id"].get<std::string>());

    ASSERT_EQ("Which of the following is <mark>a</mark> probable sign of infection?",
              results["hits"][0]["highlights"][0]["snippet"].get<std::string>());

    ASSERT_EQ("Which of the following is <mark>a</mark> probable sign of infection?",
                 results["hits"][0]["highlights"][0]["value"].get<std::string>());

    collectionManager.drop_collection("coll1");
}

TEST_F(CollectionSpecificTest, TokensSpreadAcrossFields) {
    std::vector<field> fields = {field("title", field_types::STRING, false),
                                 field("description", field_types::STRING, false),
                                 field("points", field_types::INT32, false),};

    Collection* coll1 = collectionManager.create_collection("coll1", 1, fields, "points").get();

    nlohmann::json doc1;
    doc1["id"] = "0";
    doc1["title"] = "Foo bar baz";
    doc1["description"] = "Share information with this device.";
    doc1["points"] = 100;

    nlohmann::json doc2;
    doc2["id"] = "1";
    doc2["title"] = "Foo Random";
    doc2["description"] = "The Bar Fox";
    doc2["points"] = 250;

    ASSERT_TRUE(coll1->add(doc1.dump()).ok());
    ASSERT_TRUE(coll1->add(doc2.dump()).ok());

    auto results = coll1->search("foo bar", {"title", "description"}, "", {}, {}, {0}, 10,
                                 1, FREQUENCY, {false, false},
                                 10, spp::sparse_hash_set<std::string>(),
                                 spp::sparse_hash_set<std::string>(), 10, "", 30, 4, "", 40, {}, {}, {}, 0,
                                 "<mark>", "</mark>", {4, 1}).get();

    ASSERT_EQ("0", results["hits"][0]["document"]["id"].get<std::string>());
    ASSERT_EQ("1", results["hits"][1]["document"]["id"].get<std::string>());

    collectionManager.drop_collection("coll1");
}

TEST_F(CollectionSpecificTest, GuardAgainstIdFieldInSchema) {
    // The "id" field, if defined in the schema should be ignored

    std::vector<field> fields = {field("title", field_types::STRING, false),
                                 field("id", field_types::STRING, false),
                                 field("points", field_types::INT32, false),};

    nlohmann::json schema;
    schema["name"] = "books";
    schema["fields"] = nlohmann::json::array();
    schema["fields"][0]["name"] = "title";
    schema["fields"][0]["type"] = "string";
    schema["fields"][1]["name"] = "id";
    schema["fields"][1]["type"] = "string";
    schema["fields"][2]["name"] = "points";
    schema["fields"][2]["type"] = "int32";

    Collection* coll1 = collectionManager.create_collection(schema).get();

    ASSERT_EQ(0, coll1->get_schema().count("id"));

    collectionManager.drop_collection("coll1");
}

TEST_F(CollectionSpecificTest, HandleBadCharactersInStringGracefully) {
    std::vector<field> fields = {field("title", field_types::STRING, false),
                                 field("points", field_types::INT32, false),};

    Collection* coll1 = collectionManager.create_collection("coll1", 1, fields, "points").get();
    std::string doc_str = "不推荐。\",\"price\":10.12,\"ratings\":5}";

    auto add_op = coll1->add(doc_str);
    ASSERT_FALSE(add_op.ok());

    collectionManager.drop_collection("coll1");
}

TEST_F(CollectionSpecificTest, HighlightSecondaryFieldWithPrefixMatch) {
    std::vector<field> fields = {field("title", field_types::STRING, false),
                                 field("description", field_types::STRING, false),
                                 field("points", field_types::INT32, false),};

    Collection* coll1 = collectionManager.create_collection("coll1", 1, fields, "points").get();

    nlohmann::json doc1;
    doc1["id"] = "0";
    doc1["title"] = "Functions and Equations";
    doc1["description"] = "Use a function to solve an equation.";
    doc1["points"] = 100;

    nlohmann::json doc2;
    doc2["id"] = "1";
    doc2["title"] = "Function of effort";
    doc2["description"] = "Learn all about it.";
    doc2["points"] = 100;

    ASSERT_TRUE(coll1->add(doc1.dump()).ok());
    ASSERT_TRUE(coll1->add(doc2.dump()).ok());

    auto results = coll1->search("function", {"title", "description"}, "", {}, {}, {0}, 10,
                                 1, FREQUENCY, {true, true},
                                 10, spp::sparse_hash_set<std::string>(),
                                 spp::sparse_hash_set<std::string>(), 10, "", 30, 4, "", 40, {}, {}, {}, 0,
                                 "<mark>", "</mark>", {1, 1}).get();

    ASSERT_EQ("0", results["hits"][0]["document"]["id"].get<std::string>());

    ASSERT_EQ(2, results["hits"][0]["highlights"].size());

    ASSERT_EQ("<mark>Functions</mark> and Equations",
              results["hits"][0]["highlights"][0]["snippet"].get<std::string>());

    ASSERT_EQ("Use a <mark>function</mark> to solve an equation.",
              results["hits"][0]["highlights"][1]["snippet"].get<std::string>());

    collectionManager.drop_collection("coll1");
}

TEST_F(CollectionSpecificTest, HighlightWithDropTokens) {
    std::vector<field> fields = {field("description", field_types::STRING, false),
                                 field("points", field_types::INT32, false),};

    Collection* coll1 = collectionManager.create_collection("coll1", 1, fields, "points").get();

    nlohmann::json doc1;
    doc1["id"] = "0";
    doc1["description"] = "HPE Aruba AP-575 802.11ax Wireless Access Point - TAA Compliant - 2.40 GHz, "
                          "5 GHz - MIMO Technology - 1 x Network (RJ-45) - Gigabit Ethernet - Bluetooth 5";
    doc1["points"] = 100;

    ASSERT_TRUE(coll1->add(doc1.dump()).ok());

    auto results = coll1->search("HPE Aruba AP-575 Technology Gigabit Bluetooth 5", {"description"}, "", {}, {}, {0}, 10,
                                 1, FREQUENCY, {true},
                                 10, spp::sparse_hash_set<std::string>(),
                                 spp::sparse_hash_set<std::string>(), 10, "", 30, 4, "description", 40, {}, {}, {}, 0,
                                 "<mark>", "</mark>").get();

    ASSERT_EQ(1, results["hits"][0]["highlights"].size());
    ASSERT_EQ("0", results["hits"][0]["document"]["id"].get<std::string>());

    ASSERT_EQ("<mark>HPE</mark> <mark>Aruba</mark> <mark>AP-575</mark> 802.11ax Wireless Access Point - "
              "TAA Compliant - 2.40 GHz, <mark>5</mark> GHz - MIMO <mark>Technology</mark> - 1 x Network (RJ-45) - "
              "<mark>Gigabit</mark> Ethernet - <mark>Bluetooth</mark> <mark>5</mark>",
              results["hits"][0]["highlights"][0]["snippet"].get<std::string>());

    collectionManager.drop_collection("coll1");
}

TEST_F(CollectionSpecificTest, HighlightLongFieldWithDropTokens) {
    std::vector<field> fields = {field("description", field_types::STRING, false),
                                 field("points", field_types::INT32, false),};

    Collection* coll1 = collectionManager.create_collection("coll1", 1, fields, "points").get();

    nlohmann::json doc1;
    doc1["id"] = "0";
    doc1["description"] = "Tripp Lite USB C to VGA Multiport Video Adapter Converter w/ USB-A Hub, USB-C PD Charging "
                          "Port & Gigabit Ethernet Port, Thunderbolt 3 Compatible, USB Type C to VGA, USB-C, USB "
                          "Type-C - for Notebook/Tablet PC - 2 x USB Ports - 2 x USB 3.0 - "
                          "Network (RJ-45) - VGA - Wired";
    doc1["points"] = 100;

    ASSERT_TRUE(coll1->add(doc1.dump()).ok());

    auto results = coll1->search("wired charging gigabit port", {"description"}, "", {}, {}, {0}, 10,
                                 1, FREQUENCY, {true},
                                 1, spp::sparse_hash_set<std::string>(),
                                 spp::sparse_hash_set<std::string>(), 10, "", 30, 4, "description", 1, {}, {}, {}, 0,
                                 "<mark>", "</mark>").get();

    ASSERT_EQ(1, results["hits"][0]["highlights"].size());
    ASSERT_EQ("0", results["hits"][0]["document"]["id"].get<std::string>());

    ASSERT_EQ("Tripp Lite USB C to VGA Multiport Video Adapter Converter w/ USB-A Hub, "
              "USB-C PD <mark>Charging</mark> <mark>Port</mark> & <mark>Gigabit</mark> Ethernet "
              "<mark>Port,</mark> Thunderbolt 3 Compatible, USB Type C to VGA, USB-C, USB Type-C - for "
              "Notebook/Tablet PC - 2 x USB <mark>Ports</mark> - 2 x USB 3.0 - Network (RJ-45) - "
              "VGA - <mark>Wired</mark>",
              results["hits"][0]["highlights"][0]["value"].get<std::string>());

    collectionManager.drop_collection("coll1");
}

TEST_F(CollectionSpecificTest, HighlightWithDropTokensAndPrefixSearch) {
    std::vector<field> fields = {field("username", field_types::STRING, false),
                                 field("name", field_types::STRING, false),
                                 field("tags", field_types::STRING_ARRAY, false),
                                 field("points", field_types::INT32, false),};

    Collection* coll1 = collectionManager.create_collection("coll1", 1, fields, "points").get();

    nlohmann::json doc1;
    doc1["id"] = "0";
    doc1["username"] = "Pandaabear";
    doc1["name"] = "Panda's Basement";
    doc1["tags"] = {"Foobar", "Panda's Basement"};
    doc1["points"] = 100;

    nlohmann::json doc2;
    doc2["id"] = "1";
    doc2["username"] = "Pandaabear";
    doc2["name"] = "Pandaabear Basic";
    doc2["tags"] = {"Pandaabear Basic"};
    doc2["points"] = 100;

    ASSERT_TRUE(coll1->add(doc1.dump()).ok());
    ASSERT_TRUE(coll1->add(doc2.dump()).ok());

    auto results = coll1->search("pandaabear bas", {"username", "name"},
                                 "", {}, {}, {2, 2}, 10,
                                 1, FREQUENCY, {true, true},
                                 1, spp::sparse_hash_set<std::string>(),
                                 spp::sparse_hash_set<std::string>(), 10, "", 30, 4, "", 1, {}, {}, {}, 0,
                                 "<mark>", "</mark>").get();

    ASSERT_EQ(2, results["hits"][0]["highlights"].size());
    ASSERT_EQ("1", results["hits"][0]["document"]["id"].get<std::string>());
    ASSERT_EQ("0", results["hits"][1]["document"]["id"].get<std::string>());

    ASSERT_EQ(2, results["hits"][1]["highlights"].size());

    ASSERT_EQ("<mark>Pandaabear</mark>",
              results["hits"][1]["highlights"][0]["snippet"].get<std::string>());

    ASSERT_EQ("Panda's <mark>Basement</mark>",
              results["hits"][1]["highlights"][1]["snippet"].get<std::string>());

    results = coll1->search("pandaabear bas", {"username", "tags"},
                  "", {}, {}, {2, 2}, 10,
                  1, FREQUENCY, {true, true},
                  1, spp::sparse_hash_set<std::string>(),
                  spp::sparse_hash_set<std::string>(), 10, "", 30, 4, "", 1, {}, {}, {}, 0,
                  "<mark>", "</mark>").get();


    // NOT asserting here because given current highlighting limitations, prefixes which are not directly matched
    // onto a token in an array is not used during highlighting

    // ASSERT_EQ(2, results["hits"][1]["highlights"].size());

    collectionManager.drop_collection("coll1");
}

TEST_F(CollectionSpecificTest, PrefixSearchOnlyOnLastToken) {
    std::vector<field> fields = {field("concat", field_types::STRING, false),
                                 field("points", field_types::INT32, false),};

    Collection* coll1 = collectionManager.create_collection("coll1", 1, fields, "points").get();

    nlohmann::json doc1;
    doc1["id"] = "0";
    doc1["concat"] = "SPZ005 SPACEPOLE Spz005 Space Pole Updated!!! Accessories Stands & Equipment Cabinets POS "
                     "Terminal Stand Spacepole 0 SPZ005";
    doc1["points"] = 100;

    ASSERT_TRUE(coll1->add(doc1.dump()).ok());

    auto results = coll1->search("spz space", {"concat"},
                                 "", {}, {}, {1}, 10,
                                 1, FREQUENCY, {true},
                                 0, spp::sparse_hash_set<std::string>(),
                                 spp::sparse_hash_set<std::string>(), 10, "", 30, 4, "concat", 20, {}, {}, {}, 0,
                                 "<mark>", "</mark>").get();

    ASSERT_EQ(0, results["hits"][0]["highlights"].size());

    collectionManager.drop_collection("coll1");
}

TEST_F(CollectionSpecificTest, TokenStartingWithSameLetterAsPrevToken) {
    std::vector<field> fields = {field("name", field_types::STRING, false),
                                 field("points", field_types::INT32, false),};

    Collection* coll1 = collectionManager.create_collection("coll1", 1, fields, "points").get();

    nlohmann::json doc1;
    doc1["id"] = "0";
    doc1["name"] = "John Jack";
    doc1["points"] = 100;

    nlohmann::json doc2;
    doc2["id"] = "1";
    doc2["name"] = "John Williams";
    doc2["points"] = 100;

    ASSERT_TRUE(coll1->add(doc1.dump()).ok());
    ASSERT_TRUE(coll1->add(doc2.dump()).ok());

    auto results = coll1->search("john j", {"name"},
                                 "", {}, {}, {2}, 10,
                                 1, FREQUENCY, {true},
                                 10, spp::sparse_hash_set<std::string>(),
                                 spp::sparse_hash_set<std::string>(), 10, "", 30, 4, "", 10, {}, {}, {}, 0,
                                 "<mark>", "</mark>").get();

    ASSERT_EQ(2, results["hits"].size());
    ASSERT_EQ("0", results["hits"][0]["document"]["id"].get<std::string>());
    ASSERT_EQ("1", results["hits"][1]["document"]["id"].get<std::string>());

    collectionManager.drop_collection("coll1");
}

TEST_F(CollectionSpecificTest, DroppedTokensShouldNotBeDeemedAsVerbatimMatch) {
    std::vector<field> fields = {field("name", field_types::STRING, false),
                                 field("description", field_types::STRING, false),
                                 field("points", field_types::INT32, false),};

    Collection* coll1 = collectionManager.create_collection("coll1", 1, fields, "points").get();

    nlohmann::json doc1;
    doc1["id"] = "0";
    doc1["name"] = "John";
    doc1["description"] = "Vegetable Farmer";
    doc1["points"] = 100;

    nlohmann::json doc2;
    doc2["id"] = "1";
    doc2["name"] = "John";
    doc2["description"] = "Organic Vegetable Farmer";
    doc2["points"] = 100;

    ASSERT_TRUE(coll1->add(doc1.dump()).ok());
    ASSERT_TRUE(coll1->add(doc2.dump()).ok());

    auto results = coll1->search("john vegetable farmer", {"name", "description"},
                                 "", {}, {}, {0, 0}, 10,
                                 1, FREQUENCY, {true, true},
                                 2, spp::sparse_hash_set<std::string>(),
                                 spp::sparse_hash_set<std::string>(), 10, "", 30, 4, "", 10, {}, {}, {}, 0,
                                 "<mark>", "</mark>").get();

    ASSERT_EQ(2, results["hits"].size());
    ASSERT_EQ("0", results["hits"][0]["document"]["id"].get<std::string>());
    ASSERT_EQ("1", results["hits"][1]["document"]["id"].get<std::string>());

    results = coll1->search("john vegatable farmer", {"name", "description"},
                            "", {}, {}, {1, 1}, 10,
                            1, FREQUENCY, {true, true},
                            2, spp::sparse_hash_set<std::string>(),
                            spp::sparse_hash_set<std::string>(), 10, "", 30, 4, "", 10, {}, {}, {}, 0,
                            "<mark>", "</mark>").get();

    ASSERT_EQ(2, results["hits"].size());
    ASSERT_EQ("0", results["hits"][0]["document"]["id"].get<std::string>());
    ASSERT_EQ("1", results["hits"][1]["document"]["id"].get<std::string>());

    collectionManager.drop_collection("coll1");
}

TEST_F(CollectionSpecificTest, HighlightEmptyArray) {
    std::vector<field> fields = {field("name", field_types::STRING, false),
                                 field("tags", field_types::STRING_ARRAY, false),
                                 field("points", field_types::INT32, false),};

    Collection* coll1 = collectionManager.create_collection("coll1", 1, fields, "points").get();

    nlohmann::json doc1;
    doc1["id"] = "0";
    doc1["name"] = "John";
    doc1["tags"] = std::vector<std::string>();
    doc1["points"] = 100;

    ASSERT_TRUE(coll1->add(doc1.dump()).ok());

    auto results = coll1->search("john", {"name", "tags"},
                                 "", {}, {}, {0, 0}, 10,
                                 1, FREQUENCY, {true, true},
                                 2, spp::sparse_hash_set<std::string>(),
                                 spp::sparse_hash_set<std::string>(), 10, "", 30, 4, "", 10, {}, {}, {}, 0,
                                 "<mark>", "</mark>").get();

    ASSERT_EQ(1, results["hits"].size());
    ASSERT_EQ(1, results["hits"][0]["highlights"].size());
    ASSERT_EQ("name", results["hits"][0]["highlights"][0]["field"]);

    collectionManager.drop_collection("coll1");
}

TEST_F(CollectionSpecificTest, CustomSeparators) {
    std::vector<field> fields = {field("name", field_types::STRING, false),
                                 field("points", field_types::INT32, false),};

    Collection* coll1 = collectionManager.create_collection(
        "coll1", 1, fields, "points", 0, "", {}, {"-"}
    ).get();

    nlohmann::json doc1;
    doc1["id"] = "0";
    doc1["name"] = "alpha-beta-gamma-omega-zeta";
    doc1["points"] = 100;

    ASSERT_TRUE(coll1->add(doc1.dump()).ok());

    auto results = coll1->search("gamma", {"name"},
                                 "", {}, {}, {0}, 10,
                                 1, FREQUENCY, {false},
                                 1, spp::sparse_hash_set<std::string>(),
                                 spp::sparse_hash_set<std::string>(), 10, "", 30, 4, "", 1, {}, {}, {}, 0,
                                 "<mark>", "</mark>",{}, 1000,
                                 true, false, true, "", true).get();

    ASSERT_EQ(1, results["hits"].size());
    ASSERT_EQ(1, results["hits"][0]["highlights"].size());
    ASSERT_EQ("name", results["hits"][0]["highlights"][0]["field"]);
    ASSERT_EQ("alpha-beta-<mark>gamma</mark>-omega-zeta", results["hits"][0]["highlights"][0]["snippet"]);

    results = coll1->search("gamma-omega", {"name"},
                            "", {}, {}, {0}, 10,
                            1, FREQUENCY, {false},
                            1, spp::sparse_hash_set<std::string>(),
                            spp::sparse_hash_set<std::string>(), 10, "", 30, 4, "", 1, {}, {}, {}, 0,
                            "<mark>", "</mark>",{}, 1000,
                            true, false, true, "", false).get();

    ASSERT_EQ(1, results["hits"].size());
    ASSERT_EQ(1, results["hits"][0]["highlights"].size());
    ASSERT_EQ("name", results["hits"][0]["highlights"][0]["field"]);
    ASSERT_EQ("alpha-beta-<mark>gamma</mark>-<mark>omega</mark>-zeta", results["hits"][0]["highlights"][0]["snippet"].get<std::string>());

    // ensure that symbols are validated

    nlohmann::json coll_def;
    coll_def["fields"] = {
        {{"name", "foo"}, {"type", "string"}, {"facet", false}}
    };
    coll_def["name"] = "foo";
    coll_def["token_separators"] = {"foo"};

    auto coll_op = collectionManager.create_collection(coll_def);

    ASSERT_FALSE(coll_op.ok());
    ASSERT_EQ("`token_separators` should be an array of character symbols.", coll_op.error());

    coll_def["token_separators"] = "f";
    coll_op = collectionManager.create_collection(coll_def);

    ASSERT_FALSE(coll_op.ok());
    ASSERT_EQ("`token_separators` should be an array of character symbols.", coll_op.error());

    coll_def["token_separators"] = 123;
    coll_op = collectionManager.create_collection(coll_def);

    ASSERT_FALSE(coll_op.ok());
    ASSERT_EQ("`token_separators` should be an array of character symbols.", coll_op.error());

    collectionManager.drop_collection("coll1");
}

TEST_F(CollectionSpecificTest, CustomSymbolsForIndexing) {
    std::vector<field> fields = {field("name", field_types::STRING, false),
                                 field("points", field_types::INT32, false),};

    Collection* coll1 = collectionManager.create_collection(
        "coll1", 1, fields, "points", 0, "", {"+"}, {}
    ).get();

    nlohmann::json coll_summary = coll1->get_summary_json();
    ASSERT_EQ(1, coll_summary["symbols_to_index"].size());
    ASSERT_EQ(0, coll_summary["token_separators"].size());

    ASSERT_EQ("+", coll_summary["symbols_to_index"][0].get<std::string>());

    nlohmann::json doc1;
    doc1["id"] = "0";
    doc1["name"] = "Yes, C++ is great!";
    doc1["points"] = 100;

    nlohmann::json doc2;
    doc2["id"] = "1";
    doc2["name"] = "Yes, C is great!";
    doc2["points"] = 100;

    ASSERT_TRUE(coll1->add(doc1.dump()).ok());
    ASSERT_TRUE(coll1->add(doc2.dump()).ok());

    auto results = coll1->search("c++", {"name"},
                                 "", {}, {}, {0}, 10,
                                 1, FREQUENCY, {false},
                                 1, spp::sparse_hash_set<std::string>(),
                                 spp::sparse_hash_set<std::string>(), 10, "", 30, 4, "", 1, {}, {}, {}, 0,
                                 "<mark>", "</mark>",{}, 1000,
                                 true, false, true, "", false).get();

    ASSERT_EQ(1, results["hits"].size());
    ASSERT_EQ("0", results["hits"][0]["document"]["id"].get<std::string>());
    ASSERT_EQ(1, results["hits"][0]["highlights"].size());
    ASSERT_EQ("name", results["hits"][0]["highlights"][0]["field"]);
    ASSERT_EQ("Yes, <mark>C++</mark> is great!", results["hits"][0]["highlights"][0]["snippet"]);

    // without custom symbols, + should not be indexed, so the "C" record will show up first

    Collection* coll2 = collectionManager.create_collection("coll2", 1, fields, "points", 0, "").get();

    ASSERT_TRUE(coll2->add(doc1.dump()).ok());
    ASSERT_TRUE(coll2->add(doc2.dump()).ok());

    results = coll2->search("c++", {"name"},
                                 "", {}, {}, {0}, 10,
                                 1, FREQUENCY, {false},
                                 1, spp::sparse_hash_set<std::string>(),
                                 spp::sparse_hash_set<std::string>(), 10, "", 30, 4, "", 1, {}, {}, {}, 0,
                                 "<mark>", "</mark>",{}, 1000,
                                 true, false, true, "", false).get();

    ASSERT_EQ(2, results["hits"].size());
    ASSERT_EQ("1", results["hits"][0]["document"]["id"].get<std::string>());
    ASSERT_EQ("0", results["hits"][1]["document"]["id"].get<std::string>());

    // ensure that symbols are validated

    nlohmann::json coll_def;
    coll_def["fields"] = {
        {{"name", "foo"}, {"type", "string"}, {"facet", false}}
    };
    coll_def["name"] = "foo";
    coll_def["symbols_to_index"] = {"foo"};

    auto coll_op = collectionManager.create_collection(coll_def);

    ASSERT_FALSE(coll_op.ok());
    ASSERT_EQ("`symbols_to_index` should be an array of character symbols.", coll_op.error());

    coll_def["symbols_to_index"] = "f";
    coll_op = collectionManager.create_collection(coll_def);

    ASSERT_FALSE(coll_op.ok());
    ASSERT_EQ("`symbols_to_index` should be an array of character symbols.", coll_op.error());

    coll_def["symbols_to_index"] = 123;
    coll_op = collectionManager.create_collection(coll_def);

    ASSERT_FALSE(coll_op.ok());
    ASSERT_EQ("`symbols_to_index` should be an array of character symbols.", coll_op.error());

    collectionManager.drop_collection("coll1");
}

TEST_F(CollectionSpecificTest, CustomSeparatorsHandleQueryVariations) {
    std::vector<field> fields = {field("name", field_types::STRING, false),
                                 field("points", field_types::INT32, false),};

    Collection* coll1 = collectionManager.create_collection(
        "coll1", 1, fields, "points", 0, "", {}, {"-", ".", "*", "&", "/"}
    ).get();

    nlohmann::json coll_summary = coll1->get_summary_json();
    ASSERT_EQ(0, coll_summary["symbols_to_index"].size());
    ASSERT_EQ(5, coll_summary["token_separators"].size());

    ASSERT_EQ("-", coll_summary["token_separators"][0].get<std::string>());
    ASSERT_EQ(".", coll_summary["token_separators"][1].get<std::string>());
    ASSERT_EQ("*", coll_summary["token_separators"][2].get<std::string>());
    ASSERT_EQ("&", coll_summary["token_separators"][3].get<std::string>());
    ASSERT_EQ("/", coll_summary["token_separators"][4].get<std::string>());

    nlohmann::json doc1;
    doc1["id"] = "0";
    doc1["name"] = "1&1 Internet Limited";
    doc1["points"] = 100;

    nlohmann::json doc2;
    doc2["id"] = "1";
    doc2["name"] = "bofrost*dienstl";
    doc2["points"] = 100;

    nlohmann::json doc3;
    doc3["id"] = "2";
    doc3["name"] = "just...grilled";
    doc3["points"] = 100;

    ASSERT_TRUE(coll1->add(doc1.dump()).ok());
    ASSERT_TRUE(coll1->add(doc2.dump()).ok());
    ASSERT_TRUE(coll1->add(doc3.dump()).ok());

    auto results = coll1->search("bofrost*dienstl", {"name"},
                                 "", {}, {}, {0}, 10,
                                 1, FREQUENCY, {false},
                                 1, spp::sparse_hash_set<std::string>(),
                                 spp::sparse_hash_set<std::string>(), 10, "", 30, 4, "", 1, {}, {}, {}, 0,
                                 "<mark>", "</mark>",{}, 1000,
                                 true, false, true, "", false).get();

    ASSERT_EQ(1, results["hits"].size());
    ASSERT_EQ("1", results["hits"][0]["document"]["id"].get<std::string>());
    ASSERT_EQ("<mark>bofrost</mark>*<mark>dienstl</mark>", results["hits"][0]["highlights"][0]["snippet"].get<std::string>());

    results = coll1->search("bofrost * dienstl", {"name"},
                            "", {}, {}, {0}, 10,
                            1, FREQUENCY, {false},
                            1, spp::sparse_hash_set<std::string>(),
                            spp::sparse_hash_set<std::string>(), 10, "", 30, 4, "", 1, {}, {}, {}, 0,
                            "<mark>", "</mark>",{}, 1000,
                            true, false, true, "", false).get();

    ASSERT_EQ(1, results["hits"].size());
    ASSERT_EQ("1", results["hits"][0]["document"]["id"].get<std::string>());
    ASSERT_EQ("<mark>bofrost</mark>*<mark>dienstl</mark>", results["hits"][0]["highlights"][0]["snippet"].get<std::string>());

    results = coll1->search("bofrost dienstl", {"name"},
                            "", {}, {}, {0}, 10,
                            1, FREQUENCY, {false},
                            1, spp::sparse_hash_set<std::string>(),
                            spp::sparse_hash_set<std::string>(), 10, "", 30, 4, "", 1, {}, {}, {}, 0,
                            "<mark>", "</mark>",{}, 1000,
                            true, false, true, "", false).get();

    ASSERT_EQ(1, results["hits"].size());
    ASSERT_EQ("1", results["hits"][0]["document"]["id"].get<std::string>());
    ASSERT_EQ("<mark>bofrost</mark>*<mark>dienstl</mark>", results["hits"][0]["highlights"][0]["snippet"].get<std::string>());

    results = coll1->search("1&1", {"name"},
                            "", {}, {}, {0}, 10,
                            1, FREQUENCY, {false},
                            1, spp::sparse_hash_set<std::string>(),
                            spp::sparse_hash_set<std::string>(), 10, "", 30, 4, "", 1, {}, {}, {}, 0,
                            "<mark>", "</mark>",{}, 1000,
                            true, false, true, "", false).get();

    ASSERT_EQ(1, results["hits"].size());
    ASSERT_EQ("0", results["hits"][0]["document"]["id"].get<std::string>());
    ASSERT_EQ("<mark>1</mark>&<mark>1</mark> Internet Limited", results["hits"][0]["highlights"][0]["snippet"].get<std::string>());

    results = coll1->search("1 & 1", {"name"},
                            "", {}, {}, {0}, 10,
                            1, FREQUENCY, {false},
                            1, spp::sparse_hash_set<std::string>(),
                            spp::sparse_hash_set<std::string>(), 10, "", 30, 4, "", 1, {}, {}, {}, 0,
                            "<mark>", "</mark>",{}, 1000,
                            true, false, true, "", false).get();

    ASSERT_EQ(1, results["hits"].size());
    ASSERT_EQ("0", results["hits"][0]["document"]["id"].get<std::string>());
    ASSERT_EQ("<mark>1</mark>&<mark>1</mark> Internet Limited", results["hits"][0]["highlights"][0]["snippet"].get<std::string>());

    results = coll1->search("just grilled", {"name"},
                            "", {}, {}, {0}, 10,
                            1, FREQUENCY, {false},
                            1, spp::sparse_hash_set<std::string>(),
                            spp::sparse_hash_set<std::string>(), 10, "", 30, 4, "", 1, {}, {}, {}, 0,
                            "<mark>", "</mark>",{}, 1000,
                            true, false, true, "", false).get();

    ASSERT_EQ(1, results["hits"].size());
    ASSERT_EQ("2", results["hits"][0]["document"]["id"].get<std::string>());
    ASSERT_EQ("<mark>just</mark>...<mark>grilled</mark>", results["hits"][0]["highlights"][0]["snippet"].get<std::string>());

    collectionManager.drop_collection("coll1");
}

TEST_F(CollectionSpecificTest, TypoCorrectionWithFaceting) {
    std::vector<field> fields = {field("name", field_types::STRING, false),
                                 field("brand", field_types::STRING, true),
                                 field("points", field_types::INT32, false),};

    Collection* coll1 = collectionManager.create_collection(
        "coll1", 1, fields, "points", 0, "", {}, {}
    ).get();

    nlohmann::json doc1;
    doc1["id"] = "0";
    doc1["name"] = "Salt";
    doc1["brand"] = "Salpices";
    doc1["points"] = 100;

    nlohmann::json doc2;
    doc2["id"] = "1";
    doc2["name"] = "Turmeric";
    doc2["brand"] = "Salpices";
    doc2["points"] = 100;

    nlohmann::json doc3;
    doc3["id"] = "2";
    doc3["name"] = "Turmeric";
    doc3["brand"] = "Salpices";
    doc3["points"] = 100;

    nlohmann::json doc4;
    doc4["id"] = "3";
    doc4["name"] = "Tomato";
    doc4["brand"] = "Saltato";
    doc4["points"] = 100;

    ASSERT_TRUE(coll1->add(doc1.dump()).ok());
    ASSERT_TRUE(coll1->add(doc2.dump()).ok());
    ASSERT_TRUE(coll1->add(doc3.dump()).ok());
    ASSERT_TRUE(coll1->add(doc4.dump()).ok());

    auto results = coll1->search("salt", {"name", "brand"},
                                 "", {"brand"}, {}, {2}, 10,
                                 1, FREQUENCY, {true},
                                 1, spp::sparse_hash_set<std::string>(),
                                 spp::sparse_hash_set<std::string>(), 10, "", 30, 4, "", 1, {}, {}, {}, 0,
                                 "<mark>", "</mark>", {}, 1000,
                                 true, false, true, "", true).get();

    ASSERT_EQ(3, results["facet_counts"][0]["counts"][0]["count"].get<size_t>());

    results = coll1->search("salt", {"name", "brand"},
                            "brand: Salpices", {"brand"}, {}, {2}, 10,
                            1, FREQUENCY, {true},
                            1, spp::sparse_hash_set<std::string>(),
                            spp::sparse_hash_set<std::string>(), 10, "", 30, 4, "", 1, {}, {}, {}, 0,
                            "<mark>", "</mark>", {}, 1000,
                            true, false, true, "", true).get();

    ASSERT_EQ(3, results["facet_counts"][0]["counts"][0]["count"].get<size_t>());

    // without exhaustive search, count be just 1 for non-filtered query

    results = coll1->search("salt", {"name", "brand"},
                            "", {"brand"}, {}, {2}, 10,
                            1, FREQUENCY, {true},
                            1, spp::sparse_hash_set<std::string>(),
                            spp::sparse_hash_set<std::string>(), 10, "", 30, 4, "", 1, {}, {}, {}, 0,
                            "<mark>", "</mark>", {}, 1000,
                            true, false, true, "", false).get();

    ASSERT_EQ(1, results["facet_counts"][0]["counts"][0]["count"].get<size_t>());

    collectionManager.drop_collection("coll1");
}

TEST_F(CollectionSpecificTest, MultiFieldVerbatimMatchesShouldBeWeighted) {
    // 2 exact matches on low weighted fields should not overpower a single exact match on high weighted field
    std::vector<field> fields = {field("name", field_types::STRING, false),
                                 field("category", field_types::STRING, false),
                                 field("label", field_types::STRING, false),
                                 field("points", field_types::INT32, false),};

    Collection* coll1 = collectionManager.create_collection("coll1", 1, fields, "points").get();

    nlohmann::json doc1;
    doc1["id"] = "0";
    doc1["name"] = "Amazing Twin";
    doc1["category"] = "kids";
    doc1["label"] = "kids";
    doc1["points"] = 3;

    nlohmann::json doc2;
    doc2["id"] = "1";
    doc2["name"] = "Kids";
    doc2["category"] = "children";
    doc2["label"] = "children";
    doc2["points"] = 5;

    ASSERT_TRUE(coll1->add(doc1.dump()).ok());
    ASSERT_TRUE(coll1->add(doc2.dump()).ok());

    auto results = coll1->search("kids", {"name", "category", "label"},
                                 "", {}, {}, {0, 0, 0}, 10,
                                 1, FREQUENCY, {false, false, false},
                                 2, spp::sparse_hash_set<std::string>(),
                                 spp::sparse_hash_set<std::string>(), 10, "", 30, 4, "", 10, {}, {}, {}, 0,
                                 "<mark>", "</mark>", {6, 1, 1}).get();

    ASSERT_EQ(2, results["hits"].size());
    ASSERT_EQ("1", results["hits"][0]["document"]["id"].get<std::string>());
    ASSERT_EQ("0", results["hits"][1]["document"]["id"].get<std::string>());

    collectionManager.drop_collection("coll1");
}

TEST_F(CollectionSpecificTest, ZeroWeightedField) {
    // 2 matches on low weighted fields should not overpower a single match on high weighted field
    std::vector<field> fields = {field("name", field_types::STRING, false),
                                 field("category", field_types::STRING, false),
                                 field("points", field_types::INT32, false),};

    Collection* coll1 = collectionManager.create_collection("coll1", 1, fields, "points").get();

    nlohmann::json doc1;
    doc1["id"] = "0";
    doc1["name"] = "Energy Kids";
    doc1["category"] = "kids";
    doc1["points"] = 3;

    nlohmann::json doc2;
    doc2["id"] = "1";
    doc2["name"] = "Amazing Twin";
    doc2["category"] = "kids";
    doc2["points"] = 5;

    ASSERT_TRUE(coll1->add(doc1.dump()).ok());
    ASSERT_TRUE(coll1->add(doc2.dump()).ok());

    auto results = coll1->search("kids", {"name", "category"},
                                 "", {}, {}, {0, 0}, 10,
                                 1, FREQUENCY, {false, false},
                                 2, spp::sparse_hash_set<std::string>(),
                                 spp::sparse_hash_set<std::string>(), 10, "", 30, 4, "", 10, {}, {}, {}, 0,
                                 "<mark>", "</mark>", {0, 1}).get();

    ASSERT_EQ(2, results["hits"].size());
    ASSERT_EQ("1", results["hits"][0]["document"]["id"].get<std::string>());
    ASSERT_EQ("0", results["hits"][1]["document"]["id"].get<std::string>());

    collectionManager.drop_collection("coll1");
}

TEST_F(CollectionSpecificTest, ZeroWeightedFieldCannotPrioritizeExactMatch) {
    std::vector<field> fields = {field("name", field_types::STRING, false),
                                 field("category", field_types::STRING, false),
                                 field("points", field_types::INT32, false),};

    Collection* coll1 = collectionManager.create_collection("coll1", 1, fields, "points").get();

    nlohmann::json doc1;
    doc1["id"] = "0";
    doc1["name"] = "Levis";
    doc1["category"] = "mens";
    doc1["points"] = 3;

    nlohmann::json doc2;
    doc2["id"] = "1";
    doc2["name"] = "Amazing from Levis";
    doc2["category"] = "mens";
    doc2["points"] = 5;

    ASSERT_TRUE(coll1->add(doc1.dump()).ok());
    ASSERT_TRUE(coll1->add(doc2.dump()).ok());

    auto results = coll1->search("levis", {"name", "category"},
                                 "", {}, {}, {0, 0}, 10,
                                 1, FREQUENCY, {false, false},
                                 2, spp::sparse_hash_set<std::string>(),
                                 spp::sparse_hash_set<std::string>(), 10, "", 30, 4, "", 10, {}, {}, {}, 0,
                                 "<mark>", "</mark>", {0, 1},
                                 1000, true).get();

    ASSERT_EQ(2, results["hits"].size());
    ASSERT_EQ("1", results["hits"][0]["document"]["id"].get<std::string>());
    ASSERT_EQ("0", results["hits"][1]["document"]["id"].get<std::string>());

    collectionManager.drop_collection("coll1");
}

TEST_F(CollectionSpecificTest, ImportDocumentWithRepeatingIDInTheSameBatch) {
    std::vector<field> fields = {field("name", field_types::STRING, false),
                                 field("points", field_types::INT32, false),};

    Collection* coll1 = collectionManager.create_collection("coll1", 1, fields, "points").get();

    nlohmann::json doc1;
    doc1["id"] = "0";
    doc1["name"] = "Levis";
    doc1["points"] = 3;

    nlohmann::json doc2;
    doc2["id"] = "0";
    doc2["name"] = "Amazing from Levis";
    doc2["points"] = 5;

    std::vector<std::string> import_records;
    import_records.push_back(doc1.dump());
    import_records.push_back(doc2.dump());

    nlohmann::json document;
    nlohmann::json import_response = coll1->add_many(import_records, document);

    ASSERT_FALSE(import_response["success"].get<bool>());
    ASSERT_EQ(1, import_response["num_imported"].get<int>());

    ASSERT_TRUE(nlohmann::json::parse(import_records[0])["success"].get<bool>());
    ASSERT_FALSE(nlohmann::json::parse(import_records[1])["success"].get<bool>());
    ASSERT_EQ("A document with id 0 already exists.",
              nlohmann::json::parse(import_records[1])["error"].get<std::string>());

    auto results = coll1->search("levis", {"name"},
                                 "", {}, {}, {0}, 10,
                                 1, FREQUENCY, {false},
                                 2, spp::sparse_hash_set<std::string>(),
                                 spp::sparse_hash_set<std::string>(), 10, "", 30, 4, "", 10, {}, {}, {}, 0,
                                 "<mark>", "</mark>", {0},
                                 1000, true).get();

    ASSERT_EQ(1, results["hits"].size());
    ASSERT_EQ("0", results["hits"][0]["document"]["id"].get<std::string>());
    ASSERT_EQ("Levis", results["hits"][0]["document"]["name"].get<std::string>());

    // should allow updates though
    import_records.clear();
    import_records.push_back(doc1.dump());
    import_records.push_back(doc2.dump());
    import_response = coll1->add_many(import_records, document, index_operation_t::UPDATE);

    ASSERT_TRUE(import_response["success"].get<bool>());
    ASSERT_EQ(2, import_response["num_imported"].get<int>());

    // should allow upserts also
    import_records.clear();
    import_records.push_back(doc1.dump());
    import_records.push_back(doc2.dump());
    import_response = coll1->add_many(import_records, document, index_operation_t::UPSERT);

    ASSERT_TRUE(import_response["success"].get<bool>());
    ASSERT_EQ(2, import_response["num_imported"].get<int>());

    // repeated ID is NOT rejected if the first ID is not indexed due to some error
    import_records.clear();
    doc1.erase("name");
    doc1["id"] = "100";
    doc2["id"] = "100";

    import_records.push_back(doc1.dump());
    import_records.push_back(doc2.dump());

    import_response = coll1->add_many(import_records, document);

    LOG(INFO) << import_response;

    ASSERT_FALSE(import_response["success"].get<bool>());
    ASSERT_EQ(1, import_response["num_imported"].get<int>());

    ASSERT_FALSE(nlohmann::json::parse(import_records[0])["success"].get<bool>());
    ASSERT_EQ("Field `name` has been declared in the schema, but is not found in the document.",
              nlohmann::json::parse(import_records[0])["error"].get<std::string>());

    ASSERT_TRUE(nlohmann::json::parse(import_records[1])["success"].get<bool>());

    collectionManager.drop_collection("coll1");
}


TEST_F(CollectionSpecificTest, UpdateOfTwoDocsWithSameIdWithinSameBatch) {
    std::vector<field> fields = {field("last_chance", field_types::BOOL, false, true),
                                 field("points", field_types::INT32, false),};

    Collection* coll1 = collectionManager.create_collection("coll1", 1, fields, "points").get();

    nlohmann::json doc1;
    doc1["id"] = "0";
    doc1["points"] = 100;

    ASSERT_TRUE(coll1->add(doc1.dump()).ok());

    // second update should reflect the result of first update
    std::vector<std::string> updates = {
            R"({"id": "0", "last_chance": false})",
            R"({"id": "0", "points": 200})",
    };

    nlohmann::json update_doc;
    auto import_response = coll1->add_many(updates, update_doc, UPDATE);
    ASSERT_TRUE(import_response["success"].get<bool>());
    ASSERT_EQ(2, import_response["num_imported"].get<int>());

    auto results = coll1->search("*", {},
                                 "", {}, {}, {0}, 10,
                                 1, FREQUENCY, {true},
                                 10, spp::sparse_hash_set<std::string>(),
                                 spp::sparse_hash_set<std::string>(), 10, "", 30, 4, "title", 20, {}, {}, {}, 0,
                                 "<mark>", "</mark>", {}, 1000, true).get();

    collectionManager.drop_collection("coll1");
}

TEST_F(CollectionSpecificTest, CyrillicText) {
    // when the first document containing a token already cannot fit compact posting list

    std::vector<field> fields = {field("title", field_types::STRING, false, false, true, "sr"),};

    Collection* coll1 = collectionManager.create_collection("coll1", 1, fields).get();

    nlohmann::json doc;
    doc["title"] = "Test Тест";
    ASSERT_TRUE(coll1->add(doc.dump()).ok());

    doc["title"] = "TEST ТЕСТ";
    ASSERT_TRUE(coll1->add(doc.dump()).ok());

    auto results = coll1->search("тест", {"title"}, "", {}, {}, {0}, 10, 1, FREQUENCY, {false}).get();

    ASSERT_EQ(2, results["hits"].size());
    ASSERT_EQ("1", results["hits"][0]["document"]["id"].get<std::string>());
    ASSERT_EQ("0", results["hits"][1]["document"]["id"].get<std::string>());

    collectionManager.drop_collection("coll1");
}

TEST_F(CollectionSpecificTest, UpsertOfTwoDocsWithSameIdWithinSameBatch) {
    std::vector<field> fields = {field("last_chance", field_types::BOOL, false, true),
                                 field("points", field_types::INT32, false, true),};

    Collection* coll1 = collectionManager.create_collection("coll1", 1, fields, "").get();

    nlohmann::json doc1;
    doc1["id"] = "0";
    doc1["points"] = 100;

    ASSERT_TRUE(coll1->add(doc1.dump()).ok());

    // first upsert removes both fields, so second upsert should only insert "points"
    std::vector<std::string> upserts = {
            R"({"id": "0", "last_chance": true})",
            R"({"id": "0", "points": 200})",
    };

    nlohmann::json update_doc;
    auto import_response = coll1->add_many(upserts, update_doc, UPSERT);
    ASSERT_TRUE(import_response["success"].get<bool>());
    ASSERT_EQ(2, import_response["num_imported"].get<int>());

    auto results = coll1->search("*", {},
                                 "", {}, {}, {0}, 10,
                                 1, FREQUENCY, {true},
                                 10, spp::sparse_hash_set<std::string>(),
                                 spp::sparse_hash_set<std::string>(), 10, "", 30, 4, "title", 20, {}, {}, {}, 0,
                                 "<mark>", "</mark>", {}, 1000, true).get();

    ASSERT_EQ(1, results["hits"].size());
    ASSERT_EQ("0", results["hits"][0]["document"]["id"].get<std::string>());
    ASSERT_TRUE(results["hits"][0]["document"].contains("points"));
    ASSERT_FALSE(results["hits"][0]["document"].contains("last_chance"));
    ASSERT_EQ(200, results["hits"][0]["document"]["points"].get<int32_t>());

    ASSERT_EQ(1, coll1->_get_index()->_get_numerical_index().at("points")->size());
    ASSERT_EQ(0, coll1->_get_index()->_get_numerical_index().at("last_chance")->size());

    // update without doc id

    upserts = {
            R"({"last_chance": true})",
    };

    import_response = coll1->add_many(upserts, update_doc, UPDATE);
    ASSERT_FALSE(import_response["success"].get<bool>());
    ASSERT_EQ(0, import_response["num_imported"].get<int>());

    collectionManager.drop_collection("coll1");
}

TEST_F(CollectionSpecificTest, UpdateUpsertOfDocWithMissingFields) {
    std::vector<field> fields = {field("last_chance", field_types::BOOL, false, true),
                                 field("points", field_types::INT32, false, true),};

    Collection* coll1 = collectionManager.create_collection("coll1", 1, fields, "").get();

    nlohmann::json doc1;
    doc1["id"] = "0";
    doc1["last_chance"] = true;
    doc1["points"] = 100;

    ASSERT_TRUE(coll1->add(doc1.dump()).ok());

    // upsert doc with missing fields: should be removed from index
    std::vector<std::string> upserts = {
            R"({"id": "0"})"
    };

    nlohmann::json update_doc;
    auto import_response = coll1->add_many(upserts, update_doc, UPSERT);
    ASSERT_TRUE(import_response["success"].get<bool>());
    ASSERT_EQ(1, import_response["num_imported"].get<int>());

    auto results = coll1->search("*", {},
                                 "", {}, {}, {0}, 10,
                                 1, FREQUENCY, {true},
                                 10, spp::sparse_hash_set<std::string>(),
                                 spp::sparse_hash_set<std::string>(), 10, "", 30, 4, "title", 20, {}, {}, {}, 0,
                                 "<mark>", "</mark>", {}, 1000, true).get();

    ASSERT_EQ(1, results["hits"].size());
    ASSERT_EQ("0", results["hits"][0]["document"]["id"].get<std::string>());
    ASSERT_EQ(1, results["hits"][0]["document"].size());

    ASSERT_EQ(0, coll1->_get_index()->_get_numerical_index().at("points")->size());
    ASSERT_EQ(0, coll1->_get_index()->_get_numerical_index().at("last_chance")->size());

    // put the original doc back
    ASSERT_TRUE(coll1->add(doc1.dump(), UPSERT).ok());

    results = coll1->search("*", {},
                            "", {}, {}, {0}, 10,
                            1, FREQUENCY, {true},
                            10, spp::sparse_hash_set<std::string>(),
                            spp::sparse_hash_set<std::string>(), 10, "", 30, 4, "title", 20, {}, {}, {}, 0,
                            "<mark>", "</mark>", {}, 1000, true).get();

    ASSERT_EQ(1, results["hits"].size());
    ASSERT_EQ(3, results["hits"][0]["document"].size());

    // update doc with missing fields: existing fields should NOT be removed

    upserts = {
            R"({"id": "0"})"
    };

    import_response = coll1->add_many(upserts, update_doc, UPDATE);
    ASSERT_TRUE(import_response["success"].get<bool>());
    ASSERT_EQ(1, import_response["num_imported"].get<int>());

    results = coll1->search("*", {},
                            "", {}, {}, {0}, 10,
                            1, FREQUENCY, {true},
                            10, spp::sparse_hash_set<std::string>(),
                            spp::sparse_hash_set<std::string>(), 10, "", 30, 4, "title", 20, {}, {}, {}, 0,
                            "<mark>", "</mark>", {}, 1000, true).get();

    ASSERT_EQ(1, results["hits"].size());
    ASSERT_EQ("0", results["hits"][0]["document"]["id"].get<std::string>());
    ASSERT_EQ(3, results["hits"][0]["document"].size());

    ASSERT_EQ(1, coll1->_get_index()->_get_numerical_index().at("points")->size());
    ASSERT_EQ(1, coll1->_get_index()->_get_numerical_index().at("last_chance")->size());

    collectionManager.drop_collection("coll1");
}

TEST_F(CollectionSpecificTest, FacetParallelizationVerification) {
    std::vector<field> fields = {field("name", field_types::STRING, false),
                                 field("category", field_types::STRING, true),
                                 field("points", field_types::INT32, false),};

    Collection* coll1 = collectionManager.create_collection("coll1", 1, fields, "points").get();

    // choose a number that's not a multiple of 4

    for(size_t i = 0; i < 18; i++) {
        nlohmann::json doc1;
        doc1["id"] = std::to_string(i);
        doc1["name"] = "Levis";
        doc1["category"] = "jeans";
        doc1["points"] = 3;

        ASSERT_TRUE(coll1->add(doc1.dump()).ok());
    }

    auto results = coll1->search("levis", {"name"},
                                 "", {"category"}, {}, {0}, 10,
                                 1, FREQUENCY, {false},
                                 2, spp::sparse_hash_set<std::string>(),
                                 spp::sparse_hash_set<std::string>(), 10, "", 30, 4, "", 10, {}, {}, {}, 0,
                                 "<mark>", "</mark>", {0},
                                 1000, true).get();

    ASSERT_STREQ("category", results["facet_counts"][0]["field_name"].get<std::string>().c_str());
    ASSERT_EQ(18, (int) results["facet_counts"][0]["counts"][0]["count"]);

    collectionManager.drop_collection("coll1");
}

TEST_F(CollectionSpecificTest, VerbatimMatchShouldConsiderTokensMatchedAcrossAllFields) {
    // dropped tokens on a single field cannot be deemed as verbatim match

    std::vector<field> fields = {field("name", field_types::STRING, false),
                                 field("brand", field_types::STRING, false),
                                 field("points", field_types::INT32, false),};

    Collection* coll1 = collectionManager.create_collection("coll1", 1, fields, "points").get();

    nlohmann::json doc1;
    doc1["id"] = "0";
    doc1["name"] = "Hamburger";
    doc1["brand"] = "Burger King";
    doc1["points"] = 10;

    nlohmann::json doc2;
    doc2["id"] = "1";
    doc2["name"] = "Hamburger Bun";
    doc2["brand"] = "Trader Joe’s";
    doc2["points"] = 5;

    ASSERT_TRUE(coll1->add(doc1.dump()).ok());
    ASSERT_TRUE(coll1->add(doc2.dump()).ok());

    auto results = coll1->search("hamburger trader", {"name", "brand"},
                                 "", {}, {}, {0, 0}, 10,
                                 1, FREQUENCY, {false, false},
                                 2, spp::sparse_hash_set<std::string>(),
                                 spp::sparse_hash_set<std::string>(), 10, "", 30, 4, "", 10, {}, {}, {}, 0,
                                 "<mark>", "</mark>", {1, 1},
                                 1000, true).get();

    ASSERT_EQ(2, results["hits"].size());
    ASSERT_EQ("1", results["hits"][0]["document"]["id"].get<std::string>());
    ASSERT_EQ("0", results["hits"][1]["document"]["id"].get<std::string>());

    nlohmann::json doc3;
    doc3["id"] = "2";
    doc3["name"] = "Potato Wedges";
    doc3["brand"] = "McDonalds";
    doc3["points"] = 10;

    nlohmann::json doc4;
    doc4["id"] = "3";
    doc4["name"] = "Hot Potato Wedges";
    doc4["brand"] = "KFC Inc.";
    doc4["points"] = 5;

    ASSERT_TRUE(coll1->add(doc3.dump()).ok());
    ASSERT_TRUE(coll1->add(doc4.dump()).ok());

    results = coll1->search("potato wedges kfc", {"name", "brand"},
                            "", {}, {}, {0, 0}, 10,
                            1, FREQUENCY, {false, false},
                            2, spp::sparse_hash_set<std::string>(),
                            spp::sparse_hash_set<std::string>(), 10, "", 30, 4, "", 10, {}, {}, {}, 0,
                            "<mark>", "</mark>", {1, 1},
                            1000, true).get();

    ASSERT_EQ(2, results["hits"].size());
    ASSERT_EQ("3", results["hits"][0]["document"]["id"].get<std::string>());
    ASSERT_EQ("2", results["hits"][1]["document"]["id"].get<std::string>());

    ASSERT_EQ(2, results["hits"].size());

    collectionManager.drop_collection("coll1");
}
TEST_F(CollectionSpecificTest, CustomNumTyposConfiguration) {
    // dropped tokens on a single field cannot be deemed as verbatim match

    std::vector<field> fields = {field("name", field_types::STRING, false),
                                 field("brand", field_types::STRING, false),
                                 field("points", field_types::INT32, false),};

    Collection* coll1 = collectionManager.create_collection("coll1", 1, fields, "points").get();

    nlohmann::json doc1;
    doc1["id"] = "0";
    doc1["name"] = "Hamburger";
    doc1["brand"] = "Burger and King";
    doc1["points"] = 10;

    ASSERT_TRUE(coll1->add(doc1.dump()).ok());

    // by default a typo on 3 char tokens are ignored (min 4 length is needed)

    auto results = coll1->search("asd", {"brand"},
                                 "", {}, {}, {2}, 10,
                                 1, FREQUENCY, {false},
                                 2, spp::sparse_hash_set<std::string>(),
                                 spp::sparse_hash_set<std::string>(), 10, "", 30, 4, "", 10, {}, {}, {}, 0,
                                 "<mark>", "</mark>", {1},
                                 1000, true, false, true, "", false, 60000*100).get();

    ASSERT_EQ(0, results["hits"].size());

    results = coll1->search("asd", {"brand"},
                            "", {}, {}, {2}, 10,
                            1, FREQUENCY, {false},
                            2, spp::sparse_hash_set<std::string>(),
                            spp::sparse_hash_set<std::string>(), 10, "", 30, 4, "", 10, {}, {}, {}, 0,
                            "<mark>", "</mark>", {1},
                            1000, true, false, true, "", false, 60000*100, 3, 7).get();

    ASSERT_EQ(1, results["hits"].size());

    // 2 typos are not tolerated by default on 6-len word

    results = coll1->search("bixger", {"brand"},
                            "", {}, {}, {2}, 10,
                            1, FREQUENCY, {false},
                            2, spp::sparse_hash_set<std::string>(),
                            spp::sparse_hash_set<std::string>(), 10, "", 30, 4, "", 10, {}, {}, {}, 0,
                            "<mark>", "</mark>", {1},
                            1000, true, false, true, "", false, 60000*100).get();

    ASSERT_EQ(0, results["hits"].size());

    results = coll1->search("bixger", {"brand"},
                            "", {}, {}, {2}, 10,
                            1, FREQUENCY, {false},
                            2, spp::sparse_hash_set<std::string>(),
                            spp::sparse_hash_set<std::string>(), 10, "", 30, 4, "", 10, {}, {}, {}, 0,
                            "<mark>", "</mark>", {1},
                            1000, true, false, true, "", false, 60000*100, 3, 6).get();

    ASSERT_EQ(1, results["hits"].size());

    collectionManager.drop_collection("coll1");
}

TEST_F(CollectionSpecificTest, RepeatingStringArrayTokens) {
    std::vector<std::string> tags;

    // when the first document containing a token already cannot fit compact posting list

    for(size_t i = 0; i < 200; i++) {
        tags.emplace_back("spools");
    }

    std::vector<field> fields = {field("tags", field_types::STRING_ARRAY, false),};

    Collection* coll1 = collectionManager.create_collection("coll1", 1, fields).get();

    nlohmann::json doc;
    doc["tags"] = tags;

    ASSERT_TRUE(coll1->add(doc.dump()).ok());

    auto results = coll1->search("spools", {"tags"}, "", {}, {}, {2}, 10, 1, FREQUENCY, {false}).get();
    ASSERT_EQ(1, results["hits"].size());

    // when the second document containing a token cannot fit compact posting list
    tags = {"foobar"};
    doc["tags"] = tags;
    ASSERT_TRUE(coll1->add(doc.dump()).ok());

    for(size_t i = 0; i < 200; i++) {
        tags.emplace_back("foobar");
    }

    doc["tags"] = tags;

    ASSERT_TRUE(coll1->add(doc.dump()).ok());

    results = coll1->search("foobar", {"tags"}, "", {}, {}, {2}, 10, 1, FREQUENCY, {false}).get();
    ASSERT_EQ(2, results["hits"].size());

    collectionManager.drop_collection("coll1");
}

TEST_F(CollectionSpecificTest, HighlightOnPrefixRegression) {
    // when the first document containing a token already cannot fit compact posting list

    std::vector<field> fields = {field("title", field_types::STRING, false),};

    Collection* coll1 = collectionManager.create_collection("coll1", 1, fields).get();

    nlohmann::json doc;
    doc["title"] = "And then there were a storm.";

    ASSERT_TRUE(coll1->add(doc.dump()).ok());

    auto results = coll1->search("and", {"title"}, "", {}, {}, {0}, 10, 1, FREQUENCY, {false}).get();
    ASSERT_EQ(1, results["hits"].size());

    collectionManager.drop_collection("coll1");
}

<<<<<<< HEAD
TEST_F(CollectionSpecificTest, SearchShouldJoinToken) {
    // when the first document containing a token already cannot fit compact posting list
    std::vector<field> fields = {field("title", field_types::STRING, false),};

    Collection* coll1 = collectionManager.create_collection("coll1", 1, fields).get();

    nlohmann::json doc;
    doc["title"] = "The nonstick pressure cooker is a great invention.";

    ASSERT_TRUE(coll1->add(doc.dump()).ok());

    auto results = coll1->search("non stick", {"title"}, "", {}, {}, {0}, 10, 1, FREQUENCY, {false}, 0).get();
    ASSERT_EQ(1, results["hits"].size());

    results = coll1->search("pressurecooker", {"title"}, "", {}, {}, {0}, 10, 1, FREQUENCY, {false}, 0).get();
    ASSERT_EQ(1, results["hits"].size());

    results = coll1->search("t h e", {"title"}, "", {}, {}, {0}, 10, 1, FREQUENCY, {false}, 0).get();
    ASSERT_EQ(1, results["hits"].size());

    results = coll1->search("c o o k e r", {"title"}, "", {}, {}, {0}, 10, 1, FREQUENCY, {false}, 0).get();
    ASSERT_EQ(1, results["hits"].size());

    // three word split won't work

    results = coll1->search("nonstickpressurecooker", {"title"}, "", {}, {}, {0}, 10, 1, FREQUENCY, {false}, 0).get();
    ASSERT_EQ(0, results["hits"].size());

    // only first 5 words of the query are used for concat/split

    results = coll1->search("nonstick pressure cooker is a greatinvention", {"title"}, "", {}, {}, {0}, 10, 1, FREQUENCY, {false}, 0).get();
    ASSERT_EQ(0, results["hits"].size());

    results = coll1->search("nonstick pressure cooker is a gr eat", {"title"}, "", {}, {}, {0}, 10, 1, FREQUENCY, {false}, 0).get();
    ASSERT_EQ(0, results["hits"].size());
=======
TEST_F(CollectionSpecificTest, DroppedTokensShouldNotBeUsedForPrefixSearch) {
    std::vector<field> fields = {field("title", field_types::STRING, false),
                                 field("points", field_types::INT32, false),};

    Collection* coll1 = collectionManager.create_collection("coll1", 1, fields, "points").get();

    nlohmann::json doc1;
    doc1["id"] = "0";
    doc1["title"] = "Dog Shoemaker";
    doc1["points"] = 100;

    nlohmann::json doc2;
    doc2["id"] = "1";
    doc2["title"] = "Shoe and Sock";
    doc2["points"] = 200;

    ASSERT_TRUE(coll1->add(doc1.dump()).ok());
    ASSERT_TRUE(coll1->add(doc2.dump()).ok());

    auto results = coll1->search("shoe cat", {"title"},
                                 "", {}, {}, {2}, 10,
                                 1, FREQUENCY, {true},
                                 10, spp::sparse_hash_set<std::string>(),
                                 spp::sparse_hash_set<std::string>(), 10, "", 30, 4, "title", 20, {}, {}, {}, 0,
                                 "<mark>", "</mark>", {}, 1000, true).get();

    ASSERT_EQ(1, results["hits"].size());
    ASSERT_EQ("1", results["hits"][0]["document"]["id"].get<std::string>());

    results = coll1->search("cat shoe", {"title"},
                            "", {}, {}, {2}, 10,
                            1, FREQUENCY, {true},
                            10, spp::sparse_hash_set<std::string>(),
                            spp::sparse_hash_set<std::string>(), 10, "", 30, 4, "title", 20, {}, {}, {}, 0,
                            "<mark>", "</mark>", {}, 1000, true).get();

    ASSERT_EQ(2, results["hits"].size());
    ASSERT_EQ("1", results["hits"][0]["document"]["id"].get<std::string>());
    ASSERT_EQ("0", results["hits"][1]["document"]["id"].get<std::string>());
>>>>>>> 8e2ac5f6

    collectionManager.drop_collection("coll1");
}<|MERGE_RESOLUTION|>--- conflicted
+++ resolved
@@ -1496,8 +1496,6 @@
 
     import_response = coll1->add_many(import_records, document);
 
-    LOG(INFO) << import_response;
-
     ASSERT_FALSE(import_response["success"].get<bool>());
     ASSERT_EQ(1, import_response["num_imported"].get<int>());
 
@@ -1918,43 +1916,6 @@
     collectionManager.drop_collection("coll1");
 }
 
-<<<<<<< HEAD
-TEST_F(CollectionSpecificTest, SearchShouldJoinToken) {
-    // when the first document containing a token already cannot fit compact posting list
-    std::vector<field> fields = {field("title", field_types::STRING, false),};
-
-    Collection* coll1 = collectionManager.create_collection("coll1", 1, fields).get();
-
-    nlohmann::json doc;
-    doc["title"] = "The nonstick pressure cooker is a great invention.";
-
-    ASSERT_TRUE(coll1->add(doc.dump()).ok());
-
-    auto results = coll1->search("non stick", {"title"}, "", {}, {}, {0}, 10, 1, FREQUENCY, {false}, 0).get();
-    ASSERT_EQ(1, results["hits"].size());
-
-    results = coll1->search("pressurecooker", {"title"}, "", {}, {}, {0}, 10, 1, FREQUENCY, {false}, 0).get();
-    ASSERT_EQ(1, results["hits"].size());
-
-    results = coll1->search("t h e", {"title"}, "", {}, {}, {0}, 10, 1, FREQUENCY, {false}, 0).get();
-    ASSERT_EQ(1, results["hits"].size());
-
-    results = coll1->search("c o o k e r", {"title"}, "", {}, {}, {0}, 10, 1, FREQUENCY, {false}, 0).get();
-    ASSERT_EQ(1, results["hits"].size());
-
-    // three word split won't work
-
-    results = coll1->search("nonstickpressurecooker", {"title"}, "", {}, {}, {0}, 10, 1, FREQUENCY, {false}, 0).get();
-    ASSERT_EQ(0, results["hits"].size());
-
-    // only first 5 words of the query are used for concat/split
-
-    results = coll1->search("nonstick pressure cooker is a greatinvention", {"title"}, "", {}, {}, {0}, 10, 1, FREQUENCY, {false}, 0).get();
-    ASSERT_EQ(0, results["hits"].size());
-
-    results = coll1->search("nonstick pressure cooker is a gr eat", {"title"}, "", {}, {}, {0}, 10, 1, FREQUENCY, {false}, 0).get();
-    ASSERT_EQ(0, results["hits"].size());
-=======
 TEST_F(CollectionSpecificTest, DroppedTokensShouldNotBeUsedForPrefixSearch) {
     std::vector<field> fields = {field("title", field_types::STRING, false),
                                  field("points", field_types::INT32, false),};
@@ -1994,7 +1955,47 @@
     ASSERT_EQ(2, results["hits"].size());
     ASSERT_EQ("1", results["hits"][0]["document"]["id"].get<std::string>());
     ASSERT_EQ("0", results["hits"][1]["document"]["id"].get<std::string>());
->>>>>>> 8e2ac5f6
+
+    collectionManager.drop_collection("coll1");
+}
+
+TEST_F(CollectionSpecificTest, SearchShouldJoinToken) {
+    // when the first document containing a token already cannot fit compact posting list
+    std::vector<field> fields = {field("title", field_types::STRING, false),};
+
+    Collection* coll1 = collectionManager.create_collection("coll1", 1, fields).get();
+
+    nlohmann::json doc;
+    doc["title"] = "The nonstick pressure cooker is a great invention.";
+
+    ASSERT_TRUE(coll1->add(doc.dump()).ok());
+
+    auto results = coll1->search("non stick", {"title"}, "", {}, {}, {0}, 10, 1, FREQUENCY, {false}, 0).get();
+    ASSERT_EQ(1, results["hits"].size());
+
+    results = coll1->search("pressurecooker", {"title"}, "", {}, {}, {0}, 10, 1, FREQUENCY, {false}, 0).get();
+    ASSERT_EQ(1, results["hits"].size());
+
+    results = coll1->search("t h e", {"title"}, "", {}, {}, {0}, 10, 1, FREQUENCY, {false}, 0).get();
+    ASSERT_EQ(1, results["hits"].size());
+
+    results = coll1->search("c o o k e r", {"title"}, "", {}, {}, {0}, 10, 1, FREQUENCY, {false}, 0).get();
+    ASSERT_EQ(1, results["hits"].size());
+
+    // three word split won't work
+
+    results = coll1->search("nonstickpressurecooker", {"title"}, "", {}, {}, {0}, 10, 1, FREQUENCY, {false}, 0).get();
+    ASSERT_EQ(0, results["hits"].size());
+
+    // only first 5 words of the query are used for concat/split
+
+    results = coll1->search("nonstick pressure cooker is a greatinvention", {"title"}, "", {}, {}, {0}, 10, 1,
+                            FREQUENCY, {false}, 0).get();
+    ASSERT_EQ(0, results["hits"].size());
+
+    results = coll1->search("nonstick pressure cooker is a gr eat", {"title"}, "", {}, {}, {0}, 10, 1, FREQUENCY,
+                            {false}, 0).get();
+    ASSERT_EQ(0, results["hits"].size());
 
     collectionManager.drop_collection("coll1");
 }