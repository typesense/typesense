--- conflicted
+++ resolved
@@ -908,11 +908,27 @@
 
     nlohmann::json event5 = R"({
         "type": "conversion",
-<<<<<<< HEAD
+        "name": "YZ",
+        "data": {
+            "q": "shorts",
+            "doc_id": "3",
+            "user_id": "11"
+        }
+    })"_json;
+    req->body = event5.dump();
+    ASSERT_TRUE(post_create_event(req, res));
+
+    popular_clicks = analyticsManager.get_popular_clicks();
+    ASSERT_EQ(1, popular_clicks.size());
+    ASSERT_EQ("popularity", popular_clicks["products"].counter_field);
+    ASSERT_EQ(1, popular_clicks["products"].docid_counts.size());
+
+    //after persist should able to add new events
+    analyticsManager.persist_popular_events(nullptr, 0);
+
+    nlohmann::json event5 = R"({
+        "type": "conversion",
         "name": "CNV1",
-=======
-        "name": "YZ",
->>>>>>> 4371cfd4
         "data": {
             "q": "shorts",
             "doc_id": "3",
