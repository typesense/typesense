#include <gtest/gtest.h>
#include <string>
#include <vector>
#include <collection_manager.h>
#include <analytics_manager.h>
#include "collection.h"
#include "core_api.h"

class AnalyticsManagerTest : public ::testing::Test {
protected:
    Store *store;
    Store *analytic_store;
    CollectionManager& collectionManager = CollectionManager::get_instance();
    std::atomic<bool> quit = false;
    std::string state_dir_path, analytics_dir_path;

    std::vector<std::string> query_fields;
    std::vector<sort_by> sort_fields;

    AnalyticsManager& analyticsManager = AnalyticsManager::get_instance();

    void setupCollection() {
        state_dir_path = "/tmp/typesense_test/analytics_manager_test";
        analytics_dir_path = "/tmp/typesense-test/analytics";

        LOG(INFO) << "Truncating and creating: " << state_dir_path;
        system(("rm -rf "+state_dir_path+" && mkdir -p "+state_dir_path).c_str());
        system("mkdir -p /tmp/typesense_test/models");

        store = new Store(state_dir_path);

        LOG(INFO) << "Truncating and creating: " << analytics_dir_path;
        system(("rm -rf "+ analytics_dir_path +" && mkdir -p "+analytics_dir_path).c_str());
        analytic_store = new Store(analytics_dir_path, 24*60*60, 1024, true, FOURWEEKS_SECS);

        collectionManager.init(store, 1.0, "auth_key", quit);
        collectionManager.load(8, 1000);

        analyticsManager.init(store, analytic_store, state_dir_path);
        analyticsManager.resetToggleRateLimit(false);
    }

    virtual void SetUp() {
        setupCollection();
    }

    virtual void TearDown() {
        collectionManager.dispose();
        delete store;
        delete analytic_store;
        analyticsManager.stop();
    }
};

TEST_F(AnalyticsManagerTest, AddSuggestion) {
    nlohmann::json titles_schema = R"({
            "name": "titles",
            "fields": [
                {"name": "title", "type": "string"}
            ]
        })"_json;

    Collection* titles_coll = collectionManager.create_collection(titles_schema).get();

    nlohmann::json doc;
    doc["title"] = "Cool trousers";
    ASSERT_TRUE(titles_coll->add(doc.dump()).ok());

    // create a collection to store suggestions
    nlohmann::json suggestions_schema = R"({
        "name": "top_queries",
        "fields": [
          {"name": "q", "type": "string" },
          {"name": "count", "type": "int32" }
        ]
      })"_json;

    Collection* suggestions_coll = collectionManager.create_collection(suggestions_schema).get();

    nlohmann::json analytics_rule = R"({
        "name": "top_search_queries",
        "type": "popular_queries",
        "params": {
            "limit": 100,
            "source": {
                "collections": ["titles"]
            },
            "destination": {
                "collection": "top_queries"
            }
        }
    })"_json;

    auto create_op = analyticsManager.create_rule(analytics_rule, false, true);
    ASSERT_TRUE(create_op.ok());

    std::string q = "coo";
    analyticsManager.add_suggestion("titles", q, "cool", true, "1");

    auto popularQueries = analyticsManager.get_popular_queries();
    auto userQueries = popularQueries["top_queries"]->get_user_prefix_queries()["1"];
    ASSERT_EQ(1, userQueries.size());
    ASSERT_EQ("coo", userQueries[0].query);  // expanded query is NOT stored since it's not enabled

    // add another query which is more popular
    q = "buzzfoo";
    analyticsManager.add_suggestion("titles", q, q, true, "1");
    analyticsManager.add_suggestion("titles", q, q, true, "2");
    analyticsManager.add_suggestion("titles", q, q, true, "3");

    popularQueries = analyticsManager.get_popular_queries();
    userQueries = popularQueries["top_queries"]->get_user_prefix_queries()["1"];
    ASSERT_EQ(2, userQueries.size());
    ASSERT_EQ("coo", userQueries[0].query);
    ASSERT_EQ("buzzfoo", userQueries[1].query);

    ASSERT_TRUE(analyticsManager.remove_rule("top_search_queries").ok());
}

TEST_F(AnalyticsManagerTest, AddSuggestionWithExpandedQuery) {
    nlohmann::json titles_schema = R"({
            "name": "titles",
            "fields": [
                {"name": "title", "type": "string"}
            ]
        })"_json;

    Collection* titles_coll = collectionManager.create_collection(titles_schema).get();

    nlohmann::json doc;
    doc["title"] = "Cool trousers";
    ASSERT_TRUE(titles_coll->add(doc.dump()).ok());

    // create a collection to store suggestions
    nlohmann::json suggestions_schema = R"({
        "name": "top_queries",
        "fields": [
          {"name": "q", "type": "string" },
          {"name": "count", "type": "int32" }
        ]
      })"_json;

    Collection* suggestions_coll = collectionManager.create_collection(suggestions_schema).get();

    nlohmann::json analytics_rule = R"({
        "name": "top_search_queries",
        "type": "popular_queries",
        "params": {
            "limit": 100,
            "expand_query": true,
            "source": {
                "collections": ["titles"]
            },
            "destination": {
                "collection": "top_queries"
            }
        }
    })"_json;

    auto create_op = analyticsManager.create_rule(analytics_rule, false, true);
    ASSERT_TRUE(create_op.ok());

    analyticsManager.add_suggestion("titles", "c", "cool", true, "1");

    auto popularQueries = analyticsManager.get_popular_queries();
    auto userQueries = popularQueries["top_queries"]->get_user_prefix_queries()["1"];
    ASSERT_EQ(1, userQueries.size());
    ASSERT_EQ("cool", userQueries[0].query);

    ASSERT_TRUE(analyticsManager.remove_rule("top_search_queries").ok());
}

TEST_F(AnalyticsManagerTest, GetAndDeleteSuggestions) {
    nlohmann::json analytics_rule = R"({
        "name": "top_search_queries",
        "type": "popular_queries",
        "params": {
            "limit": 100,
            "source": {
                "collections": ["titles"]
            },
            "destination": {
                "collection": "top_queries"
            }
        }
    })"_json;

    auto create_op = analyticsManager.create_rule(analytics_rule, false, true);
    ASSERT_TRUE(create_op.ok());

    analytics_rule = R"({
        "name": "top_search_queries2",
        "type": "popular_queries",
        "params": {
            "limit": 100,
            "source": {
                "collections": ["titles"]
            },
            "destination": {
                "collection": "top_queries"
            }
        }
    })"_json;

    create_op = analyticsManager.create_rule(analytics_rule, false, true);
    ASSERT_FALSE(create_op.ok());
    ASSERT_EQ("There's already another configuration for this destination collection.", create_op.error());

    analytics_rule = R"({
        "name": "top_search_queries3",
        "type": "popular_queries",
        "params": {
            "limit": 100,
            "source": {
                "collections": [241, 2353]
            },
            "destination": {
                "collection": "top_queries"
            }
        }
    })"_json;

    create_op = analyticsManager.create_rule(analytics_rule, false, true);
    ASSERT_FALSE(create_op.ok());
    ASSERT_EQ("Must contain a valid list of source collection names.", create_op.error());

    analytics_rule = R"({
        "name": "top_search_queries2",
        "type": "popular_queries",
        "params": {
            "limit": 100,
            "source": {
                "collections": ["titles"]
            },
            "destination": {
                "collection": "top_queries2"
            }
        }
    })"_json;
    create_op = analyticsManager.create_rule(analytics_rule, false, true);
    ASSERT_TRUE(create_op.ok());

    auto rules = analyticsManager.list_rules().get()["rules"];
    ASSERT_EQ(2, rules.size());

    ASSERT_TRUE(analyticsManager.get_rule("top_search_queries").ok());
    ASSERT_TRUE(analyticsManager.get_rule("top_search_queries2").ok());

    auto missing_rule_op = analyticsManager.get_rule("top_search_queriesX");
    ASSERT_FALSE(missing_rule_op.ok());
    ASSERT_EQ(404, missing_rule_op.code());
    ASSERT_EQ("Rule not found.", missing_rule_op.error());

    // upsert rule that already exists
    analytics_rule = R"({
        "name": "top_search_queries2",
        "type": "popular_queries",
        "params": {
            "limit": 100,
            "source": {
                "collections": ["titles"]
            },
            "destination": {
                "collection": "top_queriesUpdated"
            }
        }
    })"_json;
    create_op = analyticsManager.create_rule(analytics_rule, true, true);
    ASSERT_TRUE(create_op.ok());
    auto existing_rule = analyticsManager.get_rule("top_search_queries2").get();
    ASSERT_EQ("top_queriesUpdated", existing_rule["params"]["destination"]["collection"].get<std::string>());

    // reject when upsert is not enabled
    create_op = analyticsManager.create_rule(analytics_rule, false, true);
    ASSERT_FALSE(create_op.ok());
    ASSERT_EQ("There's already another configuration with the name `top_search_queries2`.", create_op.error());

    // try deleting both rules
    ASSERT_TRUE(analyticsManager.remove_rule("top_search_queries").ok());
    ASSERT_TRUE(analyticsManager.remove_rule("top_search_queries2").ok());

    missing_rule_op = analyticsManager.get_rule("top_search_queries");
    ASSERT_FALSE(missing_rule_op.ok());
    missing_rule_op = analyticsManager.get_rule("top_search_queries2");
    ASSERT_FALSE(missing_rule_op.ok());
}

TEST_F(AnalyticsManagerTest, EventsValidation) {
    nlohmann::json titles_schema = R"({
            "name": "titles",
            "fields": [
                {"name": "title", "type": "string"}
            ]
        })"_json;

    Collection* titles_coll = collectionManager.create_collection(titles_schema).get();

    std::shared_ptr<http_req> req = std::make_shared<http_req>();
    std::shared_ptr<http_res> res = std::make_shared<http_res>(nullptr);

    auto analytics_rule = R"({
        "name": "product_events",
        "type": "log",
        "params": {
            "name": "product_events_logging",
            "source": {
                "collections": ["titles"],
                 "events":  [{"type": "click", "name": "AP"}, {"type": "visit", "name": "VP"}]
            }
        }
    })"_json;

    auto create_op = analyticsManager.create_rule(analytics_rule, true, true);
    ASSERT_TRUE(create_op.ok());

    //wrong type
    nlohmann::json event1 = R"({
        "type": "query_click",
        "name": "AP",
        "data": {
            "q": "technology",
            "collection": "titles",
            "doc_id": "21",
            "user_id": "13"
        }
    })"_json;

    req->body = event1.dump();
    ASSERT_FALSE(post_create_event(req, res));
    ASSERT_EQ("{\"message\": \"event_type query_click not found.\"}", res->body);

    //missing name
    event1 = R"({
        "type": "click",
        "data": {
            "collection": "titles",
            "doc_id": "21",
            "user_id": "13"
        }
    })"_json;

    req->body = event1.dump();
    ASSERT_FALSE(post_create_event(req, res));
    ASSERT_EQ("{\"message\": \"key `name` not found.\"}", res->body);

    //should be string type
    nlohmann::json event3 = R"({
        "type": "conversion",
        "name": "AP",
        "data": {
            "q": "technology",
            "doc_id": 21,
            "user_id": "13"
        }
    })"_json;

    req->body = event3.dump();
    ASSERT_FALSE(post_create_event(req, res));
    ASSERT_EQ("{\"message\": \"`doc_id` value should be string.\"}", res->body);

    //event name should be unique
    analytics_rule = R"({
        "name": "product_click_events2",
        "type": "log",
        "params": {
            "name": "product_events_logging2",
            "source": {
                "collections": ["titles"],
                 "events":  [{"type": "click", "name": "AP"}]
            }
        }
    })"_json;

    create_op = analyticsManager.create_rule(analytics_rule, true, true);
    ASSERT_FALSE(create_op.ok());
    ASSERT_EQ("Events must contain a unique name.", create_op.error());

    //wrong event name
    nlohmann::json event4 = R"({
        "type": "visit",
        "name": "AB",
        "data": {
            "q": "technology",
            "doc_id": "21",
            "user_id": "11"
        }
    })"_json;

    req->body = event4.dump();
    ASSERT_FALSE(post_create_event(req, res));

    //correct params
    nlohmann::json event5 = R"({
        "type": "click",
        "name": "AP",
        "data": {
            "q": "technology",
            "doc_id": "21",
            "user_id": "13"
        }
    })"_json;

    req->body = event5.dump();
    ASSERT_TRUE(post_create_event(req, res));

    nlohmann::json event6 = R"({
        "type": "visit",
        "name": "VP",
        "data": {
            "q": "technology",
            "doc_id": "21",
            "user_id": "11"
        }
    })"_json;

    req->body = event6.dump();
    ASSERT_TRUE(post_create_event(req, res));

    //wrong event type
    nlohmann::json event7 = R"({
        "type": "conversion",
        "name": "VP",
        "data": {
            "q": "technology",
            "doc_id": "21",
            "user_id": "11"
        }
    })"_json;

    req->body = event7.dump();
    ASSERT_FALSE(post_create_event(req, res));

    //custom event
    analytics_rule = R"({
        "name": "product_events2",
        "type": "log",
        "params": {
            "name": "custom_events_logging",
            "source": {
                "collections": ["titles"],
                 "events":  [{"type": "custom", "name": "CP"}]
            }
        }
    })"_json;

    create_op = analyticsManager.create_rule(analytics_rule, true, true);
    ASSERT_TRUE(create_op.ok());

    nlohmann::json event8 = R"({
        "type": "custom",
        "name": "CP",
        "data": {
            "q": "technology",
            "doc_id": "21",
            "user_id": "11",
            "label1": "foo",
            "label2": "bar",
            "info": "xyz"
        }
    })"_json;
    req->body = event8.dump();
    ASSERT_TRUE(post_create_event(req, res));

    //deleting rule should delete events associated with it
    req->params["name"] = "product_events2";
    ASSERT_TRUE(del_analytics_rules(req, res));
    analytics_rule = R"({
        "name": "product_events2",
        "type": "log",
        "params": {
            "name": "custom_events_logging",
            "source": {
                "collections": ["titles"],
                 "events":  [{"type": "custom", "name": "CP"}]
            }
        }
    })"_json;

    create_op = analyticsManager.create_rule(analytics_rule, true, true);
    ASSERT_TRUE(create_op.ok());
}

TEST_F(AnalyticsManagerTest, EventsPersist) {
    //remove all rules first
    analyticsManager.remove_all_rules();

    nlohmann::json titles_schema = R"({
            "name": "titles",
            "fields": [
                {"name": "title", "type": "string"}
            ]
        })"_json;

    Collection *titles_coll = collectionManager.create_collection(titles_schema).get();

    std::shared_ptr<http_req> req = std::make_shared<http_req>();
    std::shared_ptr<http_res> res = std::make_shared<http_res>(nullptr);

    auto analytics_rule = R"({
        "name": "product_click_events",
        "type": "log",
        "params": {
            "name": "product_click_events_logging",
            "source": {
                "collections": ["titles"],
                 "events":  [{"type": "click", "name": "APC"}]
            }
        }
    })"_json;

    auto create_op = analyticsManager.create_rule(analytics_rule, true, true);
    ASSERT_TRUE(create_op.ok());

    nlohmann::json event = R"({
        "type": "click",
        "name": "APC",
        "data": {
            "q": "technology",
            "doc_id": "21",
            "user_id": "13"
        }
    })"_json;

    req->body = event.dump();
    ASSERT_TRUE(post_create_event(req, res));

    analyticsManager.persist_events(nullptr, 0);

    auto fileOutput = Config::fetch_file_contents("/tmp/typesense_test/analytics_manager_test/analytics_events.tsv");

    std::stringstream strbuff(fileOutput.get());
    std::string docid, userid, q, collection, name, timestamp;
    strbuff >> timestamp >> name >> collection >> userid >> docid >> q;
    ASSERT_EQ("APC", name);
    ASSERT_EQ("titles", collection);
    ASSERT_EQ("13", userid);
    ASSERT_EQ("21", docid);
    ASSERT_EQ("technology", q);

    event = R"({
        "type": "click",
        "name": "APC",
        "data": {
            "q": "technology",
            "doc_id": "12",
            "user_id": "13"
        }
    })"_json;

    req->body = event.dump();
    ASSERT_TRUE(post_create_event(req, res));

    analyticsManager.persist_events(nullptr, 0);

    fileOutput = Config::fetch_file_contents("/tmp/typesense_test/analytics_manager_test/analytics_events.tsv");

    std::stringstream strbuff2(fileOutput.get());
    timestamp.clear();name.clear();collection.clear();userid.clear();q.clear();
    strbuff2 >> timestamp >> name >> collection >> userid >> docid >> q;
    ASSERT_EQ("APC", name);
    ASSERT_EQ("titles", collection);
    ASSERT_EQ("13", userid);
    ASSERT_EQ("21", docid);
    ASSERT_EQ("technology", q);

    timestamp.clear();name.clear();collection.clear();userid.clear();q.clear();
    strbuff2 >> timestamp >> name >> collection >> userid >> docid >> q;
    ASSERT_EQ("APC", name);
    ASSERT_EQ("titles", collection);
    ASSERT_EQ("13", userid);
    ASSERT_EQ("12", docid);
    ASSERT_EQ("technology", q);
}

TEST_F(AnalyticsManagerTest, EventsRateLimitTest) {
    nlohmann::json titles_schema = R"({
            "name": "titles",
            "fields": [
                {"name": "title", "type": "string"}
            ]
        })"_json;

    Collection* titles_coll = collectionManager.create_collection(titles_schema).get();

    std::shared_ptr<http_req> req = std::make_shared<http_req>();
    std::shared_ptr<http_res> res = std::make_shared<http_res>(nullptr);

    auto analytics_rule = R"({
        "name": "product_events2",
        "type": "log",
        "params": {
            "name": "product_events_logging2",
            "source": {
                "collections": ["titles"],
                 "events":  [{"type": "click", "name": "AB"}]
            }
        }
    })"_json;

    auto create_op = analyticsManager.create_rule(analytics_rule, true, true);
    ASSERT_TRUE(create_op.ok());

    nlohmann::json event1 = R"({
        "type": "click",
        "name": "AB",
        "data": {
            "q": "technology",
            "doc_id": "21",
            "user_id": "13"
        }
    })"_json;

    //reset the LRU cache to test the rate limit
    analyticsManager.resetToggleRateLimit(true);

    for(auto i = 0; i < 5; ++i) {
        req->body = event1.dump();
        ASSERT_TRUE(post_create_event(req, res));
    }

    //as rate limit is 5, adding one more event above that should trigger rate limit
    ASSERT_FALSE(post_create_event(req, res));
    ASSERT_EQ("{\"message\": \"event rate limit reached.\"}", res->body);

    analyticsManager.resetToggleRateLimit(false);
}

TEST_F(AnalyticsManagerTest, NoresultsQueries) {
    nlohmann::json titles_schema = R"({
            "name": "titles",
            "fields": [
                {"name": "title", "type": "string"}
            ]
        })"_json;

    Collection* titles_coll = collectionManager.create_collection(titles_schema).get();

    nlohmann::json doc;
    doc["title"] = "Cool trousers";
    ASSERT_TRUE(titles_coll->add(doc.dump()).ok());

    nlohmann::json suggestions_schema = R"({
        "name": "top_queries",
        "fields": [
          {"name": "q", "type": "string" },
          {"name": "count", "type": "int32" }
        ]
      })"_json;

    Collection* suggestions_coll = collectionManager.create_collection(suggestions_schema).get();

    nlohmann::json analytics_rule = R"({
        "name": "search_queries",
        "type": "nohits_queries",
        "params": {
            "limit": 100,
            "source": {
                "collections": ["titles"]
            },
            "destination": {
                "collection": "top_queries"
            }
        }
    })"_json;

    auto create_op = analyticsManager.create_rule(analytics_rule, false, true);
    ASSERT_TRUE(create_op.ok());

    std::string q = "foobar";
    analyticsManager.add_nohits_query("titles", q, true, "1");

    auto noresults_queries = analyticsManager.get_nohits_queries();
    auto userQueries = noresults_queries["top_queries"]->get_user_prefix_queries()["1"];

    ASSERT_EQ(1, userQueries.size());
    ASSERT_EQ("foobar", userQueries[0].query);

    //try deleting nohits_queries rule
    ASSERT_TRUE(analyticsManager.remove_rule("search_queries").ok());

    noresults_queries = analyticsManager.get_nohits_queries();
    ASSERT_EQ(0, noresults_queries.size());
}

TEST_F(AnalyticsManagerTest, QueryLengthTruncation) {
    nlohmann::json titles_schema = R"({
            "name": "titles",
            "fields": [
                {"name": "title", "type": "string"}
            ]
        })"_json;

    Collection* titles_coll = collectionManager.create_collection(titles_schema).get();

    nlohmann::json doc;
    doc["title"] = "Cool trousers";
    ASSERT_TRUE(titles_coll->add(doc.dump()).ok());

    nlohmann::json suggestions_schema = R"({
        "name": "queries",
        "fields": [
          {"name": "q", "type": "string" },
          {"name": "count", "type": "int32" }
        ]
      })"_json;

    Collection* suggestions_coll = collectionManager.create_collection(suggestions_schema).get();

    nlohmann::json analytics_rule = R"({
        "name": "search_queries",
        "type": "nohits_queries",
        "params": {
            "limit": 100,
            "source": {
                "collections": ["titles"]
            },
            "destination": {
                "collection": "queries"
            }
        }
    })"_json;

    auto create_op = analyticsManager.create_rule(analytics_rule, false, true);
    ASSERT_TRUE(create_op.ok());

    std::string q = StringUtils::randstring(1050);
    analyticsManager.add_nohits_query("titles", q, true, "1");

    auto noresults_queries = analyticsManager.get_nohits_queries();
    auto userQueries = noresults_queries["queries"]->get_user_prefix_queries()["1"];

    ASSERT_EQ(1, userQueries.size());
    ASSERT_EQ(q.substr(0, 1024), userQueries[0].query);

    // delete nohits_queries rule
    ASSERT_TRUE(analyticsManager.remove_rule("search_queries").ok());

    noresults_queries = analyticsManager.get_nohits_queries();
    ASSERT_EQ(0, noresults_queries.size());

    // add popularity rule
    analytics_rule = R"({
        "name": "top_search_queries",
        "type": "popular_queries",
        "params": {
            "limit": 100,
            "source": {
                "collections": ["titles"]
            },
            "destination": {
                "collection": "queries"
            }
        }
    })"_json;

    create_op = analyticsManager.create_rule(analytics_rule, false, true);
    ASSERT_TRUE(create_op.ok());

    analyticsManager.add_suggestion("titles", q, "cool", true, "1");

    auto popular_queries = analyticsManager.get_popular_queries();
    userQueries = popular_queries["queries"]->get_user_prefix_queries()["1"];

    ASSERT_EQ(1, userQueries.size());
    ASSERT_EQ(q.substr(0, 1024), userQueries[0].query);
}

TEST_F(AnalyticsManagerTest, SuggestionConfigRule) {
    //clear all rules first
    analyticsManager.remove_all_rules();

    nlohmann::json titles_schema = R"({
            "name": "titles",
            "fields": [
                {"name": "title", "type": "string"}
            ]
        })"_json;

    Collection* titles_coll = collectionManager.create_collection(titles_schema).get();


    // create a collection to store suggestions
    nlohmann::json suggestions_schema = R"({
        "name": "top_queries",
        "fields": [
          {"name": "q", "type": "string" },
          {"name": "count", "type": "int32" }
        ]
      })"_json;

    Collection* suggestions_coll = collectionManager.create_collection(suggestions_schema).get();

    //add popular quries rule
    nlohmann::json analytics_rule = R"({
        "name": "top_search_queries",
        "type": "popular_queries",
        "params": {
            "limit": 100,
            "source": {
                "collections": ["titles"]
            },
            "destination": {
                "collection": "top_queries"
            }
        }
    })"_json;

    auto create_op = analyticsManager.create_rule(analytics_rule, false, true);
    ASSERT_TRUE(create_op.ok());

    //add nohits rule
    analytics_rule = R"({
        "name": "search_queries",
        "type": "nohits_queries",
        "params": {
            "limit": 100,
            "source": {
                "collections": ["titles"]
            },
            "destination": {
                "collection": "top_queries"
            }
        }
    })"_json;

    create_op = analyticsManager.create_rule(analytics_rule, false, true);
    ASSERT_TRUE(create_op.ok());

    auto rules = analyticsManager.list_rules().get()["rules"];
    ASSERT_EQ(2, rules.size());
    ASSERT_EQ("search_queries", rules[0]["name"]);
    ASSERT_EQ("nohits_queries", rules[0]["type"]);
    ASSERT_EQ("top_search_queries", rules[1]["name"]);
    ASSERT_EQ("popular_queries", rules[1]["type"]);

    //try deleting rules
    ASSERT_TRUE(analyticsManager.remove_rule("search_queries").ok());
    ASSERT_TRUE(analyticsManager.remove_rule("top_search_queries").ok());
    rules = analyticsManager.list_rules().get()["rules"];
    ASSERT_EQ(0, rules.size());
}

TEST_F(AnalyticsManagerTest, PopularityScore) {

    nlohmann::json products_schema = R"({
            "name": "products",
            "fields": [
                {"name": "title", "type": "string"},
                {"name": "popularity", "type": "int32"}
            ]
        })"_json;

    Collection* products_coll = collectionManager.create_collection(products_schema).get();

    nlohmann::json doc;
    doc["popularity"] = 0;

    doc["id"] = "0";
    doc["title"] = "Cool trousers";
    ASSERT_TRUE(products_coll->add(doc.dump()).ok());

    doc["id"] = "1";
    doc["title"] = "Funky trousers";
    ASSERT_TRUE(products_coll->add(doc.dump()).ok());

    doc["id"] = "2";
    doc["title"] = "Casual shorts";
    ASSERT_TRUE(products_coll->add(doc.dump()).ok());

    doc["id"] = "3";
    doc["title"] = "Trendy shorts";
    ASSERT_TRUE(products_coll->add(doc.dump()).ok());

    doc["id"] = "4";
    doc["title"] = "Formal pants";
    ASSERT_TRUE(products_coll->add(doc.dump()).ok());

    auto analytics_rule = R"({
        "name": "product_popularity",
        "type": "counter",
        "params": {
            "source": {
                "collections": ["products"],
                "events":  [{"type": "click", "weight": 1, "name": "CLK1"}, {"type": "conversion", "weight": 5, "name": "CNV1"} ],
                "log_to_file": true
            },
            "destination": {
                "collection": "products",
                "counter_field": "popularity"
            }
        }
    })"_json;

    auto create_op = analyticsManager.create_rule(analytics_rule, false, true);
    ASSERT_TRUE(create_op.ok());

    std::shared_ptr<http_req> req = std::make_shared<http_req>();
    std::shared_ptr<http_res> res = std::make_shared<http_res>(nullptr);

    nlohmann::json event1 = R"({
        "type": "conversion",
        "name": "CNV1",
        "data": {
            "q": "trousers",
            "doc_id": "1",
            "user_id": "13"
        }
    })"_json;

    req->body = event1.dump();
    ASSERT_TRUE(post_create_event(req, res));

    nlohmann::json event2 = R"({
        "type": "click",
        "name": "CLK1",
        "data": {
            "q": "shorts",
            "doc_id": "3",
            "user_id": "11"
        }
    })"_json;

    req->body = event2.dump();
    ASSERT_TRUE(post_create_event(req, res));

    ASSERT_TRUE(post_create_event(req, res));

    auto popular_clicks = analyticsManager.get_popular_clicks();
    ASSERT_EQ(1, popular_clicks.size());
    ASSERT_EQ("popularity", popular_clicks["products"].counter_field);
    ASSERT_EQ(2, popular_clicks["products"].docid_counts.size());
    ASSERT_EQ(5, popular_clicks["products"].docid_counts["1"]);
    ASSERT_EQ(2, popular_clicks["products"].docid_counts["3"]);

    nlohmann::json event3 = R"({
        "type": "click",
        "name": "CLK1",
        "data": {
            "q": "shorts",
            "doc_id": "1",
            "user_id": "11"
        }
    })"_json;

    req->body = event3.dump();
    ASSERT_TRUE(post_create_event(req, res));

    nlohmann::json event4 = R"({
        "type": "conversion",
        "name": "CNV1",
        "data": {
            "q": "shorts",
            "doc_id": "3",
            "user_id": "11"
        }
    })"_json;

    req->body = event4.dump();
    ASSERT_TRUE(post_create_event(req, res));

    popular_clicks = analyticsManager.get_popular_clicks();
    ASSERT_EQ(1, popular_clicks.size());
    ASSERT_EQ("popularity", popular_clicks["products"].counter_field);
    ASSERT_EQ(2, popular_clicks["products"].docid_counts.size());
    ASSERT_EQ(7, popular_clicks["products"].docid_counts["3"]);
    ASSERT_EQ(6, popular_clicks["products"].docid_counts["1"]);

    //trigger persistance event manually
    for(auto& popular_clicks_it : popular_clicks) {
        std::string docs;
        req->params["collection"] = popular_clicks_it.first;
        req->params["action"] = "update";
        popular_clicks_it.second.serialize_as_docs(docs);
        req->body = docs;
        post_import_documents(req, res);
    }

    sort_fields = {sort_by("popularity", "DESC")};
    auto results = products_coll->search("*", {}, "", {},
                                         sort_fields, {0}, 10, 1, FREQUENCY,{false},
                                         Index::DROP_TOKENS_THRESHOLD,spp::sparse_hash_set<std::string>(),
                                         spp::sparse_hash_set<std::string>()).get();

    ASSERT_EQ(5, results["hits"].size());

    ASSERT_EQ("3", results["hits"][0]["document"]["id"]);
    ASSERT_EQ(7, results["hits"][0]["document"]["popularity"]);
    ASSERT_EQ("Trendy shorts", results["hits"][0]["document"]["title"]);

    ASSERT_EQ("1", results["hits"][1]["document"]["id"]);
    ASSERT_EQ(6, results["hits"][1]["document"]["popularity"]);
    ASSERT_EQ("Funky trousers", results["hits"][1]["document"]["title"]);

    //after persist should able to add new events
    analyticsManager.persist_popular_events(nullptr, 0);

    nlohmann::json event5 = R"({
        "type": "conversion",
        "name": "CNV1",
        "data": {
            "q": "shorts",
            "doc_id": "3",
            "user_id": "11"
        }
    })"_json;
    req->body = event5.dump();
    ASSERT_TRUE(post_create_event(req, res));

    popular_clicks = analyticsManager.get_popular_clicks();
    ASSERT_EQ(1, popular_clicks.size());
    ASSERT_EQ("popularity", popular_clicks["products"].counter_field);
    ASSERT_EQ(1, popular_clicks["products"].docid_counts.size());
}

TEST_F(AnalyticsManagerTest, PopularityScoreValidation) {
    //restart analytics manager as fresh
    analyticsManager.dispose();
    analyticsManager.stop();
    system("rm -rf /tmp/typesense_test/analytics_manager_test/analytics_events.tsv");
    analyticsManager.init(store, analytic_store, "/tmp/typesense_test/analytics_manager_test");

    nlohmann::json products_schema = R"({
            "name": "books",
            "fields": [
                {"name": "title", "type": "string"},
                {"name": "popularity", "type": "int32"}
            ]
        })"_json;

    Collection *products_coll = collectionManager.create_collection(products_schema).get();

    nlohmann::json doc;
    doc["popularity"] = 0;

    doc["id"] = "0";
    doc["title"] = "Cool trousers";
    ASSERT_TRUE(products_coll->add(doc.dump()).ok());

    doc["id"] = "1";
    doc["title"] = "Funky trousers";
    ASSERT_TRUE(products_coll->add(doc.dump()).ok());

    nlohmann::json analytics_rule = R"({
        "name": "books_popularity",
        "type": "counter",
        "params": {
            "source": {
                "collections": ["books"],
                "events":  [{"type": "click", "weight": 1, "name": "CLK2"}, {"type": "conversion", "weight": 5, "name": "CNV2"} ]
            },
            "destination": {
                "collection": "popular_books",
                "counter_field": "popularity"
            }
        }
    })"_json;

    auto create_op = analyticsManager.create_rule(analytics_rule, false, true);
    ASSERT_FALSE(create_op.ok());
    ASSERT_EQ("Collection `popular_books` not found.", create_op.error());

    analytics_rule = R"({
        "name": "books_popularity",
        "type": "counter",
        "params": {
            "source": {
                "collections": ["books"],
                "events":  [{"type": "click", "weight": 1, "name": "CLK3"}, {"type": "conversion", "weight": 5, "name": "CNV3"} ]
            },
            "destination": {
                "collection": "books",
                "counter_field": "popularity_score"
            }
        }
    })"_json;

    create_op = analyticsManager.create_rule(analytics_rule, false, true);
    ASSERT_FALSE(create_op.ok());
    ASSERT_EQ("counter_field `popularity_score` not found in destination collection.", create_op.error());

    analytics_rule = R"({
        "name": "books_popularity",
        "type": "popular_click",
        "params": {
            "source": {
                "collections": ["books"],
                "events":  [{"type": "query_click", "weight": 1}, {"type": "query_purchase", "weight": 5} ]
            },
            "destination": {
                "collection": "books",
                "counter_field": "popularity_score"
            }
        }
    })"_json;

    create_op = analyticsManager.create_rule(analytics_rule, false, true);
    ASSERT_FALSE(create_op.ok());
    ASSERT_EQ("Invalid type.", create_op.error());

    analytics_rule = R"({
        "name": "books_popularity",
        "type": "counter",
        "params": {
            "source": {
                "collections": ["books"]
            },
            "destination": {
                "collection": "books",
                "counter_field": "popularity_score"
            }
        }
    })"_json;

    create_op = analyticsManager.create_rule(analytics_rule, false, true);
    ASSERT_FALSE(create_op.ok());
    ASSERT_EQ("Bad or missing events.", create_op.error());

    analytics_rule = R"({
        "name": "books_popularity",
        "type": "counter",
        "params": {
            "source": {
                "collections": ["books"],
                "events":  []
            },
            "destination": {
                "collection": "books",
                "counter_field": "popularity_score"
            }
        }
    })"_json;

    create_op = analyticsManager.create_rule(analytics_rule, false, true);
    ASSERT_FALSE(create_op.ok());
    ASSERT_EQ("Bad or missing events.", create_op.error());

    analytics_rule = R"({
        "name": "books_popularity",
        "type": "counter",
        "params": {
            "source": {
                "collections": ["books"],
                "events":  "query_click"
            },
            "destination": {
                "collection": "books",
                "counter_field": "popularity_score"
            }
        }
    })"_json;

    create_op = analyticsManager.create_rule(analytics_rule, false, true);
    ASSERT_FALSE(create_op.ok());
    ASSERT_EQ("Bad or missing events.", create_op.error());

    analytics_rule = R"({
        "name": "books_popularity",
        "type": "counter",
        "params": {
            "source": {
                "collections": ["books"],
                "events":  [{"type": "click", "weight": 1}, {"type": "conversion", "weight": 5} ]
            },
            "destination": {
                "collection": "books",
                "counter_field": "popularity"
            }
        }
    })"_json;

    create_op = analyticsManager.create_rule(analytics_rule, false, true);
    ASSERT_FALSE(create_op.ok());
    ASSERT_EQ("Events must contain a unique name.", create_op.error());


    std::shared_ptr<http_req> req = std::make_shared<http_req>();
    std::shared_ptr<http_res> res = std::make_shared<http_res>(nullptr);

    //correct params
    analytics_rule = R"({
        "name": "books_popularity2",
        "type": "counter",
        "params": {
            "source": {
                "collections": ["books"],
                 "events":  [{"type": "click", "weight": 1, "name" : "CLK4"}, {"type": "conversion", "weight": 5, "name": "CNV4", "log_to_file" : true} ]
            },
            "destination": {
                "collection": "books",
                "counter_field": "popularity"
            }
        }
    })"_json;

    create_op = analyticsManager.create_rule(analytics_rule, false, true);
    ASSERT_TRUE(create_op.ok());

    auto rule_op = analyticsManager.get_rule("books_popularity2");
    ASSERT_TRUE(rule_op.ok());
    auto rule = rule_op.get();
    ASSERT_EQ(analytics_rule["params"]["source"]["events"], rule["params"]["source"]["events"]);
    ASSERT_EQ(analytics_rule["params"]["destination"]["counter_field"], rule["params"]["destination"]["counter_field"]);

    nlohmann::json event = R"({
        "type": "conversion",
        "name": "CNV4",
        "data": {
            "q": "shorts",
            "doc_id": "1",
            "user_id": "11"
        }
    })"_json;
    req->body = event.dump();
    ASSERT_TRUE(post_create_event(req, res));

    auto popular_clicks = analyticsManager.get_popular_clicks();
    ASSERT_EQ("popularity", popular_clicks["books"].counter_field);
    ASSERT_EQ(1, popular_clicks["books"].docid_counts.size());
    ASSERT_EQ(5, popular_clicks["books"].docid_counts["1"]);

    //trigger persistance event manually
    for (auto &popular_clicks_it: popular_clicks) {
        std::string docs;
        req->params["collection"] = popular_clicks_it.first;
        req->params["action"] = "update";
        popular_clicks_it.second.serialize_as_docs(docs);
        req->body = docs;
        post_import_documents(req, res);
    }

    sort_fields = {sort_by("popularity", "DESC")};
    auto results = products_coll->search("*", {}, "", {},
                                         sort_fields, {0}, 10, 1, FREQUENCY, {false},
                                         Index::DROP_TOKENS_THRESHOLD, spp::sparse_hash_set<std::string>(),
                                         spp::sparse_hash_set<std::string>()).get();

    ASSERT_EQ(2, results["hits"].size());

    ASSERT_EQ("1", results["hits"][0]["document"]["id"]);
    ASSERT_EQ(5, results["hits"][0]["document"]["popularity"]);
    ASSERT_EQ("Funky trousers", results["hits"][0]["document"]["title"]);

    ASSERT_EQ("0", results["hits"][1]["document"]["id"]);
    ASSERT_EQ(0, results["hits"][1]["document"]["popularity"]);
    ASSERT_EQ("Cool trousers", results["hits"][1]["document"]["title"]);

    //verify log file
    analyticsManager.persist_events(nullptr, 0);

    auto fileOutput = Config::fetch_file_contents("/tmp/typesense_test/analytics_manager_test/analytics_events.tsv");

    std::stringstream strbuff(fileOutput.get());
    std::string timestamp, collection, userid, name, q, docid;
    strbuff >> timestamp >> name >> collection >> userid >> docid >> q;
    ASSERT_EQ("CNV4", name);
    ASSERT_EQ("books", collection);
    ASSERT_EQ("11", userid);
    ASSERT_EQ("1", docid);
    ASSERT_EQ("shorts", q);

    //now add click event rule
    analytics_rule = R"({
        "name": "click_event_rule",
        "type": "log",
        "params": {
            "name": "click_event_log",
            "source": {
                "collections": ["books"],
                 "events":  [{"type": "click", "name": "APC2"}]
            }
        }
    })"_json;

    create_op = analyticsManager.create_rule(analytics_rule, true, true);
    ASSERT_TRUE(create_op.ok());

    event = R"({
        "type": "click",
        "name": "APC2",
        "data": {
            "q": "technology",
            "doc_id": "21",
            "user_id": "13"
        }
    })"_json;

    req->body = event.dump();
    ASSERT_TRUE(post_create_event(req, res));

    //normal click event should not increment popularity score
    popular_clicks = analyticsManager.get_popular_clicks();
    ASSERT_EQ("popularity", popular_clicks["books"].counter_field);
    ASSERT_EQ(1, popular_clicks["books"].docid_counts.size());
    ASSERT_EQ(5, popular_clicks["books"].docid_counts["1"]);

    //add another counter event
    event = R"({
        "type": "conversion",
        "name": "CNV4",
        "data": {
            "q": "shorts",
            "doc_id": "1",
            "user_id": "11"
        }
    })"_json;
    req->body = event.dump();
    ASSERT_TRUE(post_create_event(req, res));

    popular_clicks = analyticsManager.get_popular_clicks();
    ASSERT_EQ(1, popular_clicks.size());
    ASSERT_EQ("popularity", popular_clicks["books"].counter_field);
    ASSERT_EQ(1, popular_clicks["books"].docid_counts.size());
    ASSERT_EQ(10, popular_clicks["books"].docid_counts["1"]);

    //check log file
    analyticsManager.persist_events(nullptr, 0);

    fileOutput = Config::fetch_file_contents("/tmp/typesense_test/analytics_manager_test/analytics_events.tsv");

    std::stringstream strbuff2(fileOutput.get());
    timestamp.clear(), collection.clear(), userid.clear(), name.clear(), q.clear(), docid.clear();
    strbuff2 >> timestamp >> name >> collection >> userid >> docid >> q;
    ASSERT_EQ("CNV4", name);
    ASSERT_EQ("books", collection);
    ASSERT_EQ("11", userid);
    ASSERT_EQ("1", docid);
    ASSERT_EQ("shorts", q);

    timestamp.clear(), collection.clear(), userid.clear(), name.clear(), q.clear(), docid.clear();
    strbuff2 >> timestamp >> name >> collection >> userid >> docid >> q;
    ASSERT_EQ("APC2", name);
    ASSERT_EQ("books", collection);
    ASSERT_EQ("13", userid);
    ASSERT_EQ("21", docid);
    ASSERT_EQ("technology", q);

    //counter event rule should not be allowed with logging if analytics-dir is not specified
    analyticsManager.dispose();
    analyticsManager.stop();
    system("rm -rf /tmp/typesense_test/analytics_manager_test/analytics_events.tsv");
    analyticsManager.init(store, analytic_store, "");

    analytics_rule = R"({
        "name": "books_popularity3",
        "type": "counter",
        "params": {
            "source": {
                "collections": ["books"],
                 "events":  [{"type": "conversion", "weight": 5, "name": "CNV4", "log_to_file" : true} ]
            },
            "destination": {
                "collection": "books",
                "counter_field": "popularity"
            }
        }
    })"_json;

    create_op = analyticsManager.create_rule(analytics_rule, false, true);
    ASSERT_FALSE(create_op.ok());
    ASSERT_EQ("Event can't be logged when analytics-dir is not defined.", create_op.error());


    //counter events should work without analytic-dir
    analyticsManager.dispose();
    analyticsManager.stop();
    system("rm -rf /tmp/typesense_test/analytics_manager_test/analytics_events.tsv");
    analyticsManager.init(store, analytic_store, "");

    analytics_rule = R"({
        "name": "books_popularity3",
        "type": "counter",
        "params": {
            "source": {
                "collections": ["books"],
                 "events":  [{"type": "conversion", "weight": 5, "name": "CNV4"} ]
            },
            "destination": {
                "collection": "books",
                "counter_field": "popularity"
            }
        }
    })"_json;

    create_op = analyticsManager.create_rule(analytics_rule, false, true);
    ASSERT_TRUE(create_op.ok());

    event = R"({
        "type": "conversion",
        "name": "CNV4",
        "data": {
            "q": "shorts",
            "doc_id": "1",
            "user_id": "11"
        }
    })"_json;
    req->body = event.dump();
    ASSERT_TRUE(post_create_event(req, res));

    popular_clicks = analyticsManager.get_popular_clicks();
    ASSERT_EQ(1, popular_clicks.size());
    ASSERT_EQ("popularity", popular_clicks["books"].counter_field);
    ASSERT_EQ(1, popular_clicks["books"].docid_counts.size());
    ASSERT_EQ(5, popular_clicks["books"].docid_counts["1"]);
}

TEST_F(AnalyticsManagerTest, AnalyticsStoreTTL) {
    analyticsManager.dispose();
    analyticsManager.stop();
    delete analytic_store;

    //set TTL of an hour
    LOG(INFO) << "Truncating and creating: " << analytics_dir_path;
    system(("rm -rf "+ analytics_dir_path +" && mkdir -p "+analytics_dir_path).c_str());

    analytic_store = new Store(analytics_dir_path, 24*60*60, 1024, true, FOURWEEKS_SECS);
    analyticsManager.init(store, analytic_store, "");

    auto analytics_rule = R"({
        "name": "product_events2",
        "type": "log",
        "params": {
            "name": "product_events_logging2",
            "source": {
                "collections": ["titles"],
                 "events":  [{"type": "click", "name": "AB"}]
            }
        }
    })"_json;

    auto create_op = analyticsManager.create_rule(analytics_rule, true, true);
    ASSERT_TRUE(create_op.ok());

    std::shared_ptr<http_req> req = std::make_shared<http_req>();
    std::shared_ptr<http_res> res = std::make_shared<http_res>(nullptr);

    nlohmann::json event1 = R"({
        "type": "click",
        "name": "AB",
        "data": {
            "q": "technology",
            "doc_id": "21",
            "user_id": "13"
        }
    })"_json;

    req->body = event1.dump();
    ASSERT_TRUE(post_create_event(req, res));

    //get events
    nlohmann::json payload = nlohmann::json::array();
    nlohmann::json event_data;
    auto collection_events_map = analyticsManager.get_log_events();
    for (auto &events_collection_it: collection_events_map) {
        const auto& collection = events_collection_it.first;
        for(const auto& event: events_collection_it.second) {
            event.to_json(event_data, collection);
        }
    }
    payload.push_back(event_data);

    //manually trigger write to db
    ASSERT_TRUE(analyticsManager.write_to_db(payload));

    //try fetching from db
    const std::string prefix_start = "13_";
    const std::string prefix_end = "13`";
    std::vector<std::string> events;

    analytic_store->scan_fill(prefix_start, prefix_end, events);
    ASSERT_EQ(1, events.size());
    ASSERT_EQ(events[0].c_str(), event_data.dump());

    //now set TTL to 1s and open analytics db
    events.clear();
    delete analytic_store;

    analytic_store = new Store(analytics_dir_path, 24*60*60, 1024, true, 1);

    sleep(2);
    analytic_store->compact_all();

    analytic_store->scan_fill(prefix_start, prefix_end, events);
    ASSERT_EQ(0, events.size());
}

TEST_F(AnalyticsManagerTest, AnalyticsStoreGetLastN) {
    analyticsManager.dispose();
    analyticsManager.stop();
    delete analytic_store;

    //set TTL of an hour
    LOG(INFO) << "Truncating and creating: " << analytics_dir_path;
    system(("rm -rf "+ analytics_dir_path +" && mkdir -p "+analytics_dir_path).c_str());

    analytic_store = new Store(analytics_dir_path, 24*60*60, 1024, true, FOURWEEKS_SECS);
    analyticsManager.init(store, analytic_store, "");

    auto analytics_rule = R"({
        "name": "product_events2",
        "type": "log",
        "params": {
            "name": "product_events_logging2",
            "source": {
                "collections": ["titles"],
                 "events":  [{"type": "click", "name": "AB"}]
            }
        }
    })"_json;

    auto create_op = analyticsManager.create_rule(analytics_rule, true, true);
    ASSERT_TRUE(create_op.ok());

    std::shared_ptr<http_req> req = std::make_shared<http_req>();
    std::shared_ptr<http_res> res = std::make_shared<http_res>(nullptr);

    nlohmann::json event1;
    event1["type"] = "click";
    event1["name"] = "AB";
    event1["data"]["q"] = "technology";
    event1["data"]["user_id"] = "13";

    for(auto i = 0; i < 10; i++) {
        event1["data"]["doc_id"] = std::to_string(i);
        req->body = event1.dump();
        ASSERT_TRUE(post_create_event(req, res));
    }

    //add more user events
    for(auto i = 0; i < 7; i++) {
        event1["data"]["user_id"] = "14";
        event1["data"]["doc_id"] = std::to_string(i);
        req->body = event1.dump();
        ASSERT_TRUE(post_create_event(req, res));
    }

    for(auto i = 0; i < 5; i++) {
        event1["data"]["user_id"] = "15";
        event1["data"]["doc_id"] = std::to_string(i);
        req->body = event1.dump();
        ASSERT_TRUE(post_create_event(req, res));
    }

    //get events
    nlohmann::json payload = nlohmann::json::array();
    nlohmann::json event_data;
    auto collection_events_map = analyticsManager.get_log_events();
    for (auto &events_collection_it: collection_events_map) {
        const auto& collection = events_collection_it.first;
        for(const auto& event: events_collection_it.second) {
            event.to_json(event_data, collection);
            payload.push_back(event_data);
        }
    }

    //manually trigger write to db
    ASSERT_TRUE(analyticsManager.write_to_db(payload));

    //basic test
    std::vector<std::string> values;
    analyticsManager.get_last_N_events("13", 5, values);
    ASSERT_EQ(5, values.size());

    nlohmann::json parsed_json;
    uint32_t start_index = 9;
    for(auto i = 0; i < 5; i++) {
        parsed_json = nlohmann::json::parse(values[i]);
        ASSERT_EQ(std::to_string(start_index - i), parsed_json["doc_id"]);
    }

    //fetch events for middle user
    values.clear();
    analyticsManager.get_last_N_events("14", 5, values);
    ASSERT_EQ(5, values.size());

    start_index = 6;
    for(auto i = 0; i < 5; i++) {
        parsed_json = nlohmann::json::parse(values[i]);
        ASSERT_EQ(std::to_string(start_index - i), parsed_json["doc_id"]);
    }

    //fetch more events than stored in db
    values.clear();
    analyticsManager.get_last_N_events("15", 8, values);
    ASSERT_EQ(5, values.size());

    start_index = 4;
    for(auto i = 0; i < 5; i++) {
        parsed_json = nlohmann::json::parse(values[i]);
        ASSERT_EQ(std::to_string(start_index - i), parsed_json["doc_id"]);
    }


    //fetch events for non-existing user
    values.clear();
    analyticsManager.get_last_N_events("16", 8, values);
    ASSERT_EQ(0, values.size());
<<<<<<< HEAD
}

TEST_F(AnalyticsManagerTest, AnalyticsWithAliases) {
    nlohmann::json titles_schema = R"({
            "name": "titles",
            "fields": [
                {"name": "title", "type": "string"},
                {"name": "popularity", "type" : "int32"}
            ]
        })"_json;

    Collection* titles_coll = collectionManager.create_collection(titles_schema).get();

    //create alias
    std::shared_ptr<http_req> req = std::make_shared<http_req>();
    std::shared_ptr<http_res> res = std::make_shared<http_res>(nullptr);

    nlohmann::json alias_json = R"({
        "collection_name": "titles"
    })"_json;

    req->params["alias"] = "coll1";
    req->body = alias_json.dump();
    ASSERT_TRUE(put_upsert_alias(req, res));

    auto analytics_rule = R"({
        "name": "popular_titles",
        "type": "counter",
        "params": {
            "source": {
                "collections": ["coll1"],
                "events":  [{"type": "click", "weight": 1, "name": "CLK1"}, {"type": "conversion", "weight": 5, "name": "CNV1"} ]
            },
            "destination": {
                "collection": "coll1",
                "counter_field": "popularity"
            }
        }
    })"_json;

    auto create_op = analyticsManager.create_rule(analytics_rule, true, true);
    ASSERT_TRUE(create_op.ok());

    nlohmann::json event1;
    event1["type"] = "click";
    event1["name"] = "CLK1";
    event1["data"]["q"] = "technology";
    event1["data"]["user_id"] = "13";
    event1["data"]["doc_id"] = "1";

    req->body = event1.dump();
    ASSERT_TRUE(post_create_event(req, res));
=======
>>>>>>> a1f8d725
}<|MERGE_RESOLUTION|>--- conflicted
+++ resolved
@@ -1594,7 +1594,6 @@
     values.clear();
     analyticsManager.get_last_N_events("16", 8, values);
     ASSERT_EQ(0, values.size());
-<<<<<<< HEAD
 }
 
 TEST_F(AnalyticsManagerTest, AnalyticsWithAliases) {
@@ -1647,6 +1646,4 @@
 
     req->body = event1.dump();
     ASSERT_TRUE(post_create_event(req, res));
-=======
->>>>>>> a1f8d725
 }