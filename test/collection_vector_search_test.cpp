#include <gtest/gtest.h>
#include <string>
#include <vector>
#include <collection_manager.h>
#include "collection.h"
#include <cstdlib>
#include <ctime>
<<<<<<< HEAD
#include "index.h"
=======
#include "conversation_manager.h"
#include "conversation_model_manager.h"
#include "index.h"
#include "core_api.h"
>>>>>>> 98a8ad92

class CollectionVectorTest : public ::testing::Test {
protected:
    Store *store;
    CollectionManager & collectionManager = CollectionManager::get_instance();
    std::atomic<bool> quit = false;

    std::vector<std::string> query_fields;
    std::vector<sort_by> sort_fields;

    void setupCollection() {
        std::string state_dir_path = "/tmp/typesense_test/collection_vector_search";
        LOG(INFO) << "Truncating and creating: " << state_dir_path;
        system(("rm -rf "+state_dir_path+" && mkdir -p "+state_dir_path).c_str());

        store = new Store(state_dir_path);
        collectionManager.init(store, 1.0, "auth_key", quit);
        collectionManager.load(8, 1000);

        ConversationModelManager::init(store);
        ConversationManager::get_instance().init(store);
    }

    virtual void SetUp() {
        setupCollection();
    }

    virtual void TearDown() {
        collectionManager.dispose();
        EmbedderManager::get_instance().delete_all_text_embedders();
        delete store;
    }
};

TEST_F(CollectionVectorTest, BasicVectorQuerying) {
    nlohmann::json schema = R"({
        "name": "coll1",
        "fields": [
            {"name": "title", "type": "string"},
            {"name": "points", "type": "int32"},
            {"name": "vec", "type": "float[]", "num_dim": 4}
        ]
    })"_json;

    Collection* coll1 = collectionManager.create_collection(schema).get();

    auto coll_summary = coll1->get_summary_json();
    ASSERT_EQ("cosine", coll_summary["fields"][2]["vec_dist"].get<std::string>());

    std::vector<std::vector<float>> values = {
        {0.851758, 0.909671, 0.823431, 0.372063},
        {0.97826, 0.933157, 0.39557, 0.306488},
        {0.230606, 0.634397, 0.514009, 0.399594}
    };

    for (size_t i = 0; i < values.size(); i++) {
        nlohmann::json doc;
        doc["id"] = std::to_string(i);
        doc["title"] = std::to_string(i) + " title";
        doc["points"] = i;
        doc["vec"] = values[i];
        ASSERT_TRUE(coll1->add(doc.dump()).ok());
    }

    auto results = coll1->search("*", {}, "", {}, {}, {0}, 10, 1, FREQUENCY, {true}, Index::DROP_TOKENS_THRESHOLD,
                                 spp::sparse_hash_set<std::string>(),
                                 spp::sparse_hash_set<std::string>(), 10, "", 30, 5,
                                 "", 10, {}, {}, {}, 0,
                                 "<mark>", "</mark>", {}, 1000, true, false, true, "", false, 6000 * 1000, 4, 7, fallback,
                                 4, {off}, 32767, 32767, 2,
                                 false, true, "vec:([0.96826, 0.94, 0.39557, 0.306488])").get();

    ASSERT_EQ(3, results["found"].get<size_t>());
    ASSERT_EQ(3, results["hits"].size());

    ASSERT_STREQ("1", results["hits"][0]["document"]["id"].get<std::string>().c_str());
    ASSERT_STREQ("0", results["hits"][1]["document"]["id"].get<std::string>().c_str());
    ASSERT_STREQ("2", results["hits"][2]["document"]["id"].get<std::string>().c_str());

    ASSERT_FLOAT_EQ(3.409385681152344e-05, results["hits"][0]["vector_distance"].get<float>());
    ASSERT_FLOAT_EQ(0.04329806566238403, results["hits"][1]["vector_distance"].get<float>());
    ASSERT_FLOAT_EQ(0.15141665935516357, results["hits"][2]["vector_distance"].get<float>());

    // with filtering
    results = coll1->search("*", {}, "points:[0,1]", {}, {}, {0}, 10, 1, FREQUENCY, {true}, Index::DROP_TOKENS_THRESHOLD,
                                 spp::sparse_hash_set<std::string>(),
                                 spp::sparse_hash_set<std::string>(), 10, "", 30, 5,
                                 "", 10, {}, {}, {}, 0,
                                 "<mark>", "</mark>", {}, 1000, true, false, true, "", false, 6000 * 1000, 4, 7, fallback,
                                 4, {off}, 32767, 32767, 2,
                                 false, true, "vec:([0.96826, 0.94, 0.39557, 0.306488], flat_search_cutoff: 0)").get();

    ASSERT_EQ(2, results["found"].get<size_t>());
    ASSERT_EQ(2, results["hits"].size());

    ASSERT_STREQ("1", results["hits"][0]["document"]["id"].get<std::string>().c_str());
    ASSERT_STREQ("0", results["hits"][1]["document"]["id"].get<std::string>().c_str());

    // with filtering + flat search
    results = coll1->search("*", {}, "points:[0,1]", {}, {}, {0}, 10, 1, FREQUENCY, {true}, Index::DROP_TOKENS_THRESHOLD,
                            spp::sparse_hash_set<std::string>(),
                            spp::sparse_hash_set<std::string>(), 10, "", 30, 5,
                            "", 10, {}, {}, {}, 0,
                            "<mark>", "</mark>", {}, 1000, true, false, true, "", false, 6000 * 1000, 4, 7, fallback,
                            4, {off}, 32767, 32767, 2,
                            false, true, "vec:([0.96826, 0.94, 0.39557, 0.306488], flat_search_cutoff: 1000)").get();

    ASSERT_EQ(2, results["found"].get<size_t>());
    ASSERT_EQ(2, results["hits"].size());

    ASSERT_STREQ("1", results["hits"][0]["document"]["id"].get<std::string>().c_str());
    ASSERT_STREQ("0", results["hits"][1]["document"]["id"].get<std::string>().c_str());

    // must trim space after field name
    results = coll1->search("*", {}, "", {}, {}, {0}, 10, 1, FREQUENCY, {true}, Index::DROP_TOKENS_THRESHOLD,
                            spp::sparse_hash_set<std::string>(),
                            spp::sparse_hash_set<std::string>(), 10, "", 30, 5,
                            "", 10, {}, {}, {}, 0,
                            "<mark>", "</mark>", {}, 1000, true, false, true, "", false, 6000 * 1000, 4, 7, fallback,
                            4, {off}, 32767, 32767, 2,
                            false, true, "vec :([0.96826, 0.94, 0.39557, 0.306488])").get();

    ASSERT_EQ(3, results["found"].get<size_t>());

    // validate wrong dimensions in query
    auto res_op = coll1->search("*", {}, "", {}, {}, {0}, 10, 1, FREQUENCY, {true}, Index::DROP_TOKENS_THRESHOLD,
                                          spp::sparse_hash_set<std::string>(),
                                          spp::sparse_hash_set<std::string>(), 10, "", 30, 5,
                                          "", 10, {}, {}, {}, 0,
                                          "<mark>", "</mark>", {}, 1000, true, false, true, "", false, 6000 * 1000, 4, 7, fallback,
                                          4, {off}, 32767, 32767, 2,
                                          false, true, "vec:([0.96826, 0.94, 0.39557])");

    ASSERT_FALSE(res_op.ok());
    ASSERT_EQ("Query field `vec` must have 4 dimensions.", res_op.error());

    // validate bad vector query field name
    res_op = coll1->search("*", {}, "", {}, {}, {0}, 10, 1, FREQUENCY, {true}, Index::DROP_TOKENS_THRESHOLD,
                                          spp::sparse_hash_set<std::string>(),
                                          spp::sparse_hash_set<std::string>(), 10, "", 30, 5,
                                          "", 10, {}, {}, {}, 0,
                                          "<mark>", "</mark>", {}, 1000, true, false, true, "", false, 6000 * 1000, 4, 7, fallback,
                                          4, {off}, 32767, 32767, 2,
                                          false, true, "zec:([0.96826, 0.94, 0.39557, 0.4542])");

    ASSERT_FALSE(res_op.ok());
    ASSERT_EQ("Field `zec` does not have a vector query index.", res_op.error());

    // pass `id` of existing doc instead of vector, query doc should be omitted from results
    results = coll1->search("*", {}, "", {}, {}, {0}, 10, 1, FREQUENCY, {true}, Index::DROP_TOKENS_THRESHOLD,
                            spp::sparse_hash_set<std::string>(),
                            spp::sparse_hash_set<std::string>(), 10, "", 30, 5,
                            "", 10, {}, {}, {}, 0,
                            "<mark>", "</mark>", {}, 1000, true, false, true, "", false, 6000 * 1000, 4, 7, fallback,
                            4, {off}, 32767, 32767, 2,
                            false, true, "vec:([], id: 1)").get();

    ASSERT_EQ(2, results["found"].get<size_t>());
    ASSERT_EQ(2, results["hits"].size());

    ASSERT_STREQ("0", results["hits"][0]["document"]["id"].get<std::string>().c_str());
    ASSERT_STREQ("2", results["hits"][1]["document"]["id"].get<std::string>().c_str());

    // `k` value should overrides per_page
    results = coll1->search("*", {}, "", {}, {}, {0}, 10, 1, FREQUENCY, {true}, Index::DROP_TOKENS_THRESHOLD,
                            spp::sparse_hash_set<std::string>(),
                            spp::sparse_hash_set<std::string>(), 10, "", 30, 5,
                            "", 10, {}, {}, {}, 0,
                            "<mark>", "</mark>", {}, 1000, true, false, true, "", false, 6000 * 1000, 4, 7, fallback,
                            4, {off}, 32767, 32767, 2,
                            false, true, "vec:([0.96826, 0.94, 0.39557, 0.306488], k: 1)").get();

    ASSERT_EQ(1, results["hits"].size());

    // when k is not set, should use per_page
    results = coll1->search("*", {}, "", {}, {}, {0}, 2, 1, FREQUENCY, {true}, Index::DROP_TOKENS_THRESHOLD,
                            spp::sparse_hash_set<std::string>(),
                            spp::sparse_hash_set<std::string>(), 10, "", 30, 5,
                            "", 10, {}, {}, {}, 0,
                            "<mark>", "</mark>", {}, 1000, true, false, true, "", false, 6000 * 1000, 4, 7, fallback,
                            4, {off}, 32767, 32767, 2,
                            false, true, "vec:([0.96826, 0.94, 0.39557, 0.306488])").get();

    ASSERT_EQ(2, results["hits"].size());

    // when `id` does not exist, return appropriate error
    res_op = coll1->search("*", {}, "", {}, {}, {0}, 10, 1, FREQUENCY, {true}, Index::DROP_TOKENS_THRESHOLD,
                           spp::sparse_hash_set<std::string>(),
                           spp::sparse_hash_set<std::string>(), 10, "", 30, 5,
                           "", 10, {}, {}, {}, 0,
                           "<mark>", "</mark>", {}, 1000, true, false, true, "", false, 6000 * 1000, 4, 7, fallback,
                           4, {off}, 32767, 32767, 2,
                           false, true, "vec:([], id: 100)");

    ASSERT_FALSE(res_op.ok());
    ASSERT_EQ("Document id referenced in vector query is not found.", res_op.error());

    // support num_dim on only float array fields
    schema = R"({
        "name": "coll2",
        "fields": [
            {"name": "title", "type": "string"},
            {"name": "vec", "type": "float", "num_dim": 4}
        ]
    })"_json;

    auto coll_op = collectionManager.create_collection(schema);
    ASSERT_FALSE(coll_op.ok());
    ASSERT_EQ("Property `num_dim` is only allowed on a float array field.", coll_op.error());

    // bad value for num_dim
    schema = R"({
        "name": "coll2",
        "fields": [
            {"name": "title", "type": "string"},
            {"name": "vec", "type": "float", "num_dim": -4}
        ]
    })"_json;

    coll_op = collectionManager.create_collection(schema);
    ASSERT_FALSE(coll_op.ok());
    ASSERT_EQ("Property `num_dim` must be a positive integer.", coll_op.error());

    collectionManager.drop_collection("coll1");
}

TEST_F(CollectionVectorTest, VectorDistanceConfig) {
    nlohmann::json schema = R"({
        "name": "coll1",
        "fields": [
            {"name": "title", "type": "string"},
            {"name": "points", "type": "int32"},
            {"name": "vec", "type": "float[]", "num_dim": 4, "vec_dist": "ip"}
        ]
    })"_json;

    Collection *coll1 = collectionManager.create_collection(schema).get();

    auto coll_summary = coll1->get_summary_json();
    ASSERT_EQ("ip", coll_summary["fields"][2]["vec_dist"].get<std::string>());
}

TEST_F(CollectionVectorTest, VectorUnchangedUpsert) {
    nlohmann::json schema = R"({
            "name": "coll1",
            "fields": [
                {"name": "title", "type": "string"},
                {"name": "points", "type": "int32"},
                {"name": "vec", "type": "float[]", "num_dim": 3}
            ]
        })"_json;

    Collection* coll1 = collectionManager.create_collection(schema).get();

    std::vector<float> vec = {0.12, 0.45, 0.64};

    nlohmann::json doc;
    doc["id"] = "0";
    doc["title"] = "Title";
    doc["points"] = 100;
    doc["vec"] = vec;

    auto add_op = coll1->add(doc.dump());
    ASSERT_TRUE(add_op.ok());

    auto results = coll1->search("*", {}, "", {}, {}, {0}, 10, 1, FREQUENCY, {true}, Index::DROP_TOKENS_THRESHOLD,
                                 spp::sparse_hash_set<std::string>(),
                                 spp::sparse_hash_set<std::string>(), 10, "", 30, 5,
                                 "", 10, {}, {}, {}, 0,
                                 "<mark>", "</mark>", {}, 1000, true, false, true, "", false, 6000 * 1000, 4, 7, fallback,
                                 4, {off}, 32767, 32767, 2,
                                 false, true, "vec:([0.12, 0.44, 0.55])").get();

    ASSERT_EQ(1, results["found"].get<size_t>());


    // upsert unchanged doc
    add_op = coll1->add(doc.dump(), index_operation_t::UPSERT);
    ASSERT_TRUE(add_op.ok());

    results = coll1->search("*", {}, "", {}, {}, {0}, 10, 1, FREQUENCY, {true}, Index::DROP_TOKENS_THRESHOLD,
                            spp::sparse_hash_set<std::string>(),
                            spp::sparse_hash_set<std::string>(), 10, "", 30, 5,
                            "", 10, {}, {}, {}, 0,
                            "<mark>", "</mark>", {}, 1000, true, false, true, "", false, 6000 * 1000, 4, 7, fallback,
                            4, {off}, 32767, 32767, 2,
                            false, true, "vec:([0.12, 0.44, 0.55])").get();

    ASSERT_EQ(1, results["found"].get<size_t>());

    // emplace unchanged doc
    add_op = coll1->add(doc.dump(), index_operation_t::EMPLACE);
    ASSERT_TRUE(add_op.ok());

    results = coll1->search("*", {}, "", {}, {}, {0}, 10, 1, FREQUENCY, {true}, Index::DROP_TOKENS_THRESHOLD,
                            spp::sparse_hash_set<std::string>(),
                            spp::sparse_hash_set<std::string>(), 10, "", 30, 5,
                            "", 10, {}, {}, {}, 0,
                            "<mark>", "</mark>", {}, 1000, true, false, true, "", false, 6000 * 1000, 4, 7, fallback,
                            4, {off}, 32767, 32767, 2,
                            false, true, "vec:([0.12, 0.44, 0.55])").get();

    ASSERT_EQ(1, results["found"].get<size_t>());
}

TEST_F(CollectionVectorTest, VectorChangedUpsert) {
    nlohmann::json schema = R"({
            "name": "coll1",
            "fields": [
                {"name": "title", "type": "string"},
                {"name": "points", "type": "int32"},
                {"name": "vec", "type": "float[]", "num_dim": 2}
            ]
        })"_json;

    Collection* coll1 = collectionManager.create_collection(schema).get();

    nlohmann::json doc;
    doc["id"] = "0";
    doc["title"] = "Title";
    doc["points"] = 100;
    doc["vec"] = {0.15, 0.25};

    auto add_op = coll1->add(doc.dump());
    ASSERT_TRUE(add_op.ok());

    auto results = coll1->search("*", {}, "", {}, {}, {0}, 10, 1, FREQUENCY, {true}, Index::DROP_TOKENS_THRESHOLD,
                                 spp::sparse_hash_set<std::string>(),
                                 spp::sparse_hash_set<std::string>(), 10, "", 30, 5,
                                 "", 10, {}, {}, {}, 0,
                                 "<mark>", "</mark>", {}, 1000, true, false, true, "", false, 6000 * 1000, 4, 7, fallback,
                                 4, {off}, 32767, 32767, 2,
                                 false, true, "vec:([0.44, 0.44])").get();

    ASSERT_FLOAT_EQ(0.029857516288757324, results["hits"][0]["vector_distance"].get<float>());

    // upsert changed doc

    doc["id"] = "0";
    doc["title"] = "Title";
    doc["points"] = 100;
    doc["vec"] = {0.75, 0.95};

    add_op = coll1->add(doc.dump(), index_operation_t::UPSERT);
    ASSERT_TRUE(add_op.ok());

    results = coll1->search("*", {}, "", {}, {}, {0}, 10, 1, FREQUENCY, {true}, Index::DROP_TOKENS_THRESHOLD,
                                 spp::sparse_hash_set<std::string>(),
                                 spp::sparse_hash_set<std::string>(), 10, "", 30, 5,
                                 "", 10, {}, {}, {}, 0,
                                 "<mark>", "</mark>", {}, 1000, true, false, true, "", false, 6000 * 1000, 4, 7, fallback,
                                 4, {off}, 32767, 32767, 2,
                                 false, true, "vec:([0.44, 0.44])").get();

    ASSERT_FLOAT_EQ(0.006849408149719238, results["hits"][0]["vector_distance"].get<float>());

    // put old doc back using update
    doc["id"] = "0";
    doc["title"] = "Title";
    doc["points"] = 100;
    doc["vec"] = {0.15, 0.25};

    add_op = coll1->add(doc.dump(), index_operation_t::UPDATE);
    ASSERT_TRUE(add_op.ok());

    results = coll1->search("*", {}, "", {}, {}, {0}, 10, 1, FREQUENCY, {true}, Index::DROP_TOKENS_THRESHOLD,
                            spp::sparse_hash_set<std::string>(),
                            spp::sparse_hash_set<std::string>(), 10, "", 30, 5,
                            "", 10, {}, {}, {}, 0,
                            "<mark>", "</mark>", {}, 1000, true, false, true, "", false, 6000 * 1000, 4, 7, fallback,
                            4, {off}, 32767, 32767, 2,
                            false, true, "vec:([0.44, 0.44])").get();

    ASSERT_FLOAT_EQ(0.029857516288757324, results["hits"][0]["vector_distance"].get<float>());

    // revert using emplace

    doc["id"] = "0";
    doc["title"] = "Title";
    doc["points"] = 100;
    doc["vec"] = {0.75, 0.95};

    add_op = coll1->add(doc.dump(), index_operation_t::EMPLACE);
    ASSERT_TRUE(add_op.ok());

    results = coll1->search("*", {}, "", {}, {}, {0}, 10, 1, FREQUENCY, {true}, Index::DROP_TOKENS_THRESHOLD,
                            spp::sparse_hash_set<std::string>(),
                            spp::sparse_hash_set<std::string>(), 10, "", 30, 5,
                            "", 10, {}, {}, {}, 0,
                            "<mark>", "</mark>", {}, 1000, true, false, true, "", false, 6000 * 1000, 4, 7, fallback,
                            4, {off}, 32767, 32767, 2,
                            false, true, "vec:([0.44, 0.44])").get();

    ASSERT_FLOAT_EQ(0.006849408149719238, results["hits"][0]["vector_distance"].get<float>());
}

TEST_F(CollectionVectorTest, VectorManyUpserts) {
    nlohmann::json schema = R"({
            "name": "coll1",
            "fields": [
                {"name": "title", "type": "string"},
                {"name": "points", "type": "int32"},
                {"name": "vec", "type": "float[]", "num_dim": 3}
            ]
        })"_json;

    Collection* coll1 = collectionManager.create_collection(schema).get();

    size_t d = 3;
    size_t n = 50;

    std::mt19937 rng;
    rng.seed(47);
    std::uniform_real_distribution<> distrib;

    std::vector<std::string> import_records;

    // first insert n docs
    for (size_t i = 0; i < n; i++) {
        nlohmann::json doc;
        doc["id"] = std::to_string(i);
        doc["title"] = std::to_string(i) + " title";
        doc["points"] = i;

        std::vector<float> values;
        for (size_t j = 0; j < d; j++) {
            values.push_back(distrib(rng));
        }
        doc["vec"] = values;
        import_records.push_back(doc.dump());
    }

    nlohmann::json document;
    nlohmann::json import_response = coll1->add_many(import_records, document);

    ASSERT_TRUE(import_response["success"].get<bool>());
    ASSERT_EQ(n, import_response["num_imported"].get<int>());
    import_records.clear();

    size_t num_new_records = 0;

    // upsert mix of old + new docs50
    for (size_t i = 0; i < n; i++) {
        nlohmann::json doc;
        auto id = i;
        if(i % 2 != 0) {
            id = (i + 1000);
            num_new_records++;
        }

        doc["id"] = std::to_string(id);
        doc["title"] = std::to_string(id) + " title";
        doc["points"] = id;

        std::vector<float> values;
        for (size_t j = 0; j < d; j++) {
            values.push_back(distrib(rng) + 0.01);
        }
        doc["vec"] = values;
        import_records.push_back(doc.dump());
    }

    import_response = coll1->add_many(import_records, document, UPSERT);
    ASSERT_TRUE(import_response["success"].get<bool>());
    ASSERT_EQ(n, import_response["num_imported"].get<int>());
    import_records.clear();

    /*for(size_t i = 0; i < 100; i++) {
        auto results = coll1->search("*", {}, "", {}, {}, {0}, 200, 1, FREQUENCY, {true}, Index::DROP_TOKENS_THRESHOLD,
                                     spp::sparse_hash_set<std::string>(),
                                     spp::sparse_hash_set<std::string>(), 10, "", 30, 5,
                                     "", 10, {}, {}, {}, 0,
                                     "<mark>", "</mark>", {}, 1000, true, false, true, "", false, 6000 * 1000, 4, 7, fallback,
                                     4, {off}, 32767, 32767, 2,
                                     false, true, "vec:([0.12, 0.44, 0.55])").get();

        if(results["found"].get<size_t>() != n+num_new_records) {
            LOG(INFO) << results["found"].get<size_t>();
        }
    }*/

    //LOG(INFO) << "Expected: " << n + num_new_records;
    //ASSERT_EQ(n + num_new_records, results["found"].get<size_t>());
    //ASSERT_EQ(n + num_new_records, results["hits"].size());
}


TEST_F(CollectionVectorTest, VectorPartialUpdate) {
    nlohmann::json schema = R"({
            "name": "coll1",
            "fields": [
                {"name": "title", "type": "string"},
                {"name": "points", "type": "int32"},
                {"name": "vec", "type": "float[]", "num_dim": 3}
            ]
        })"_json;

    Collection* coll1 = collectionManager.create_collection(schema).get();

    std::vector<float> vec = {0.12, 0.45, 0.64};

    nlohmann::json doc;
    doc["id"] = "0";
    doc["title"] = "Title";
    doc["points"] = 100;
    doc["vec"] = vec;

    auto add_op = coll1->add(doc.dump());
    ASSERT_TRUE(add_op.ok());

    auto results = coll1->search("*", {}, "", {}, {}, {0}, 10, 1, FREQUENCY, {true}, Index::DROP_TOKENS_THRESHOLD,
                                 spp::sparse_hash_set<std::string>(),
                                 spp::sparse_hash_set<std::string>(), 10, "", 30, 5,
                                 "", 10, {}, {}, {}, 0,
                                 "<mark>", "</mark>", {}, 1000, true, false, true, "", false, 6000 * 1000, 4, 7, fallback,
                                 4, {off}, 32767, 32767, 2,
                                 false, true, "vec:([0.12, 0.44, 0.55])").get();

    ASSERT_EQ(1, results["found"].get<size_t>());


    // emplace partial doc
    doc.erase("vec");
    doc["title"] = "Random";
    add_op = coll1->add(doc.dump(), index_operation_t::EMPLACE);
    ASSERT_TRUE(add_op.ok());

    results = coll1->search("Random", {"title"}, "", {}, {}, {0}, 10, 1, FREQUENCY, {true}, Index::DROP_TOKENS_THRESHOLD,
                            spp::sparse_hash_set<std::string>(),
                            spp::sparse_hash_set<std::string>(), 10, "", 30, 5,
                            "", 10, {}, {}, {}, 0,
                            "<mark>", "</mark>", {}, 1000, true, false, true, "", false, 6000 * 1000, 4, 7, fallback,
                            4, {off}, 32767, 32767, 2,
                            false, true, "vec:([0.12, 0.44, 0.55])").get();

    ASSERT_EQ(1, results["found"].get<size_t>());

    // update portial doc

    doc.erase("vec");
    doc["title"] = "Random";
    add_op = coll1->add(doc.dump(), index_operation_t::UPDATE);
    ASSERT_TRUE(add_op.ok());

    results = coll1->search("Random", {"title"}, "", {}, {}, {0}, 10, 1, FREQUENCY, {true}, Index::DROP_TOKENS_THRESHOLD,
                            spp::sparse_hash_set<std::string>(),
                            spp::sparse_hash_set<std::string>(), 10, "", 30, 5,
                            "", 10, {}, {}, {}, 0,
                            "<mark>", "</mark>", {}, 1000, true, false, true, "", false, 6000 * 1000, 4, 7, fallback,
                            4, {off}, 32767, 32767, 2,
                            false, true, "vec:([0.12, 0.44, 0.55])").get();

    ASSERT_EQ(1, results["found"].get<size_t>());
}

TEST_F(CollectionVectorTest, NumVectorGreaterThanNumDim) {
    nlohmann::json schema = R"({
            "name": "coll1",
            "fields": [
                {"name": "title", "type": "string"},
                {"name": "points", "type": "int32"},
                {"name": "vec", "type": "float[]", "num_dim": 3}
            ]
        })"_json;

    Collection* coll1 = collectionManager.create_collection(schema).get();

    srand (static_cast <unsigned> (time(0)));

    for(size_t i = 0; i < 10; i++) {
        nlohmann::json doc;
        doc["id"] = std::to_string(i);
        doc["title"] = "Title";
        doc["points"] = 100;
        doc["vec"] = std::vector<float>();

        for(size_t j = 0; j < 100; j++) {
            float r = static_cast <float> (rand()) / static_cast <float> (RAND_MAX);
            doc["vec"].push_back(r);
        }

        auto add_op = coll1->add(doc.dump());
        ASSERT_FALSE(add_op.ok());
        ASSERT_EQ("Field `vec` must have 3 dimensions.", add_op.error());
    }
}

TEST_F(CollectionVectorTest, IndexGreaterThan1KVectors) {
    // tests the dynamic resizing of graph
    nlohmann::json schema = R"({
        "name": "coll1",
        "fields": [
            {"name": "title", "type": "string"},
            {"name": "points", "type": "int32"},
            {"name": "vec", "type": "float[]", "num_dim": 4}
        ]
    })"_json;

    Collection* coll1 = collectionManager.create_collection(schema).get();

    size_t d = 4;
    size_t n = 1500;

    std::mt19937 rng;
    rng.seed(47);
    std::uniform_real_distribution<> distrib;

    for (size_t i = 0; i < n; i++) {
        nlohmann::json doc;
        doc["id"] = std::to_string(i);
        doc["title"] = std::to_string(i) + " title";
        doc["points"] = i;

        std::vector<float> values;
        for (size_t j = 0; j < d; j++) {
            values.push_back(distrib(rng));
        }
        doc["vec"] = values;

        ASSERT_TRUE(coll1->add(doc.dump()).ok());
    }

    auto results = coll1->search("*", {}, "", {}, {}, {0}, 10, 1, FREQUENCY, {true}, Index::DROP_TOKENS_THRESHOLD,
                                 spp::sparse_hash_set<std::string>(),
                                 spp::sparse_hash_set<std::string>(), 10, "", 30, 5,
                                 "", 10, {}, {}, {}, 0,
                                 "<mark>", "</mark>", {}, 1000, true, false, true, "", false, 6000 * 1000, 4, 7, fallback,
                                 4, {off}, 32767, 32767, 2,
                                 false, true, "").get();

    ASSERT_EQ(1500, results["found"].get<size_t>());
}

TEST_F(CollectionVectorTest, InsertDocWithEmptyVectorAndDelete) {
    nlohmann::json schema = R"({
        "name": "coll1",
        "fields": [
            {"name": "vec", "type": "float[]", "num_dim": 4, "optional": true}
        ]
    })"_json;

    Collection *coll1 = collectionManager.create_collection(schema).get();
    nlohmann::json doc;
    doc["id"] = "0";
    doc["vec"] = {};
    ASSERT_TRUE(coll1->add(doc.dump()).ok());
    ASSERT_TRUE(coll1->remove("0").ok());
}

TEST_F(CollectionVectorTest, VecSearchWithFiltering) {
    nlohmann::json schema = R"({
        "name": "coll1",
        "fields": [
            {"name": "title", "type": "string"},
            {"name": "points", "type": "int32"},
            {"name": "vec", "type": "float[]", "num_dim": 4}
        ]
    })"_json;

    Collection* coll1 = collectionManager.create_collection(schema).get();

    std::mt19937 rng;
    rng.seed(47);
    std::uniform_real_distribution<> distrib;

    size_t num_docs = 20;

    for (size_t i = 0; i < num_docs; i++) {
        nlohmann::json doc;
        doc["id"] = std::to_string(i);
        doc["title"] = std::to_string(i) + " title";
        doc["points"] = i;

        std::vector<float> values;
        for(size_t j = 0; j < 4; j++) {
            values.push_back(distrib(rng));
        }

        doc["vec"] = values;
        ASSERT_TRUE(coll1->add(doc.dump()).ok());
    }

    auto results = coll1->search("*", {}, "", {}, {}, {0}, 20, 1, FREQUENCY, {true}, Index::DROP_TOKENS_THRESHOLD,
                                 spp::sparse_hash_set<std::string>(),
                                 spp::sparse_hash_set<std::string>(), 10, "", 30, 5,
                                 "", 10, {}, {}, {}, 0,
                                 "<mark>", "</mark>", {}, 1000, true, false, true, "", false, 6000 * 1000, 4, 7,
                                 fallback,
                                 4, {off}, 32767, 32767, 2,
                                 false, true, "vec:([0.96826, 0.94, 0.39557, 0.306488])").get();

    ASSERT_EQ(num_docs, results["found"].get<size_t>());
    ASSERT_EQ(num_docs, results["hits"].size());

    // with points:<10, non-flat-search

    results = coll1->search("*", {}, "points:<10", {}, {}, {0}, 20, 1, FREQUENCY, {true}, Index::DROP_TOKENS_THRESHOLD,
                            spp::sparse_hash_set<std::string>(),
                            spp::sparse_hash_set<std::string>(), 10, "", 30, 5,
                            "", 10, {}, {}, {}, 0,
                            "<mark>", "</mark>", {}, 1000, true, false, true, "", false, 6000 * 1000, 4, 7,
                            fallback,
                            4, {off}, 32767, 32767, 2,
                            false, true, "vec:([0.96826, 0.94, 0.39557, 0.306488], flat_search_cutoff: 0)").get();

    ASSERT_EQ(10, results["found"].get<size_t>());
    ASSERT_EQ(10, results["hits"].size());

    // with points:<10, flat-search
    results = coll1->search("*", {}, "points:<10", {}, {}, {0}, 20, 1, FREQUENCY, {true}, Index::DROP_TOKENS_THRESHOLD,
                            spp::sparse_hash_set<std::string>(),
                            spp::sparse_hash_set<std::string>(), 10, "", 30, 5,
                            "", 10, {}, {}, {}, 0,
                            "<mark>", "</mark>", {}, 1000, true, false, true, "", false, 6000 * 1000, 4, 7,
                            fallback,
                            4, {off}, 32767, 32767, 2,
                            false, true, "vec:([0.96826, 0.94, 0.39557, 0.306488], flat_search_cutoff: 1000)").get();

    ASSERT_EQ(10, results["found"].get<size_t>());
    ASSERT_EQ(10, results["hits"].size());

    // single point

    results = coll1->search("*", {}, "points:1", {}, {}, {0}, 20, 1, FREQUENCY, {true}, Index::DROP_TOKENS_THRESHOLD,
                            spp::sparse_hash_set<std::string>(),
                            spp::sparse_hash_set<std::string>(), 10, "", 30, 5,
                            "", 10, {}, {}, {}, 0,
                            "<mark>", "</mark>", {}, 1000, true, false, true, "", false, 6000 * 1000, 4, 7,
                            fallback,
                            4, {off}, 32767, 32767, 2,
                            false, true, "vec:([0.96826, 0.94, 0.39557, 0.306488], flat_search_cutoff: 0)").get();

    ASSERT_EQ(1, results["found"].get<size_t>());
    ASSERT_EQ(1, results["hits"].size());

    results = coll1->search("*", {}, "points:1", {}, {}, {0}, 20, 1, FREQUENCY, {true}, Index::DROP_TOKENS_THRESHOLD,
                            spp::sparse_hash_set<std::string>(),
                            spp::sparse_hash_set<std::string>(), 10, "", 30, 5,
                            "", 10, {}, {}, {}, 0,
                            "<mark>", "</mark>", {}, 1000, true, false, true, "", false, 6000 * 1000, 4, 7,
                            fallback,
                            4, {off}, 32767, 32767, 2,
                            false, true, "vec:([0.96826, 0.94, 0.39557, 0.306488], flat_search_cutoff: 1000)").get();

    ASSERT_EQ(1, results["found"].get<size_t>());
    ASSERT_EQ(1, results["hits"].size());
}

TEST_F(CollectionVectorTest, VecSearchWithFilteringWithMissingVectorValues) {
    nlohmann::json schema = R"({
        "name": "coll1",
        "fields": [
            {"name": "title", "type": "string"},
            {"name": "points", "type": "int32"},
            {"name": "vec", "type": "float[]", "num_dim": 4, "optional": true}
        ]
    })"_json;

    Collection* coll1 = collectionManager.create_collection(schema).get();

    std::mt19937 rng;
    rng.seed(47);
    std::uniform_real_distribution<> distrib;

    size_t num_docs = 20;
    std::vector<std::string> json_lines;

    for (size_t i = 0; i < num_docs; i++) {
        nlohmann::json doc;
        doc["id"] = std::to_string(i);
        doc["title"] = std::to_string(i) + " title";
        doc["points"] = i;

        std::vector<float> values;
        for(size_t j = 0; j < 4; j++) {
            values.push_back(distrib(rng));
        }

        if(i != 5 && i != 15) {
            doc["vec"] = values;
        }

        json_lines.push_back(doc.dump());
    }

    nlohmann::json insert_doc;
    auto res = coll1->add_many(json_lines, insert_doc, UPSERT);
    ASSERT_TRUE(res["success"].get<bool>());

    auto results = coll1->search("*", {}, "", {}, {}, {0}, 20, 1, FREQUENCY, {true}, Index::DROP_TOKENS_THRESHOLD,
                                 spp::sparse_hash_set<std::string>(),
                                 spp::sparse_hash_set<std::string>(), 10, "", 30, 5,
                                 "", 10, {}, {}, {}, 0,
                                 "<mark>", "</mark>", {}, 1000, true, false, true, "", false, 6000 * 1000, 4, 7,
                                 fallback,
                                 4, {off}, 32767, 32767, 2,
                                 false, true, "vec:([0.96826, 0.94, 0.39557, 0.306488])").get();

    ASSERT_EQ(18, results["found"].get<size_t>());
    ASSERT_EQ(18, results["hits"].size());

    // with points:<10, non-flat-search

    results = coll1->search("*", {}, "points:<10", {}, {}, {0}, 20, 1, FREQUENCY, {true}, Index::DROP_TOKENS_THRESHOLD,
                            spp::sparse_hash_set<std::string>(),
                            spp::sparse_hash_set<std::string>(), 10, "", 30, 5,
                            "", 10, {}, {}, {}, 0,
                            "<mark>", "</mark>", {}, 1000, true, false, true, "", false, 6000 * 1000, 4, 7,
                            fallback,
                            4, {off}, 32767, 32767, 2,
                            false, true, "vec:([0.96826, 0.94, 0.39557, 0.306488], flat_search_cutoff: 0)").get();

    ASSERT_EQ(9, results["found"].get<size_t>());
    ASSERT_EQ(9, results["hits"].size());

    // with points:<10, flat-search
    results = coll1->search("*", {}, "points:<10", {}, {}, {0}, 20, 1, FREQUENCY, {true}, Index::DROP_TOKENS_THRESHOLD,
                            spp::sparse_hash_set<std::string>(),
                            spp::sparse_hash_set<std::string>(), 10, "", 30, 5,
                            "", 10, {}, {}, {}, 0,
                            "<mark>", "</mark>", {}, 1000, true, false, true, "", false, 6000 * 1000, 4, 7,
                            fallback,
                            4, {off}, 32767, 32767, 2,
                            false, true, "vec:([0.96826, 0.94, 0.39557, 0.306488], flat_search_cutoff: 1000)").get();

    ASSERT_EQ(9, results["found"].get<size_t>());
    ASSERT_EQ(9, results["hits"].size());

    // single point

    results = coll1->search("*", {}, "points:1", {}, {}, {0}, 20, 1, FREQUENCY, {true}, Index::DROP_TOKENS_THRESHOLD,
                            spp::sparse_hash_set<std::string>(),
                            spp::sparse_hash_set<std::string>(), 10, "", 30, 5,
                            "", 10, {}, {}, {}, 0,
                            "<mark>", "</mark>", {}, 1000, true, false, true, "", false, 6000 * 1000, 4, 7,
                            fallback,
                            4, {off}, 32767, 32767, 2,
                            false, true, "vec:([0.96826, 0.94, 0.39557, 0.306488], flat_search_cutoff: 0)").get();

    ASSERT_EQ(1, results["found"].get<size_t>());
    ASSERT_EQ(1, results["hits"].size());

    results = coll1->search("*", {}, "points:1", {}, {}, {0}, 20, 1, FREQUENCY, {true}, Index::DROP_TOKENS_THRESHOLD,
                            spp::sparse_hash_set<std::string>(),
                            spp::sparse_hash_set<std::string>(), 10, "", 30, 5,
                            "", 10, {}, {}, {}, 0,
                            "<mark>", "</mark>", {}, 1000, true, false, true, "", false, 6000 * 1000, 4, 7,
                            fallback,
                            4, {off}, 32767, 32767, 2,
                            false, true, "vec:([0.96826, 0.94, 0.39557, 0.306488], flat_search_cutoff: 1000)").get();

    ASSERT_EQ(1, results["found"].get<size_t>());
    ASSERT_EQ(1, results["hits"].size());

    ASSERT_EQ(1, coll1->_get_index()->_get_numerical_index().size());
    ASSERT_EQ(1, coll1->_get_index()->_get_numerical_index().count("points"));

    // should not be able to filter / sort / facet on vector fields
    auto res_op = coll1->search("*", {}, "vec:1", {}, {}, {0}, 20, 1, FREQUENCY, {true}, Index::DROP_TOKENS_THRESHOLD,
                                  spp::sparse_hash_set<std::string>(),
                                  spp::sparse_hash_set<std::string>());

    ASSERT_FALSE(res_op.ok());
    ASSERT_EQ("Cannot filter on vector field `vec`.", res_op.error());

    schema = R"({
        "name": "coll2",
        "fields": [
            {"name": "title", "type": "string"},
            {"name": "vec", "type": "float[]", "num_dim": 4, "facet": true}
        ]
    })"_json;

    auto coll_op = collectionManager.create_collection(schema);
    ASSERT_FALSE(coll_op.ok());
    ASSERT_EQ("Property `facet` is not allowed on a vector field.", coll_op.error());

    schema = R"({
        "name": "coll2",
        "fields": [
            {"name": "title", "type": "string"},
            {"name": "vec", "type": "float[]", "num_dim": 4, "sort": true}
        ]
    })"_json;

    coll_op = collectionManager.create_collection(schema);
    ASSERT_FALSE(coll_op.ok());
    ASSERT_EQ("Property `sort` cannot be enabled on a vector field.", coll_op.error());
}

TEST_F(CollectionVectorTest, VectorSearchTestDeletion) {
    nlohmann::json schema = R"({
        "name": "coll1",
        "fields": [
            {"name": "title", "type": "string"},
            {"name": "points", "type": "int32"},
            {"name": "vec", "type": "float[]", "num_dim": 4}
        ]
    })"_json;

    Collection* coll1 = collectionManager.create_collection(schema).get();

    std::mt19937 rng;
    rng.seed(47);
    std::uniform_real_distribution<> distrib;

    size_t num_docs = 20;

    for (size_t i = 0; i < num_docs; i++) {
        nlohmann::json doc;
        doc["id"] = std::to_string(i);
        doc["title"] = std::to_string(i) + " title";
        doc["points"] = i;

        std::vector<float> values;
        for(size_t j = 0; j < 4; j++) {
            values.push_back(distrib(rng));
        }

        doc["vec"] = values;
        ASSERT_TRUE(coll1->add(doc.dump()).ok());
    }

    ASSERT_EQ(1024, coll1->_get_index()->_get_vector_index().at("vec")->vecdex->getMaxElements());
    ASSERT_EQ(20, coll1->_get_index()->_get_vector_index().at("vec")->vecdex->getCurrentElementCount());
    ASSERT_EQ(0, coll1->_get_index()->_get_vector_index().at("vec")->vecdex->getDeletedCount());

    // now delete these docs

    for (size_t i = 0; i < num_docs; i++) {
        ASSERT_TRUE(coll1->remove(std::to_string(i)).ok());
    }

    ASSERT_EQ(1024, coll1->_get_index()->_get_vector_index().at("vec")->vecdex->getMaxElements());
    ASSERT_EQ(20, coll1->_get_index()->_get_vector_index().at("vec")->vecdex->getCurrentElementCount());
    ASSERT_EQ(20, coll1->_get_index()->_get_vector_index().at("vec")->vecdex->getDeletedCount());

    for (size_t i = 0; i < num_docs; i++) {
        nlohmann::json doc;
        doc["id"] = std::to_string(i + num_docs);
        doc["title"] = std::to_string(i + num_docs) + " title";
        doc["points"] = i;

        std::vector<float> values;
        for(size_t j = 0; j < 4; j++) {
            values.push_back(distrib(rng));
        }

        doc["vec"] = values;
        ASSERT_TRUE(coll1->add(doc.dump()).ok());
    }

    ASSERT_EQ(1024, coll1->_get_index()->_get_vector_index().at("vec")->vecdex->getMaxElements());
    ASSERT_EQ(20, coll1->_get_index()->_get_vector_index().at("vec")->vecdex->getCurrentElementCount());
    ASSERT_EQ(0, coll1->_get_index()->_get_vector_index().at("vec")->vecdex->getDeletedCount());

    // delete those docs again and ensure that while reindexing till 1024 live docs, max count is not changed
    for (size_t i = 0; i < num_docs; i++) {
        ASSERT_TRUE(coll1->remove(std::to_string(i + num_docs)).ok());
    }

    ASSERT_EQ(1024, coll1->_get_index()->_get_vector_index().at("vec")->vecdex->getMaxElements());
    ASSERT_EQ(20, coll1->_get_index()->_get_vector_index().at("vec")->vecdex->getCurrentElementCount());
    ASSERT_EQ(20, coll1->_get_index()->_get_vector_index().at("vec")->vecdex->getDeletedCount());

    for (size_t i = 0; i < 1014; i++) {
        nlohmann::json doc;
        doc["id"] = std::to_string(10000 + i);
        doc["title"] = std::to_string(10000 + i) + " title";
        doc["points"] = i;

        std::vector<float> values;
        for(size_t j = 0; j < 4; j++) {
            values.push_back(distrib(rng));
        }

        doc["vec"] = values;
        const Option<nlohmann::json>& add_op = coll1->add(doc.dump());
        if(!add_op.ok()) {
            LOG(ERROR) << add_op.error();
        }
        ASSERT_TRUE(add_op.ok());
    }

    ASSERT_EQ(1024, coll1->_get_index()->_get_vector_index().at("vec")->vecdex->getMaxElements());
    ASSERT_EQ(1014, coll1->_get_index()->_get_vector_index().at("vec")->vecdex->getCurrentElementCount());
    ASSERT_EQ(0, coll1->_get_index()->_get_vector_index().at("vec")->vecdex->getDeletedCount());
}

TEST_F(CollectionVectorTest, VectorWithNullValue) {
    nlohmann::json schema = R"({
        "name": "coll1",
        "fields": [
            {"name": "vec", "type": "float[]", "num_dim": 4}
        ]
    })"_json;

    Collection* coll1 = collectionManager.create_collection(schema).get();

    std::vector<std::string> json_lines;

    nlohmann::json doc;

    doc["id"] = "0";
    doc["vec"] = {0.1, 0.2, 0.3, 0.4};
    json_lines.push_back(doc.dump());


    doc["id"] = "1";
    doc["vec"] = nullptr;
    json_lines.push_back(doc.dump());

    auto res = coll1->add_many(json_lines, doc);

    ASSERT_FALSE(res["success"].get<bool>());
    ASSERT_EQ(1, res["num_imported"].get<size_t>());

    ASSERT_TRUE(nlohmann::json::parse(json_lines[0])["success"].get<bool>());
    ASSERT_FALSE(nlohmann::json::parse(json_lines[1])["success"].get<bool>());
    ASSERT_EQ("Field `vec` must be an array.",
              nlohmann::json::parse(json_lines[1])["error"].get<std::string>());
}

TEST_F(CollectionVectorTest, EmbeddedVectorUnchangedUpsert) {
    nlohmann::json schema = R"({
                "name": "coll1",
                "fields": [
                    {"name": "title", "type": "string"},
                    {"name": "points", "type": "int32"},
                    {"name": "embedding", "type":"float[]", "embed":{"from": ["title"],
                        "model_config": {"model_name": "ts/e5-small"}}}
                ]
            })"_json;

    EmbedderManager::set_model_dir("/tmp/typesense_test/models");

    Collection* coll1 = collectionManager.create_collection(schema).get();

    nlohmann::json doc;
    doc["id"] = "0";
    doc["title"] = "Title";
    doc["points"] = 100;

    auto add_op = coll1->add(doc.dump());
    ASSERT_TRUE(add_op.ok());

    auto results = coll1->search("title", {"embedding"}, "", {}, {}, {0}, 10, 1, FREQUENCY, {true}, Index::DROP_TOKENS_THRESHOLD,
                                 spp::sparse_hash_set<std::string>(),
                                 spp::sparse_hash_set<std::string>()).get();

    ASSERT_EQ(1, results["found"].get<size_t>());
    auto embedding = results["hits"][0]["document"]["embedding"].get<std::vector<float>>();
    ASSERT_EQ(384, embedding.size());

    // upsert unchanged doc
    doc.clear();
    doc["id"] = "0";
    doc["title"] = "Title";
    doc["points"] = 100;

    add_op = coll1->add(doc.dump(), index_operation_t::UPSERT);
    ASSERT_TRUE(add_op.ok());

    results = coll1->search("title", {"embedding"}, "", {}, {}, {0}, 10, 1, FREQUENCY, {true}, Index::DROP_TOKENS_THRESHOLD,
                            spp::sparse_hash_set<std::string>(),
                            spp::sparse_hash_set<std::string>()).get();
    ASSERT_EQ(1, results["found"].get<size_t>());
    embedding = results["hits"][0]["document"]["embedding"].get<std::vector<float>>();
    ASSERT_EQ(384, embedding.size());

    // update

    doc.clear();
    doc["id"] = "0";
    doc["title"] = "Title";
    doc["points"] = 100;

    add_op = coll1->add(doc.dump(), index_operation_t::UPDATE);
    ASSERT_TRUE(add_op.ok());

    results = coll1->search("title", {"embedding"}, "", {}, {}, {0}, 10, 1, FREQUENCY, {true}, Index::DROP_TOKENS_THRESHOLD,
                            spp::sparse_hash_set<std::string>(),
                            spp::sparse_hash_set<std::string>()).get();
    ASSERT_EQ(1, results["found"].get<size_t>());
    embedding = results["hits"][0]["document"]["embedding"].get<std::vector<float>>();
    ASSERT_EQ(384, embedding.size());

    // emplace

    doc.clear();
    doc["id"] = "0";
    doc["title"] = "Title";
    doc["points"] = 100;

    add_op = coll1->add(doc.dump(), index_operation_t::EMPLACE);
    ASSERT_TRUE(add_op.ok());

    results = coll1->search("title", {"embedding"}, "", {}, {}, {0}, 10, 1, FREQUENCY, {true}, Index::DROP_TOKENS_THRESHOLD,
                            spp::sparse_hash_set<std::string>(),
                            spp::sparse_hash_set<std::string>()).get();
    ASSERT_EQ(1, results["found"].get<size_t>());
    embedding = results["hits"][0]["document"]["embedding"].get<std::vector<float>>();
    ASSERT_EQ(384, embedding.size());
}

TEST_F(CollectionVectorTest, HybridSearchWithExplicitVector) {
    nlohmann::json schema = R"({
                            "name": "objects",
                            "fields": [
                            {"name": "name", "type": "string"},
                            {"name": "embedding", "type":"float[]", "embed":{"from": ["name"], "model_config": {"model_name": "ts/e5-small"}}}
                            ]
                        })"_json;
    
    EmbedderManager::set_model_dir("/tmp/typesense_test/models");

    auto op = collectionManager.create_collection(schema);
    ASSERT_TRUE(op.ok());
    Collection* coll = op.get();
    nlohmann::json object;
    object["name"] = "butter";
    auto add_op = coll->add(object.dump());
    ASSERT_TRUE(add_op.ok());

    object["name"] = "butterball";
    add_op = coll->add(object.dump());
    ASSERT_TRUE(add_op.ok());

    object["name"] = "butterfly";
    add_op = coll->add(object.dump());
    ASSERT_TRUE(add_op.ok());

    nlohmann::json model_config = R"({
        "model_name": "ts/e5-small"
    })"_json;

    auto query_embedding = EmbedderManager::get_instance().get_text_embedder(model_config).get()->Embed("butter");
    
    std::string vec_string = "[";
    for(size_t i = 0; i < query_embedding.embedding.size(); i++) {
        vec_string += std::to_string(query_embedding.embedding[i]);
        if(i != query_embedding.embedding.size() - 1) {
            vec_string += ",";
        }
    }
    vec_string += "]";  
    auto search_res_op = coll->search("butter", {"name"}, "", {}, {}, {0}, 20, 1, FREQUENCY, {true}, Index::DROP_TOKENS_THRESHOLD,
                                spp::sparse_hash_set<std::string>(),
                                spp::sparse_hash_set<std::string>(), 10, "", 30, 5,
                                "", 10, {}, {}, {}, 0,
                                "<mark>", "</mark>", {}, 1000, true, false, true, "", false, 6000 * 1000, 4, 7,
                                fallback,
                                4, {off}, 32767, 32767, 2,
                                false, true, "embedding:(" + vec_string + ")");
    
    ASSERT_TRUE(search_res_op.ok());
    auto search_res = search_res_op.get();
    ASSERT_EQ(3, search_res["found"].get<size_t>());
    ASSERT_EQ(3, search_res["hits"].size());
    // Hybrid search with rank fusion order:
    // 1. butter (1/1 * 0.7) + (1/1 * 0.3) = 1
    // 2. butterfly (1/2 * 0.7) + (1/3 * 0.3) = 0.45
    // 3. butterball (1/3 * 0.7) + (1/2 * 0.3) = 0.383
    ASSERT_EQ("butter", search_res["hits"][0]["document"]["name"].get<std::string>());
    ASSERT_EQ("butterfly", search_res["hits"][1]["document"]["name"].get<std::string>());
    ASSERT_EQ("butterball", search_res["hits"][2]["document"]["name"].get<std::string>());

    ASSERT_FLOAT_EQ((1.0/1.0 * 0.7) + (1.0/1.0 * 0.3), search_res["hits"][0]["hybrid_search_info"]["rank_fusion_score"].get<float>());
    ASSERT_FLOAT_EQ((1.0/2.0 * 0.7) + (1.0/3.0 * 0.3), search_res["hits"][1]["hybrid_search_info"]["rank_fusion_score"].get<float>());
    ASSERT_FLOAT_EQ((1.0/3.0 * 0.7) + (1.0/2.0 * 0.3), search_res["hits"][2]["hybrid_search_info"]["rank_fusion_score"].get<float>());

    // hybrid search with empty vector (to pass distance threshold param)
    std::string vec_query = "embedding:([], distance_threshold: 0.13)";

    search_res_op = coll->search("butter", {"embedding"}, "", {}, {}, {0}, 20, 1, FREQUENCY, {true}, Index::DROP_TOKENS_THRESHOLD,
                                 spp::sparse_hash_set<std::string>(),
                                 spp::sparse_hash_set<std::string>(), 10, "", 30, 5,
                                 "", 10, {}, {}, {}, 0,
                                 "<mark>", "</mark>", {}, 1000, true, false, true, "", false, 6000 * 1000, 4, 7,
                                 fallback,
                                 4, {off}, 32767, 32767, 2,
                                 false, true, vec_query);
    ASSERT_TRUE(search_res_op.ok());
    search_res = search_res_op.get();

    ASSERT_EQ(2, search_res["found"].get<size_t>());
    ASSERT_EQ(2, search_res["hits"].size());

    ASSERT_NEAR(0.04620, search_res["hits"][0]["vector_distance"].get<float>(), 0.0001);
    ASSERT_NEAR(0.12133, search_res["hits"][1]["vector_distance"].get<float>(), 0.0001);

    // to pass k param
    vec_query = "embedding:([], k: 1)";
    search_res_op = coll->search("butter", {"embedding"}, "", {}, {}, {0}, 20, 1, FREQUENCY, {true}, Index::DROP_TOKENS_THRESHOLD,
                                 spp::sparse_hash_set<std::string>(),
                                 spp::sparse_hash_set<std::string>(), 10, "", 30, 5,
                                 "", 10, {}, {}, {}, 0,
                                 "<mark>", "</mark>", {}, 1000, true, false, true, "", false, 6000 * 1000, 4, 7,
                                 fallback,
                                 4, {off}, 32767, 32767, 2,
                                 false, true, vec_query);
    ASSERT_TRUE(search_res_op.ok());
    search_res = search_res_op.get();
    ASSERT_EQ(1, search_res["found"].get<size_t>());
    ASSERT_EQ(1, search_res["hits"].size());

    // allow wildcard with empty vector (for convenience)
    search_res_op = coll->search("*", {"embedding"}, "", {}, {}, {0}, 20, 1, FREQUENCY, {true}, Index::DROP_TOKENS_THRESHOLD,
                                 spp::sparse_hash_set<std::string>(),
                                 spp::sparse_hash_set<std::string>(), 10, "", 30, 5,
                                 "", 10, {}, {}, {}, 0,
                                 "<mark>", "</mark>", {}, 1000, true, false, true, "", false, 6000 * 1000, 4, 7,
                                 fallback,
                                 4, {off}, 32767, 32767, 2,
                                 false, true, vec_query);
    ASSERT_TRUE(search_res_op.ok());
    search_res = search_res_op.get();
    ASSERT_EQ(3, search_res["found"].get<size_t>());
    ASSERT_EQ(1, search_res["hits"].size());

    // when no embedding field is passed, it should not be allowed
    search_res_op = coll->search("butter", {"name"}, "", {}, {}, {0}, 20, 1, FREQUENCY, {true}, Index::DROP_TOKENS_THRESHOLD,
                                 spp::sparse_hash_set<std::string>(),
                                 spp::sparse_hash_set<std::string>(), 10, "", 30, 5,
                                 "", 10, {}, {}, {}, 0,
                                 "<mark>", "</mark>", {}, 1000, true, false, true, "", false, 6000 * 1000, 4, 7,
                                 fallback,
                                 4, {off}, 32767, 32767, 2,
                                 false, true, vec_query);
    ASSERT_FALSE(search_res_op.ok());
    ASSERT_EQ("Vector query could not find any embedded fields.", search_res_op.error());

    // when no vector matches distance threshold, only text matches are entertained and distance score should be
    // 2 in those cases
    vec_query = "embedding:([], distance_threshold: 0.01)";
    search_res_op = coll->search("butter", {"name", "embedding"}, "", {}, {}, {0}, 20, 1, FREQUENCY, {true}, Index::DROP_TOKENS_THRESHOLD,
                                 spp::sparse_hash_set<std::string>(),
                                 spp::sparse_hash_set<std::string>(), 10, "", 30, 5,
                                 "", 10, {}, {}, {}, 0,
                                 "<mark>", "</mark>", {}, 1000, true, false, true, "", false, 6000 * 1000, 4, 7,
                                 fallback,
                                 4, {off}, 32767, 32767, 2,
                                 false, true, vec_query);
    ASSERT_TRUE(search_res_op.ok());
    search_res = search_res_op.get();

    ASSERT_EQ(3, search_res["found"].get<size_t>());
    ASSERT_EQ(3, search_res["hits"].size());

    ASSERT_TRUE(search_res["hits"][0].count("vector_distance") == 0);
    ASSERT_TRUE(search_res["hits"][1].count("vector_distance") == 0);
    ASSERT_TRUE(search_res["hits"][2].count("vector_distance") == 0);
}

TEST_F(CollectionVectorTest, HybridSearchOnlyVectorMatches) {
    nlohmann::json schema = R"({
        "name": "coll1",
        "fields": [
            {"name": "name", "type": "string", "facet": true},
            {"name": "vec", "type": "float[]", "embed":{"from": ["name"], "model_config": {"model_name": "ts/e5-small"}}}
        ]
    })"_json;

    EmbedderManager::set_model_dir("/tmp/typesense_test/models");
    Collection* coll1 = collectionManager.create_collection(schema).get();

    nlohmann::json doc;
    doc["name"] = "john doe";
    ASSERT_TRUE(coll1->add(doc.dump()).ok());

    auto results_op = coll1->search("zzz", {"name", "vec"}, "", {"name"}, {}, {0}, 20, 1, FREQUENCY, {true},
                                    Index::DROP_TOKENS_THRESHOLD,
                                    spp::sparse_hash_set<std::string>(),
                                    spp::sparse_hash_set<std::string>(), 10, "", 30, 5,
                                    "", 10, {}, {}, {}, 0,
                                    "<mark>", "</mark>", {}, 1000, true, false, true, "", false, 6000 * 1000, 4, 7,
                                    fallback,
                                    4, {off}, 32767, 32767, 2);
    ASSERT_EQ(true, results_op.ok());
    ASSERT_EQ(1, results_op.get()["found"].get<size_t>());
    ASSERT_EQ(1, results_op.get()["hits"].size());
    ASSERT_EQ(1, results_op.get()["facet_counts"].size());
    ASSERT_EQ(4, results_op.get()["facet_counts"][0].size());
    ASSERT_EQ("name", results_op.get()["facet_counts"][0]["field_name"]);
}

TEST_F(CollectionVectorTest, DistanceThresholdTest) {
    nlohmann::json schema = R"({
        "name": "test",
        "fields": [
            {"name": "vec", "type": "float[]", "num_dim": 3}
        ]
    })"_json;

    Collection* coll1 = collectionManager.create_collection(schema).get();

    nlohmann::json doc;
    doc["vec"] = {0.1, 0.2, 0.3};
    ASSERT_TRUE(coll1->add(doc.dump()).ok());

    // write a vector which is 0.5 away from the first vector
    doc["vec"] = {0.6, 0.7, 0.8};
    ASSERT_TRUE(coll1->add(doc.dump()).ok());


    auto results_op = coll1->search("*", {}, "", {}, {}, {0}, 20, 1, FREQUENCY, {true}, Index::DROP_TOKENS_THRESHOLD,
                                spp::sparse_hash_set<std::string>(),
                                spp::sparse_hash_set<std::string>(), 10, "", 30, 5,
                                "", 10, {}, {}, {}, 0,
                                "<mark>", "</mark>", {}, 1000, true, false, true, "", false, 6000 * 1000, 4, 7,
                                fallback,
                                4, {off}, 32767, 32767, 2,
                                false, true, "vec:([0.3,0.4,0.5])");

    ASSERT_EQ(true, results_op.ok());
    ASSERT_EQ(2, results_op.get()["found"].get<size_t>());
    ASSERT_EQ(2, results_op.get()["hits"].size());

    ASSERT_FLOAT_EQ(0.6, results_op.get()["hits"][0]["document"]["vec"].get<std::vector<float>>()[0]);
    ASSERT_FLOAT_EQ(0.7, results_op.get()["hits"][0]["document"]["vec"].get<std::vector<float>>()[1]);
    ASSERT_FLOAT_EQ(0.8, results_op.get()["hits"][0]["document"]["vec"].get<std::vector<float>>()[2]);

    ASSERT_FLOAT_EQ(0.1, results_op.get()["hits"][1]["document"]["vec"].get<std::vector<float>>()[0]);
    ASSERT_FLOAT_EQ(0.2, results_op.get()["hits"][1]["document"]["vec"].get<std::vector<float>>()[1]);
    ASSERT_FLOAT_EQ(0.3, results_op.get()["hits"][1]["document"]["vec"].get<std::vector<float>>()[2]);

    results_op = coll1->search("*", {}, "", {}, {}, {0}, 20, 1, FREQUENCY, {true}, Index::DROP_TOKENS_THRESHOLD,
                                spp::sparse_hash_set<std::string>(),
                                spp::sparse_hash_set<std::string>(), 10, "", 30, 5,
                                "", 10, {}, {}, {}, 0,
                                "<mark>", "</mark>", {}, 1000, true, false, true, "", false, 6000 * 1000, 4, 7,
                                fallback,
                                4, {off}, 32767, 32767, 2,
                                false, true, "vec:([0.3,0.4,0.5], distance_threshold:0.01)");
    
    ASSERT_EQ(true, results_op.ok());
    ASSERT_EQ(1, results_op.get()["found"].get<size_t>());
    ASSERT_EQ(1, results_op.get()["hits"].size());

    ASSERT_FLOAT_EQ(0.6, results_op.get()["hits"][0]["document"]["vec"].get<std::vector<float>>()[0]);
    ASSERT_FLOAT_EQ(0.7, results_op.get()["hits"][0]["document"]["vec"].get<std::vector<float>>()[1]);
    ASSERT_FLOAT_EQ(0.8, results_op.get()["hits"][0]["document"]["vec"].get<std::vector<float>>()[2]);

}


TEST_F(CollectionVectorTest, HybridSearchSortByGeopoint) {
    nlohmann::json schema = R"({
                "name": "objects",
                "fields": [
                {"name": "name", "type": "string"},
                {"name": "location", "type": "geopoint"},
                {"name": "embedding", "type":"float[]", "embed":{"from": ["name"], "model_config": {"model_name": "ts/e5-small"}}}
                ]
            })"_json;
    

    auto op = collectionManager.create_collection(schema);
    ASSERT_TRUE(op.ok());

    auto coll = op.get();

    nlohmann::json doc;
    doc["name"] = "butter";
    doc["location"] = {80.0, 150.0};

    auto add_op = coll->add(doc.dump());

    ASSERT_TRUE(add_op.ok());

    doc["name"] = "butterball";
    doc["location"] = {40.0, 100.0};

    add_op = coll->add(doc.dump());

    ASSERT_TRUE(add_op.ok());

    doc["name"] = "butterfly";
    doc["location"] = {130.0, 200.0};

    add_op = coll->add(doc.dump());

    ASSERT_TRUE(add_op.ok());


    spp::sparse_hash_set<std::string> dummy_include_exclude;

    std::vector<sort_by> sort_by_list = {{"location(10.0, 10.0)", "asc"}};

    auto search_res_op = coll->search("butter", {"name", "embedding"}, "", {}, sort_by_list, {0}, 10, 1, FREQUENCY, {true}, Index::DROP_TOKENS_THRESHOLD, dummy_include_exclude, dummy_include_exclude, 10);

    ASSERT_TRUE(search_res_op.ok());

    auto search_res = search_res_op.get();

    ASSERT_EQ("butterfly", search_res["hits"][0]["document"]["name"].get<std::string>());
    ASSERT_EQ("butterball", search_res["hits"][1]["document"]["name"].get<std::string>());
    ASSERT_EQ("butter", search_res["hits"][2]["document"]["name"].get<std::string>());


    search_res_op = coll->search("butter", {"name", "embedding"}, "", {}, {}, {0}, 10, 1, FREQUENCY, {false}, Index::DROP_TOKENS_THRESHOLD, dummy_include_exclude, dummy_include_exclude, 10);

    ASSERT_TRUE(search_res_op.ok());

    search_res = search_res_op.get();


    ASSERT_EQ("butter", search_res["hits"][0]["document"]["name"].get<std::string>());
    ASSERT_EQ("butterball", search_res["hits"][1]["document"]["name"].get<std::string>());
    ASSERT_EQ("butterfly", search_res["hits"][2]["document"]["name"].get<std::string>());
}


TEST_F(CollectionVectorTest, EmbedFromOptionalNullField) {
    nlohmann::json schema = R"({
                "name": "objects",
                "fields": [
                {"name": "text", "type": "string", "optional": true},
                {"name": "embedding", "type":"float[]", "embed":{"from": ["text"], "model_config": {"model_name": "ts/e5-small"}}}
                ]
            })"_json;

    EmbedderManager::set_model_dir("/tmp/typesense_test/models");

    auto op = collectionManager.create_collection(schema);

    ASSERT_TRUE(op.ok());
    auto coll = op.get();

    nlohmann::json doc = R"({
    })"_json;

    auto add_op = coll->add(doc.dump());

    ASSERT_FALSE(add_op.ok());
    ASSERT_EQ("No valid fields found to create embedding for `embedding`, please provide at least one valid field or make the embedding field optional.", add_op.error());

    doc["text"] = "butter";
    add_op = coll->add(doc.dump());
    ASSERT_TRUE(add_op.ok());
    // drop the embedding field and reindex

    nlohmann::json alter_schema = R"({
        "fields": [
        {"name": "embedding", "drop": true},
        {"name": "embedding", "type":"float[]", "embed":{"from": ["text"], "model_config": {"model_name": "ts/e5-small"}}, "optional": true}
        ]
    })"_json;

    auto update_op = coll->alter(alter_schema);
    ASSERT_TRUE(update_op.ok());


    doc = R"({
    })"_json;
    add_op = coll->add(doc.dump());

    ASSERT_TRUE(add_op.ok());
}

TEST_F(CollectionVectorTest, HideCredential) {
    auto schema_json =
            R"({
            "name": "Products",
            "fields": [
                {"name": "product_name", "type": "string", "infix": true},
                {"name": "embedding", "type":"float[]", "embed":{"from": ["product_name"],
                    "model_config": {
                        "model_name": "ts/e5-small",
                        "api_key": "ax-abcdef12345",
                        "access_token": "ax-abcdef12345",
                        "refresh_token": "ax-abcdef12345",
                        "client_id": "ax-abcdef12345",
                        "client_secret": "ax-abcdef12345",
                        "project_id": "ax-abcdef12345"
                    }}}
            ]
        })"_json;

    EmbedderManager::set_model_dir("/tmp/typesense_test/models");

    auto collection_create_op = collectionManager.create_collection(schema_json);
    ASSERT_TRUE(collection_create_op.ok());
    auto coll1 = collection_create_op.get();
    auto coll_summary = coll1->get_summary_json();

    ASSERT_EQ("ax-ab*********", coll_summary["fields"][1]["embed"]["model_config"]["api_key"].get<std::string>());
    ASSERT_EQ("ax-ab*********", coll_summary["fields"][1]["embed"]["model_config"]["access_token"].get<std::string>());
    ASSERT_EQ("ax-ab*********", coll_summary["fields"][1]["embed"]["model_config"]["refresh_token"].get<std::string>());
    ASSERT_EQ("ax-ab*********", coll_summary["fields"][1]["embed"]["model_config"]["client_id"].get<std::string>());
    ASSERT_EQ("ax-ab*********", coll_summary["fields"][1]["embed"]["model_config"]["client_secret"].get<std::string>());
    ASSERT_EQ("ax-ab*********", coll_summary["fields"][1]["embed"]["model_config"]["project_id"].get<std::string>());

    // small api key

    schema_json =
            R"({
            "name": "Products2",
            "fields": [
                {"name": "product_name", "type": "string", "infix": true},
                {"name": "embedding", "type":"float[]", "embed":{"from": ["product_name"],
                    "model_config": {
                        "model_name": "ts/e5-small",
                        "api_key": "ax1",
                        "access_token": "ax1",
                        "refresh_token": "ax1",
                        "client_id": "ax1",
                        "client_secret": "ax1",
                        "project_id": "ax1"
                    }}}
            ]
        })"_json;

    collection_create_op = collectionManager.create_collection(schema_json);
    ASSERT_TRUE(collection_create_op.ok());
    auto coll2 = collection_create_op.get();
    coll_summary = coll2->get_summary_json();

    ASSERT_EQ("***********", coll_summary["fields"][1]["embed"]["model_config"]["api_key"].get<std::string>());
    ASSERT_EQ("***********", coll_summary["fields"][1]["embed"]["model_config"]["access_token"].get<std::string>());
    ASSERT_EQ("***********", coll_summary["fields"][1]["embed"]["model_config"]["refresh_token"].get<std::string>());
    ASSERT_EQ("***********", coll_summary["fields"][1]["embed"]["model_config"]["client_id"].get<std::string>());
    ASSERT_EQ("***********", coll_summary["fields"][1]["embed"]["model_config"]["client_secret"].get<std::string>());
    ASSERT_EQ("***********", coll_summary["fields"][1]["embed"]["model_config"]["project_id"].get<std::string>());
}

TEST_F(CollectionVectorTest, UpdateOfFieldReferencedByEmbedding) {
    nlohmann::json schema = R"({
        "name": "objects",
        "fields": [
            {"name": "name", "type": "string"},
            {"name": "embedding", "type":"float[]", "embed":{"from": ["name"],
                "model_config": {"model_name": "ts/e5-small"}}}
        ]
    })"_json;

    EmbedderManager::set_model_dir("/tmp/typesense_test/models");

    auto op = collectionManager.create_collection(schema);
    ASSERT_TRUE(op.ok());
    Collection* coll = op.get();

    nlohmann::json object;
    object["id"] = "0";
    object["name"] = "butter";

    auto add_op = coll->add(object.dump(), CREATE);
    ASSERT_TRUE(add_op.ok());

    auto results = coll->search("butter", {"embedding"}, "", {}, {}, {0}, 10, 1, FREQUENCY, {true}).get();
    ASSERT_EQ(1, results["found"].get<size_t>());
    auto original_embedding = results["hits"][0]["document"]["embedding"].get<std::vector<float>>();

    nlohmann::json update_object;
    update_object["id"] = "0";
    update_object["name"] = "ghee";
    auto update_op = coll->add(update_object.dump(), EMPLACE);
    ASSERT_TRUE(update_op.ok());

    results = coll->search("ghee", {"embedding"}, "", {}, {}, {0}, 10, 1, FREQUENCY, {true}).get();
    ASSERT_EQ(1, results["found"].get<size_t>());
    auto updated_embedding = results["hits"][0]["document"]["embedding"].get<std::vector<float>>();
    ASSERT_NE(original_embedding, updated_embedding);

    // action = update
    update_object["name"] = "milk";
    update_op = coll->add(update_object.dump(), UPDATE);
    ASSERT_TRUE(update_op.ok());

    results = coll->search("milk", {"embedding"}, "", {}, {}, {0}, 10, 1, FREQUENCY, {true}).get();
    ASSERT_EQ(1, results["found"].get<size_t>());
    updated_embedding = results["hits"][0]["document"]["embedding"].get<std::vector<float>>();
    ASSERT_NE(original_embedding, updated_embedding);

    // action = upsert
    update_object["name"] = "cheese";
    update_op = coll->add(update_object.dump(), UPSERT);
    ASSERT_TRUE(update_op.ok());

    results = coll->search("cheese", {"embedding"}, "", {}, {}, {0}, 10, 1, FREQUENCY, {true}).get();
    ASSERT_EQ(1, results["found"].get<size_t>());
    updated_embedding = results["hits"][0]["document"]["embedding"].get<std::vector<float>>();
    ASSERT_NE(original_embedding, updated_embedding);
}

TEST_F(CollectionVectorTest, UpdateOfFieldNotReferencedByEmbedding) {
    // test updates to a field that's not referred by an embedding field
    nlohmann::json schema = R"({
        "name": "objects",
        "fields": [
            {"name": "name", "type": "string"},
            {"name": "about", "type": "string"},
            {"name": "embedding", "type":"float[]", "embed":{"from": ["name"], "model_config": {"model_name": "ts/e5-small"}}}
        ]
    })"_json;

    EmbedderManager::set_model_dir("/tmp/typesense_test/models");

    auto op = collectionManager.create_collection(schema);
    ASSERT_TRUE(op.ok());
    Collection* coll = op.get();

    nlohmann::json object;
    object["id"] = "0";
    object["name"] = "butter";
    object["about"] = "about butter";

    auto add_op = coll->add(object.dump(), CREATE);
    ASSERT_TRUE(add_op.ok());

    auto results = coll->search("butter", {"embedding"}, "", {}, {}, {0}, 10, 1, FREQUENCY, {true}).get();
    ASSERT_EQ(1, results["found"].get<size_t>());

    nlohmann::json update_object;
    update_object["id"] = "0";
    update_object["about"] = "something about butter";
    auto update_op = coll->add(update_object.dump(), EMPLACE);
    ASSERT_TRUE(update_op.ok());

    results = coll->search("butter", {"embedding"}, "", {}, {}, {0}, 10, 1, FREQUENCY, {true}).get();
    ASSERT_EQ(1, results["found"].get<size_t>());

    // action = update
    update_object["about"] = "something about butter 2";
    update_op = coll->add(update_object.dump(), UPDATE);
    ASSERT_TRUE(update_op.ok());

    results = coll->search("butter", {"embedding"}, "", {}, {}, {0}, 10, 1, FREQUENCY, {true}).get();
    ASSERT_EQ(1, results["found"].get<size_t>());

    // action = upsert
    update_object["name"] = "butter";
    update_object["about"] = "something about butter 3";
    update_op = coll->add(update_object.dump(), UPSERT);
    ASSERT_TRUE(update_op.ok());

    results = coll->search("butter", {"embedding"}, "", {}, {}, {0}, 10, 1, FREQUENCY, {true}).get();
    ASSERT_EQ(1, results["found"].get<size_t>());
}

TEST_F(CollectionVectorTest, FreshEmplaceWithOptionalEmbeddingReferencedField) {
    auto schema = R"({
        "name": "objects",
        "fields": [
            {"name": "name", "type": "string", "optional": true},
            {"name": "about", "type": "string"},
            {"name": "embedding", "type":"float[]", "embed":{"from": ["name"], "model_config": {"model_name": "ts/e5-small"}}}
        ]
    })"_json;

    EmbedderManager::set_model_dir("/tmp/typesense_test/models");

    auto op = collectionManager.create_collection(schema);
    ASSERT_TRUE(op.ok());
    Collection* coll = op.get();

    nlohmann::json object;
    object["id"] = "0";
    object["about"] = "about butter";

    auto add_op = coll->add(object.dump(), EMPLACE);
    ASSERT_FALSE(add_op.ok());
    ASSERT_EQ("No valid fields found to create embedding for `embedding`, please provide at least one valid field "
              "or make the embedding field optional.", add_op.error());
}

TEST_F(CollectionVectorTest, EmbeddingFieldWithIdFieldPrecedingInSchema) {
    auto schema = R"({
        "name": "objects",
        "fields": [
            {"name": "id", "type": "string"},
            {"name": "name", "type": "string"},
            {"name": "embedding", "type":"float[]", "embed":{"from": ["name"], "model_config": {"model_name": "ts/e5-small"}}}
        ]
    })"_json;

    EmbedderManager::set_model_dir("/tmp/typesense_test/models");

    auto op = collectionManager.create_collection(schema);
    ASSERT_TRUE(op.ok());
    Collection* coll = op.get();

    auto fs = coll->get_fields();
    ASSERT_EQ(2, fs.size());
    ASSERT_EQ(384, fs[1].num_dim);
}

TEST_F(CollectionVectorTest, SkipEmbeddingOpWhenValueExists) {
    nlohmann::json schema = R"({
        "name": "objects",
        "fields": [
            {"name": "name", "type": "string"},
            {"name": "embedding", "type":"float[]", "embed":{"from": ["name"], "model_config": {"model_name": "ts/e5-small"}}}
        ]
    })"_json;

    EmbedderManager::set_model_dir("/tmp/typesense_test/models");

    nlohmann::json model_config = R"({
        "model_name": "ts/e5-small"
    })"_json;

    // will be roughly 0.1110895648598671,-0.11710234731435776,-0.5319093465805054, ...

    auto op = collectionManager.create_collection(schema);
    ASSERT_TRUE(op.ok());
    Collection* coll = op.get();

    // document with explicit embedding vector
    nlohmann::json doc;
    doc["name"] = "FOO";

    std::vector<float> vec;
    for(size_t i = 0; i < 384; i++) {
        vec.push_back(0.345);
    }

    doc["embedding"] = vec;

    auto add_op = coll->add(doc.dump());
    ASSERT_TRUE(add_op.ok());

    // get the vector back
    auto res = coll->search("*", {}, "", {}, {}, {0}, 10, 1, FREQUENCY, {true},
                                      Index::DROP_TOKENS_THRESHOLD).get();

    // let's check the first few vectors
    auto stored_vec = res["hits"][0]["document"]["embedding"];
    ASSERT_NEAR(0.345, stored_vec[0], 0.01);
    ASSERT_NEAR(0.345, stored_vec[1], 0.01);
    ASSERT_NEAR(0.345, stored_vec[2], 0.01);
    ASSERT_NEAR(0.345, stored_vec[3], 0.01);
    ASSERT_NEAR(0.345, stored_vec[4], 0.01);

    // what happens when vector contains invalid value, like string
    doc["embedding"] = "foo"; //{0.11, 0.11};
    add_op = coll->add(doc.dump());
    ASSERT_FALSE(add_op.ok());
    ASSERT_EQ("Field `embedding` contains an invalid embedding.", add_op.error());

    // when dims don't match
    doc["embedding"] = {0.11, 0.11};
    add_op = coll->add(doc.dump());
    ASSERT_FALSE(add_op.ok());
    ASSERT_EQ("Field `embedding` contains an invalid embedding.", add_op.error());

    // invalid array value
    doc["embedding"].clear();
    for(size_t i = 0; i < 384; i++) {
        doc["embedding"].push_back(0.01);
    }
    doc["embedding"][5] = "foo";
    add_op = coll->add(doc.dump());
    ASSERT_FALSE(add_op.ok());
    ASSERT_EQ("Field `embedding` contains invalid float values.", add_op.error());
}

TEST_F(CollectionVectorTest, SemanticSearchReturnOnlyVectorDistance) {
    auto schema_json =
        R"({
            "name": "Products",
            "fields": [
                {"name": "product_name", "type": "string", "infix": true},
                {"name": "category", "type": "string"},
                {"name": "embedding", "type":"float[]", "embed":{"from": ["product_name", "category"], "model_config": {"model_name": "ts/e5-small"}}}
            ]
        })"_json;

    
    EmbedderManager::set_model_dir("/tmp/typesense_test/models");

    auto collection_create_op = collectionManager.create_collection(schema_json);
    ASSERT_TRUE(collection_create_op.ok());
    auto coll1 = collection_create_op.get();

    auto add_op = coll1->add(R"({
        "product_name": "moisturizer",
        "category": "beauty"
    })"_json.dump());

    ASSERT_TRUE(add_op.ok());

    auto results = coll1->search("moisturizer", {"embedding"},
                                 "", {}, {}, {2}, 10,
                                 1, FREQUENCY, {true},
                                 0, spp::sparse_hash_set<std::string>()).get();
    
    ASSERT_EQ(1, results["hits"].size());

    // Return only vector distance
    ASSERT_EQ(0, results["hits"][0].count("text_match_info"));
    ASSERT_EQ(0, results["hits"][0].count("hybrid_search_info"));
    ASSERT_EQ(1, results["hits"][0].count("vector_distance"));
}

TEST_F(CollectionVectorTest, KeywordSearchReturnOnlyTextMatchInfo) {
    auto schema_json =
            R"({
            "name": "Products",
            "fields": [
                {"name": "product_name", "type": "string", "infix": true},
                {"name": "category", "type": "string"},
                {"name": "embedding", "type":"float[]", "embed":{"from": ["product_name", "category"], "model_config": {"model_name": "ts/e5-small"}}}
            ]
        })"_json;


    EmbedderManager::set_model_dir("/tmp/typesense_test/models");

    auto collection_create_op = collectionManager.create_collection(schema_json);
    ASSERT_TRUE(collection_create_op.ok());
    auto coll1 = collection_create_op.get();
    auto add_op = coll1->add(R"({
        "product_name": "moisturizer",
        "category": "beauty"
    })"_json.dump());
    ASSERT_TRUE(add_op.ok());

    auto results = coll1->search("moisturizer", {"product_name"},
                                 "", {}, {}, {2}, 10,
                                 1, FREQUENCY, {true},
                                 0, spp::sparse_hash_set<std::string>()).get();

    
    ASSERT_EQ(1, results["hits"].size());

    // Return only text match info
    ASSERT_EQ(0, results["hits"][0].count("vector_distance"));
    ASSERT_EQ(0, results["hits"][0].count("hybrid_search_info"));
    ASSERT_EQ(1, results["hits"][0].count("text_match_info"));
}

TEST_F(CollectionVectorTest, GroupByWithVectorSearch) {
    nlohmann::json schema = R"({
        "name": "coll1",
        "fields": [
            {"name": "title", "type": "string"},
            {"name": "group", "type": "string", "facet": true},
            {"name": "vec", "type": "float[]", "num_dim": 4}
        ]
    })"_json;

    Collection* coll1 = collectionManager.create_collection(schema).get();

    std::vector<std::vector<float>> values = {
        {0.851758, 0.909671, 0.823431, 0.372063},
        {0.97826, 0.933157, 0.39557, 0.306488},
        {0.230606, 0.634397, 0.514009, 0.399594}
    };

    for (size_t i = 0; i < values.size(); i++) {
        nlohmann::json doc;
        doc["id"] = std::to_string(i);
        doc["title"] = std::to_string(i) + " title";
        doc["group"] = "0";
        doc["vec"] = values[i];
        ASSERT_TRUE(coll1->add(doc.dump()).ok());
    }

    auto res = coll1->search("title", {"title"}, "", {}, {}, {0}, 10, 1, FREQUENCY, {true}, Index::DROP_TOKENS_THRESHOLD,
                     spp::sparse_hash_set<std::string>(),
                     spp::sparse_hash_set<std::string>(), 10, "", 30, 5,
                     "", 10, {}, {}, {"group"}, 3,
                     "<mark>", "</mark>", {}, 1000, true, false, true, "", false, 6000 * 1000, 4, 7, fallback,
                     4, {off}, 32767, 32767, 2,
                     false, true, "vec:([0.96826, 0.94, 0.39557, 0.306488])").get();

    ASSERT_EQ(1, res["grouped_hits"].size());
    ASSERT_EQ(3, res["grouped_hits"][0]["hits"].size());
    ASSERT_EQ(1, res["grouped_hits"][0]["hits"][0].count("vector_distance"));

    res = coll1->search("*", {"title"}, "", {}, {}, {0}, 10, 1, FREQUENCY, {true}, Index::DROP_TOKENS_THRESHOLD,
                        spp::sparse_hash_set<std::string>(),
                        spp::sparse_hash_set<std::string>(), 10, "", 30, 5,
                        "", 10, {}, {}, {"group"}, 1,
                        "<mark>", "</mark>", {}, 1000, true, false, true, "", false, 6000 * 1000, 4, 7, fallback,
                        4, {off}, 32767, 32767, 2,
                        false, true, "vec:([0.96826, 0.94, 0.39557, 0.306488])").get();
    
    ASSERT_EQ(1, res["grouped_hits"].size());
    ASSERT_EQ(1, res["grouped_hits"][0]["hits"].size());
    ASSERT_EQ(1, res["grouped_hits"][0]["hits"][0].count("vector_distance"));
}

TEST_F(CollectionVectorTest, HybridSearchReturnAllInfo) {
    auto schema_json =
            R"({
            "name": "Products",
            "fields": [
                {"name": "product_name", "type": "string", "infix": true},
                {"name": "category", "type": "string"},
                {"name": "embedding", "type":"float[]", "embed":{"from": ["product_name", "category"], "model_config": {"model_name": "ts/e5-small"}}}
            ]
        })"_json;
    
    EmbedderManager::set_model_dir("/tmp/typesense_test/models");

    auto collection_create_op = collectionManager.create_collection(schema_json);
    ASSERT_TRUE(collection_create_op.ok());
    auto coll1 = collection_create_op.get();

    auto add_op = coll1->add(R"({
        "product_name": "moisturizer",
        "category": "beauty"
    })"_json.dump());
    ASSERT_TRUE(add_op.ok());


    auto results = coll1->search("moisturizer", {"product_name", "embedding"},
                                 "", {}, {}, {2}, 10,
                                 1, FREQUENCY, {true},
                                 0, spp::sparse_hash_set<std::string>()).get();
    
    ASSERT_EQ(1, results["hits"].size());

    // Return all info
    ASSERT_EQ(1, results["hits"][0].count("vector_distance"));
    ASSERT_EQ(1, results["hits"][0].count("text_match_info"));
    ASSERT_EQ(1, results["hits"][0].count("hybrid_search_info"));
}

TEST_F(CollectionVectorTest, DISABLED_HybridSortingTest) {
    auto schema_json =
            R"({
            "name": "TEST",
            "fields": [
                {"name": "name", "type": "string"},
                {"name": "embedding", "type":"float[]", "embed":{"from": ["name"], "model_config": {"model_name": "ts/e5-small"}}}
            ]
    })"_json;
    
    EmbedderManager::set_model_dir("/tmp/typesense_test/models");
    auto collection_create_op = collectionManager.create_collection(schema_json);
    ASSERT_TRUE(collection_create_op.ok());
    auto coll1 = collection_create_op.get();

    auto add_op = coll1->add(R"({
        "name": "john doe"
    })"_json.dump());
    ASSERT_TRUE(add_op.ok());

    add_op = coll1->add(R"({
        "name": "john legend"
    })"_json.dump());
    ASSERT_TRUE(add_op.ok());

    add_op = coll1->add(R"({
        "name": "john krasinski"
    })"_json.dump());
    ASSERT_TRUE(add_op.ok());

    add_op = coll1->add(R"({
        "name": "john abraham"
    })"_json.dump());
    ASSERT_TRUE(add_op.ok());

    // first do keyword search
    auto results = coll1->search("john", {"name"},
                                 "", {}, {}, {2}, 10,
                                 1, FREQUENCY, {true},
                                 0, spp::sparse_hash_set<std::string>()).get();
    
    ASSERT_EQ(4, results["hits"].size());


    // now do hybrid search with sort_by: _text_match:desc,_vector_distance:asc
    std::vector<sort_by> sort_by_list = {{"_text_match", "desc"}, {"_vector_distance", "asc"}};

    auto hybrid_results = coll1->search("john", {"name", "embedding"},
                                 "", {}, sort_by_list, {2}, 10,
                                 1, FREQUENCY, {true},
                                 0, spp::sparse_hash_set<std::string>()).get();
    
    // first 4 results should be same as keyword search
    ASSERT_EQ(results["hits"][0]["document"]["name"].get<std::string>(), hybrid_results["hits"][0]["document"]["name"].get<std::string>());
    ASSERT_EQ(results["hits"][1]["document"]["name"].get<std::string>(), hybrid_results["hits"][1]["document"]["name"].get<std::string>());
    ASSERT_EQ(results["hits"][2]["document"]["name"].get<std::string>(), hybrid_results["hits"][2]["document"]["name"].get<std::string>());
    ASSERT_EQ(results["hits"][3]["document"]["name"].get<std::string>(), hybrid_results["hits"][3]["document"]["name"].get<std::string>());
}

TEST_F(CollectionVectorTest, TestDifferentOpenAIApiKeys) {
    if (std::getenv("api_key_1") == nullptr || std::getenv("api_key_2") == nullptr) {
        LOG(INFO) << "Skipping test as api_key_1 or api_key_2 is not set";
        return;
    }

    auto api_key1 = std::string(std::getenv("api_key_1"));
    auto api_key2 = std::string(std::getenv("api_key_2"));

    auto embedder_map = EmbedderManager::get_instance()._get_text_embedders();

    ASSERT_EQ(embedder_map.find("openai/text-embedding-ada-002:" + api_key1), embedder_map.end());
    ASSERT_EQ(embedder_map.find("openai/text-embedding-ada-002:" + api_key2), embedder_map.end());
    ASSERT_EQ(embedder_map.find("openai/text-embedding-ada-002"), embedder_map.end());

    nlohmann::json model_config1 = R"({
                "model_name": "openai/text-embedding-ada-002"
            })"_json;
    
    nlohmann::json model_config2 = model_config1;

    model_config1["api_key"] = api_key1;
    model_config2["api_key"] = api_key2;

    size_t num_dim;
    EmbedderManager::get_instance().validate_and_init_remote_model(model_config1, num_dim);
    EmbedderManager::get_instance().validate_and_init_remote_model(model_config2, num_dim);

    embedder_map = EmbedderManager::get_instance()._get_text_embedders();

    ASSERT_NE(embedder_map.find("openai/text-embedding-ada-002:" + api_key1), embedder_map.end());
    ASSERT_NE(embedder_map.find("openai/text-embedding-ada-002:" + api_key2), embedder_map.end());
    ASSERT_EQ(embedder_map.find("openai/text-embedding-ada-002"), embedder_map.end());
}


TEST_F(CollectionVectorTest, TestMultilingualE5) {
    auto schema_json =
            R"({
            "name": "TEST",
            "fields": [
                {"name": "name", "type": "string"},
                {"name": "embedding", "type":"float[]", "embed":{"from": ["name"], "model_config": {"model_name": "ts/multilingual-e5-small"}}}
            ]
    })"_json;

    EmbedderManager::set_model_dir("/tmp/typesense_test/models");

    auto collection_create_op = collectionManager.create_collection(schema_json);

    ASSERT_TRUE(collection_create_op.ok());
    auto coll1 = collection_create_op.get();

    auto add_op = coll1->add(R"({
        "name": "john doe"
    })"_json.dump());

    auto hybrid_results = coll1->search("john", {"name", "embedding"},
                                 "", {}, {}, {2}, 10,
                                 1, FREQUENCY, {true},
                                 0, spp::sparse_hash_set<std::string>());
    
    ASSERT_TRUE(hybrid_results.ok());

    auto semantic_results = coll1->search("john", {"embedding"},
                                 "", {}, {}, {2}, 10,
                                 1, FREQUENCY, {true},
                                 0, spp::sparse_hash_set<std::string>());
    
    ASSERT_TRUE(semantic_results.ok());
}

TEST_F(CollectionVectorTest, TestTwoEmbeddingFieldsSamePrefix) {
    nlohmann::json schema = R"({
                            "name": "docs",
                            "fields": [
                                {
                                "name": "title",
                                "type": "string"
                                },
                                {
                                "name": "embedding",
                                "type": "float[]",
                                "embed": {
                                    "from": [
                                    "title"
                                    ],
                                    "model_config": {
                                    "model_name": "ts/e5-small"
                                    }
                                }
                                },
                                {
                                "name": "embedding_en",
                                "type": "float[]",
                                "embed": {
                                    "from": [
                                    "title"
                                    ],
                                    "model_config": {
                                    "model_name": "ts/e5-small"
                                    }
                                }
                                }
                            ]
                            })"_json;
    
    EmbedderManager::set_model_dir("/tmp/typesense_test/models");

    auto collection_create_op = collectionManager.create_collection(schema);

    ASSERT_TRUE(collection_create_op.ok());

    auto coll1 = collection_create_op.get();

    auto add_op = coll1->add(R"({
        "title": "john doe"
    })"_json.dump());

    ASSERT_TRUE(add_op.ok());

    auto semantic_results = coll1->search("john", {"embedding"},
                                 "", {}, {}, {2}, 10,
                                 1, FREQUENCY, {true},
                                 0, spp::sparse_hash_set<std::string>());

    ASSERT_TRUE(semantic_results.ok());
}

TEST_F(CollectionVectorTest, TestOneEmbeddingOneKeywordFieldsHaveSamePrefix) {
    nlohmann::json schema = R"({
                        "name": "test",
                        "fields": [
                            {
                                "name": "title",
                                "type": "string"
                            },
                            {
                            "name": "title_vec",
                            "type": "float[]",
                            "embed": {
                                "from": [
                                    "title"
                                ],
                                "model_config": {
                                    "model_name": "ts/e5-small"
                                }
                            }
                            }
                        ]
                        })"_json;
    
    EmbedderManager::set_model_dir("/tmp/typesense_test/models");

    auto collection_create_op = collectionManager.create_collection(schema);

    ASSERT_TRUE(collection_create_op.ok());

    auto coll1 = collection_create_op.get();

    auto add_op = coll1->add(R"({
        "title": "john doe"
    })"_json.dump());

    ASSERT_TRUE(add_op.ok());

    auto keyword_results = coll1->search("john", {"title"},
                                 "", {}, {}, {2}, 10,
                                 1, FREQUENCY, {true},
                                 0, spp::sparse_hash_set<std::string>());

    ASSERT_TRUE(keyword_results.ok());
}

TEST_F(CollectionVectorTest, HybridSearchOnlyKeyworMatchDoNotHaveVectorDistance) {
    nlohmann::json schema = R"({
                        "name": "test",
                        "fields": [
                            {
                                "name": "title",
                                "type": "string"
                            },
                            {
                            "name": "embedding",
                            "type": "float[]",
                            "embed": {
                                "from": [
                                    "title"
                                ],
                                "model_config": {
                                    "model_name": "ts/e5-small"
                                }
                            }
                            }
                        ]
                        })"_json;
    
    EmbedderManager::set_model_dir("/tmp/typesense_test/models");

    auto collection_create_op = collectionManager.create_collection(schema);

    ASSERT_TRUE(collection_create_op.ok());

    auto coll1 = collection_create_op.get();

    auto add_op = coll1->add(R"({
        "title": "john doe"
    })"_json.dump());

    ASSERT_TRUE(add_op.ok());

    // hybrid search with empty vector (to pass distance threshold param)
    std::string vec_query = "embedding:([], distance_threshold: 0.05)";

    auto hybrid_results = coll1->search("john", {"title", "embedding"}, "", {}, {}, {0}, 20, 1, FREQUENCY, {true}, Index::DROP_TOKENS_THRESHOLD,
                                 spp::sparse_hash_set<std::string>(),
                                 spp::sparse_hash_set<std::string>(), 10, "", 30, 5,
                                 "", 10, {}, {}, {}, 0,
                                 "<mark>", "</mark>", {}, 1000, true, false, true, "", false, 6000 * 1000, 4, 7,
                                 fallback,
                                 4, {off}, 32767, 32767, 2,
                                 false, true, vec_query);

    ASSERT_TRUE(hybrid_results.ok());

    ASSERT_EQ(1, hybrid_results.get()["hits"].size());
    ASSERT_EQ(0, hybrid_results.get()["hits"][0].count("vector_distance"));
}

TEST_F(CollectionVectorTest, QueryByNotAutoEmbeddingVectorField) {
    nlohmann::json schema = R"({
                    "name": "test",
                    "fields": [
                        {
                            "name": "title",
                            "type": "string"
                        },
                        {
                        "name": "embedding",
                        "type": "float[]",
                        "num_dim": 384
                        }
                    ]
                    })"_json;
    
    EmbedderManager::set_model_dir("/tmp/typesense_test/models");

    auto collection_create_op = collectionManager.create_collection(schema);
    ASSERT_TRUE(collection_create_op.ok());

    auto coll = collection_create_op.get();

    auto search_res = coll->search("john", {"title", "embedding"}, "", {}, {}, {0}, 20, 1, FREQUENCY, {true}, Index::DROP_TOKENS_THRESHOLD,
                                 spp::sparse_hash_set<std::string>(),
                                 spp::sparse_hash_set<std::string>(), 10, "", 30, 5,
                                 "", 10, {}, {}, {}, 0,
                                 "<mark>", "</mark>", {}, 1000, true, false, true, "", false, 6000 * 1000, 4, 7,
                                 fallback,
                                 4, {off}, 32767, 32767, 2,
                                 false, true, "embedding:([0.96826, 0.94, 0.39557, 0.306488])");
    
    ASSERT_FALSE(search_res.ok());

    ASSERT_EQ("Vector field `embedding` is not an auto-embedding field, do not use `query_by` with it, use `vector_query` instead.", search_res.error());
}

TEST_F(CollectionVectorTest, TestUnloadingModelsOnCollectionDelete) {
    nlohmann::json actual_schema = R"({
                        "name": "test",
                        "fields": [
                            {
                                "name": "title",
                                "type": "string"
                            },
                            {
                            "name": "title_vec",
                            "type": "float[]",
                            "embed": {
                                "from": [
                                    "title"
                                ],
                                "model_config": {
                                    "model_name": "ts/e5-small"
                                }
                            }
                            }
                        ]
                        })"_json;
    
    EmbedderManager::set_model_dir("/tmp/typesense_test/models");

    auto schema = actual_schema;
    auto collection_create_op = collectionManager.create_collection(schema);
    ASSERT_TRUE(collection_create_op.ok());

    auto coll = collection_create_op.get();
 
    auto text_embedders = EmbedderManager::get_instance()._get_text_embedders();

    ASSERT_EQ(1, text_embedders.size());

    auto delete_op = collectionManager.drop_collection("test", true);

    ASSERT_TRUE(delete_op.ok());
    text_embedders = EmbedderManager::get_instance()._get_text_embedders();
    ASSERT_EQ(0, text_embedders.size());

    // create another collection
    schema = actual_schema;
    collection_create_op = collectionManager.create_collection(schema);
    ASSERT_TRUE(collection_create_op.ok());

    coll = collection_create_op.get();

    text_embedders = EmbedderManager::get_instance()._get_text_embedders();
    ASSERT_EQ(1, text_embedders.size());

    // create second collection
    schema = actual_schema;
    schema["name"] = "test2";
    collection_create_op = collectionManager.create_collection(schema);
    ASSERT_TRUE(collection_create_op.ok());

    auto coll2 = collection_create_op.get();

    text_embedders = EmbedderManager::get_instance()._get_text_embedders();

    ASSERT_EQ(1, text_embedders.size());

    delete_op = collectionManager.drop_collection("test", true);
    ASSERT_TRUE(delete_op.ok());

    text_embedders = EmbedderManager::get_instance()._get_text_embedders();
    ASSERT_EQ(1, text_embedders.size());

    delete_op = collectionManager.drop_collection("test2", true);
    ASSERT_TRUE(delete_op.ok());

    text_embedders = EmbedderManager::get_instance()._get_text_embedders();
    ASSERT_EQ(0, text_embedders.size());
}  

TEST_F(CollectionVectorTest, TestUnloadingModelsOnDrop) {
    nlohmann::json actual_schema = R"({
                        "name": "test",
                        "fields": [
                            {
                                "name": "title",
                                "type": "string"
                            },
                            {
                            "name": "title_vec",
                            "type": "float[]",
                            "embed": {
                                "from": [
                                    "title"
                                ],
                                "model_config": {
                                    "model_name": "ts/e5-small"
                                }
                            }
                            }
                        ]
                        })"_json;
    
    EmbedderManager::set_model_dir("/tmp/typesense_test/models");

    auto schema = actual_schema;
    auto collection_create_op = collectionManager.create_collection(schema);
    ASSERT_TRUE(collection_create_op.ok());

    auto coll = collection_create_op.get();

    auto text_embedders = EmbedderManager::get_instance()._get_text_embedders();

    ASSERT_EQ(1, text_embedders.size());

    nlohmann::json drop_schema = R"({
                        "fields": [
                            {
                                "name": "title_vec",
                                "drop": true
                            }
                        ]
                        })"_json;
    
    auto drop_op = coll->alter(drop_schema);
    ASSERT_TRUE(drop_op.ok());

    LOG(INFO) << "After alter";

    text_embedders = EmbedderManager::get_instance()._get_text_embedders();
    ASSERT_EQ(0, text_embedders.size());

    // create another collection
    schema = actual_schema;
    schema["name"] = "test2";
    collection_create_op = collectionManager.create_collection(schema);
    ASSERT_TRUE(collection_create_op.ok());

    auto coll2 = collection_create_op.get();

    nlohmann::json alter_schema = R"({
                        "fields": [
                            {
                                "name": "title_vec",
                                "type": "float[]",
                                "embed": {
                                    "from": [
                                        "title"
                                    ],
                                    "model_config": {
                                        "model_name": "ts/e5-small"
                                    }
                                }
                            }
                        ]
                        })"_json;

    auto alter_op = coll->alter(alter_schema);
    ASSERT_TRUE(alter_op.ok());

    LOG(INFO) << "After alter";

    text_embedders = EmbedderManager::get_instance()._get_text_embedders();
    ASSERT_EQ(1, text_embedders.size());

    drop_op = coll2->alter(drop_schema);
    ASSERT_TRUE(drop_op.ok());

    text_embedders = EmbedderManager::get_instance()._get_text_embedders();
    ASSERT_EQ(1, text_embedders.size());

    drop_op = coll->alter(drop_schema);
    ASSERT_TRUE(drop_op.ok());

    text_embedders = EmbedderManager::get_instance()._get_text_embedders();
    ASSERT_EQ(0, text_embedders.size());
}

TEST_F(CollectionVectorTest, TestUnloadModelsCollectionHaveTwoEmbeddingField) {
        nlohmann::json actual_schema = R"({
                        "name": "test",
                        "fields": [
                            {
                                "name": "title",
                                "type": "string"
                            },
                            {
                                "name": "title_vec",
                                "type": "float[]",
                                "embed": {
                                    "from": [
                                        "title"
                                    ],
                                    "model_config": {
                                        "model_name": "ts/e5-small"
                                    }
                                }
                            },
                            {
                                "name": "title_vec2",
                                "type": "float[]",
                                "embed": {
                                    "from": [
                                        "title"
                                    ],
                                    "model_config": {
                                        "model_name": "ts/e5-small"
                                    }
                                }
                            }
                        ]
                        })"_json;
    
    EmbedderManager::set_model_dir("/tmp/typesense_test/models");

    auto schema = actual_schema;
    auto collection_create_op = collectionManager.create_collection(schema);
    ASSERT_TRUE(collection_create_op.ok());

    auto coll = collection_create_op.get();
    auto text_embedders = EmbedderManager::get_instance()._get_text_embedders();
    ASSERT_EQ(1, text_embedders.size());

    nlohmann::json drop_schema = R"({
                        "fields": [
                            {
                                "name": "title_vec",
                                "drop": true
                            }
                        ]
                        })"_json;
    
    auto alter_op = coll->alter(drop_schema);
    ASSERT_TRUE(alter_op.ok());

    text_embedders = EmbedderManager::get_instance()._get_text_embedders();
    ASSERT_EQ(1, text_embedders.size());

    drop_schema = R"({
                        "fields": [
                            {
                                "name": "title_vec2",
                                "drop": true
                            }
                        ]
                        })"_json;
    
    alter_op = coll->alter(drop_schema);
    ASSERT_TRUE(alter_op.ok());

    text_embedders = EmbedderManager::get_instance()._get_text_embedders();
    ASSERT_EQ(0, text_embedders.size());

    // create another collection
    schema = actual_schema;
    schema["name"] = "test2";

    collection_create_op = collectionManager.create_collection(schema);
    ASSERT_TRUE(collection_create_op.ok());

    auto coll2 = collection_create_op.get();

    text_embedders = EmbedderManager::get_instance()._get_text_embedders();
    ASSERT_EQ(1, text_embedders.size());

    // drop collection
    auto drop_op = collectionManager.drop_collection("test2", true);

    ASSERT_TRUE(drop_op.ok());

    text_embedders = EmbedderManager::get_instance()._get_text_embedders();
    ASSERT_EQ(0, text_embedders.size());
}

TEST_F(CollectionVectorTest, TestHybridSearchAlphaParam) {
    nlohmann::json schema = R"({
                        "name": "test",
                        "fields": [
                            {
                                "name": "name",
                                "type": "string"
                            },
                            {
                                "name": "embedding",
                                "type": "float[]",
                                "embed": {
                                    "from": [
                                        "name"
                                    ],
                                    "model_config": {
                                        "model_name": "ts/e5-small"
                                    }
                                }
                            }
                        ]
                        })"_json;
    
    EmbedderManager::set_model_dir("/tmp/typesense_test/models");

    auto collection_create_op = collectionManager.create_collection(schema);
    ASSERT_TRUE(collection_create_op.ok());

    auto coll = collection_create_op.get();

    auto add_op = coll->add(R"({
        "name": "soccer"
    })"_json.dump());
    ASSERT_TRUE(add_op.ok());

    add_op = coll->add(R"({
        "name": "basketball"
    })"_json.dump());
    ASSERT_TRUE(add_op.ok());

    add_op = coll->add(R"({
        "name": "volleyball"
    })"_json.dump());
    ASSERT_TRUE(add_op.ok());


    // do hybrid search
    auto hybrid_results = coll->search("sports", {"name", "embedding"},
                                 "", {}, {}, {2}, 10,
                                 1, FREQUENCY, {true},
                                 0, spp::sparse_hash_set<std::string>()).get();
                                
    ASSERT_EQ(3, hybrid_results["hits"].size());

    // check scores
    ASSERT_FLOAT_EQ(0.3, hybrid_results["hits"][0]["hybrid_search_info"]["rank_fusion_score"].get<float>());
    ASSERT_FLOAT_EQ(0.15, hybrid_results["hits"][1]["hybrid_search_info"]["rank_fusion_score"].get<float>());
    ASSERT_FLOAT_EQ(0.10, hybrid_results["hits"][2]["hybrid_search_info"]["rank_fusion_score"].get<float>());

    // do hybrid search with alpha = 0.5
    hybrid_results = coll->search("sports", {"name", "embedding"}, "", {}, {}, {0}, 20, 1, FREQUENCY, {true}, Index::DROP_TOKENS_THRESHOLD,
                                 spp::sparse_hash_set<std::string>(),
                                 spp::sparse_hash_set<std::string>(), 10, "", 30, 5,
                                 "", 10, {}, {}, {}, 0,
                                 "<mark>", "</mark>", {}, 1000, true, false, true, "", false, 6000 * 1000, 4, 7,
                                 fallback,
                                 4, {off}, 32767, 32767, 2,
                                 false, true, "embedding:([], alpha:0.5)").get();
    ASSERT_EQ(3, hybrid_results["hits"].size());

    // check scores
    ASSERT_FLOAT_EQ(0.5, hybrid_results["hits"][0]["hybrid_search_info"]["rank_fusion_score"].get<float>());
    ASSERT_FLOAT_EQ(0.25, hybrid_results["hits"][1]["hybrid_search_info"]["rank_fusion_score"].get<float>());
    ASSERT_FLOAT_EQ(0.16666667, hybrid_results["hits"][2]["hybrid_search_info"]["rank_fusion_score"].get<float>());
}   

TEST_F(CollectionVectorTest, TestHybridSearchInvalidAlpha) {
        nlohmann::json schema = R"({
                        "name": "test",
                        "fields": [
                            {
                                "name": "name",
                                "type": "string"
                            },
                            {
                                "name": "embedding",
                                "type": "float[]",
                                "embed": {
                                    "from": [
                                        "name"
                                    ],
                                    "model_config": {
                                        "model_name": "ts/e5-small"
                                    }
                                }
                            }
                        ]
                        })"_json;
    
    EmbedderManager::set_model_dir("/tmp/typesense_test/models");

    auto collection_create_op = collectionManager.create_collection(schema);
    ASSERT_TRUE(collection_create_op.ok());

    auto coll = collection_create_op.get();


    // do hybrid search with alpha = 1.5
    auto hybrid_results = coll->search("sports", {"name", "embedding"}, "", {}, {}, {0}, 20, 1, FREQUENCY, {true}, Index::DROP_TOKENS_THRESHOLD,
                                 spp::sparse_hash_set<std::string>(),
                                 spp::sparse_hash_set<std::string>(), 10, "", 30, 5,
                                 "", 10, {}, {}, {}, 0,
                                 "<mark>", "</mark>", {}, 1000, true, false, true, "", false, 6000 * 1000, 4, 7,
                                 fallback,
                                 4, {off}, 32767, 32767, 2,
                                 false, true, "embedding:([], alpha:1.5)");
    
    ASSERT_FALSE(hybrid_results.ok());
    ASSERT_EQ("Malformed vector query string: "
              "`alpha` parameter must be a float between 0.0-1.0.", hybrid_results.error());
    
    // do hybrid search with alpha = -0.5
    hybrid_results = coll->search("sports", {"name", "embedding"}, "", {}, {}, {0}, 20, 1, FREQUENCY, {true}, Index::DROP_TOKENS_THRESHOLD,
                                 spp::sparse_hash_set<std::string>(),
                                 spp::sparse_hash_set<std::string>(), 10, "", 30, 5,
                                 "", 10, {}, {}, {}, 0,
                                 "<mark>", "</mark>", {}, 1000, true, false, true, "", false, 6000 * 1000, 4, 7,
                                 fallback,
                                 4, {off}, 32767, 32767, 2,
                                 false, true, "embedding:([], alpha:-0.5)");
    
    ASSERT_FALSE(hybrid_results.ok());
    ASSERT_EQ("Malformed vector query string: "
              "`alpha` parameter must be a float between 0.0-1.0.", hybrid_results.error());
    
    // do hybrid search with alpha as string
    hybrid_results = coll->search("sports", {"name", "embedding"}, "", {}, {}, {0}, 20, 1, FREQUENCY, {true}, Index::DROP_TOKENS_THRESHOLD,
                                 spp::sparse_hash_set<std::string>(),
                                 spp::sparse_hash_set<std::string>(), 10, "", 30, 5,
                                 "", 10, {}, {}, {}, 0,
                                 "<mark>", "</mark>", {}, 1000, true, false, true, "", false, 6000 * 1000, 4, 7,
                                 fallback,
                                 4, {off}, 32767, 32767, 2,
                                 false, true, "embedding:([], alpha:\"0.5\")");
    
    ASSERT_FALSE(hybrid_results.ok());
    ASSERT_EQ("Malformed vector query string: "
              "`alpha` parameter must be a float between 0.0-1.0.", hybrid_results.error());
    
}

TEST_F(CollectionVectorTest, TestSearchNonIndexedEmbeddingField) {
    nlohmann::json schema = R"({
                    "name": "test",
                    "fields": [
                        {
                            "name": "name",
                            "type": "string"
                        },
                        {
                            "name": "embedding",
                            "type": "float[]",
                            "index": false,
                            "optional": true,
                            "embed": {
                                "from": [
                                    "name"
                                ],
                                "model_config": {
                                    "model_name": "ts/e5-small"
                                }
                            }
                        }
                    ]
                    })"_json;

    EmbedderManager::set_model_dir("/tmp/typesense_test/models");

    auto collection_create_op = collectionManager.create_collection(schema);
    ASSERT_TRUE(collection_create_op.ok());

    auto coll = collection_create_op.get();

    auto add_op = coll->add(R"({
        "name": "soccer"
    })"_json.dump());

    ASSERT_TRUE(add_op.ok());

    auto search_res = coll->search("soccer", {"name", "embedding"}, "", {}, {}, {0});
    ASSERT_FALSE(search_res.ok());

    ASSERT_EQ("Field `embedding` is marked as a non-indexed field in the schema.", search_res.error());
}

TEST_F(CollectionVectorTest, TestSearchNonIndexedVectorField) {
        nlohmann::json schema = R"({
                    "name": "test",
                    "fields": [
                        {
                            "name": "vec",
                            "type": "float[]",
                            "index": false,
                            "optional": true,
                            "num_dim": 2
                        }
                    ]
                    })"_json;
    
    auto collection_create_op = collectionManager.create_collection(schema);
    ASSERT_TRUE(collection_create_op.ok());

    auto coll = collection_create_op.get();

    auto add_op = coll->add(R"({
        "vec": [0.1, 0.2]
    })"_json.dump());

    ASSERT_TRUE(add_op.ok());

    auto search_result = coll->search("*", {}, "", {}, {}, {0}, 10, 1, FREQUENCY, {true}, Index::DROP_TOKENS_THRESHOLD,
                                 spp::sparse_hash_set<std::string>(),
                                 spp::sparse_hash_set<std::string>(), 10, "", 30, 5,
                                 "", 10, {}, {}, {}, 0,
                                 "<mark>", "</mark>", {}, 1000, true, false, true, "", false, 6000 * 1000, 4, 7, fallback,
                                 4, {off}, 32767, 32767, 2,
                                 false, true, "vec:([0.96826, 0.94])");
    
    ASSERT_FALSE(search_result.ok());
    ASSERT_EQ("Field `vec` is marked as a non-indexed field in the schema.", search_result.error());
}

TEST_F(CollectionVectorTest, TestSemanticSearchAfterUpdate) {
    nlohmann::json schema = R"({
                "name": "test",
                "fields": [
                    {
                        "name": "name",
                        "type": "string"
                    },
                    {
                        "name": "embedding",
                        "type": "float[]",
                        "embed": {
                            "from": [
                                "name"
                            ],
                            "model_config": {
                                "model_name": "ts/e5-small"
                            }
                        }
                    }
                ]
                })"_json;
    
    EmbedderManager::set_model_dir("/tmp/typesense_test/models");

    auto collection_create_op = collectionManager.create_collection(schema);
    ASSERT_TRUE(collection_create_op.ok());

    auto coll = collection_create_op.get();

    auto add_op = coll->add(R"({
        "name": "soccer",
        "id": "0"
    })"_json.dump());

    ASSERT_TRUE(add_op.ok());

    add_op = coll->add(R"({
        "name": "basketball",
        "id": "1"
    })"_json.dump());

    ASSERT_TRUE(add_op.ok());

    add_op = coll->add(R"({
        "name": "typesense",
        "id": "2"
    })"_json.dump());

    ASSERT_TRUE(add_op.ok());

    add_op = coll->add(R"({
        "name": "potato",
        "id": "3"
    })"_json.dump());

    ASSERT_TRUE(add_op.ok());

    auto result = coll->search("*", {}, "", {}, {}, {0}, 20, 1, FREQUENCY, {true}, Index::DROP_TOKENS_THRESHOLD,
                                 spp::sparse_hash_set<std::string>(),
                                 spp::sparse_hash_set<std::string>(), 10, "", 30, 5,
                                 "", 10, {}, {}, {}, 0,
                                 "<mark>", "</mark>", {}, 1000, true, false, true, "", false, 6000 * 1000, 4, 7,
                                 fallback,
                                 4, {off}, 32767, 32767, 2,
                                 false, true, "embedding:([], id:0, k:1)");
    
    ASSERT_TRUE(result.ok());
    ASSERT_EQ(1, result.get()["hits"].size());
    ASSERT_EQ("basketball", result.get()["hits"][0]["document"]["name"]);

    auto update_op = coll->add(R"({
        "name": "onion",
        "id": "0"
    })"_json.dump(), index_operation_t::UPDATE, "0");

    ASSERT_TRUE(update_op.ok());

    result = coll->search("*", {}, "", {}, {}, {0}, 20, 1, FREQUENCY, {true}, Index::DROP_TOKENS_THRESHOLD,
                                 spp::sparse_hash_set<std::string>(),
                                 spp::sparse_hash_set<std::string>(), 10, "", 30, 5,
                                 "", 10, {}, {}, {}, 0,
                                 "<mark>", "</mark>", {}, 1000, true, false, true, "", false, 6000 * 1000, 4, 7,
                                 fallback,
                                 4, {off}, 32767, 32767, 2,
                                 false, true, "embedding:([], id:0, k:1)");

    ASSERT_TRUE(result.ok());
    ASSERT_EQ(1, result.get()["hits"].size());
    ASSERT_EQ("potato", result.get()["hits"][0]["document"]["name"]);   
}

TEST_F(CollectionVectorTest, TestQAConversation) {
    auto schema_json =
        R"({
        "name": "Products",
        "fields": [
            {"name": "product_name", "type": "string", "infix": true},
            {"name": "category", "type": "string"},
            {"name": "embedding", "type":"float[]", "embed":{"from": ["product_name", "category"], "model_config": {"model_name": "ts/e5-small"}}}
        ]
    })"_json;

    EmbedderManager::set_model_dir("/tmp/typesense_test/models");

    if (std::getenv("api_key") == nullptr) {
        LOG(INFO) << "Skipping test as api_key is not set.";
        return;
    }

    auto api_key = std::string(std::getenv("api_key"));

    auto conversation_model_config = R"({
        "model_name": "openai/gpt-3.5-turbo"
    })"_json;

    conversation_model_config["api_key"] = api_key;

    auto collection_create_op = collectionManager.create_collection(schema_json);

    ASSERT_TRUE(collection_create_op.ok());

    auto coll = collection_create_op.get();

    auto model_add_op = ConversationModelManager::add_model(conversation_model_config);

    ASSERT_TRUE(model_add_op.ok());

    auto add_op = coll->add(R"({
        "product_name": "moisturizer",
        "category": "beauty"
    })"_json.dump());

    ASSERT_TRUE(add_op.ok());

    add_op = coll->add(R"({
        "product_name": "shampoo",
        "category": "beauty"
    })"_json.dump());

    ASSERT_TRUE(add_op.ok());

    add_op = coll->add(R"({
        "product_name": "shirt",
        "category": "clothing"
    })"_json.dump());

    ASSERT_TRUE(add_op.ok());

    add_op = coll->add(R"({
        "product_name": "pants",
        "category": "clothing"
    })"_json.dump());

    ASSERT_TRUE(add_op.ok());
    
    auto results_op = coll->search("how many products are there for clothing category?", {"embedding"},
                                 "", {}, {}, {2}, 10,
                                 1, FREQUENCY, {true},
                                 0, spp::sparse_hash_set<std::string>(), {},
                                 10, "", 30, 4, "", 1, "", "", {}, 3, "<mark>", "</mark>", {}, 4294967295UL, true, false,
                                 true, "", false, 6000000UL, 4, 7, fallback, 4, {off}, 32767UL, 32767UL, 2, 2, false, "",
                                 true, 0, max_score, 100, 0, 0, HASH, 30000, 2, "", {}, {}, "right_to_left", true, true, true, model_add_op.get()["id"]);
    
    ASSERT_TRUE(results_op.ok());

    auto results = results_op.get();

    ASSERT_EQ(4, results["hits"].size());
    ASSERT_TRUE(results.contains("conversation"));
    ASSERT_TRUE(results["conversation"].is_object());
    ASSERT_EQ("how many products are there for clothing category?", results["conversation"]["query"]);
    std::string conversation_id =  results["conversation"]["conversation_id"];

    
    // test getting conversation history
    auto history_op = ConversationManager::get_instance().get_conversation(conversation_id);

    ASSERT_TRUE(history_op.ok());

    auto history = history_op.get();

    ASSERT_TRUE(history.is_object());
    ASSERT_TRUE(history.contains("conversation"));
    ASSERT_TRUE(history["conversation"].is_array());

    ASSERT_EQ("how many products are there for clothing category?", history["conversation"][0]["user"]);
}

TEST_F(CollectionVectorTest, TestImageEmbeddingWithWrongModel) {
    auto schema_json =
        R"({
        "name": "Images",
        "fields": [
            {"name": "image", "type": "image"},
            {"name": "embedding", "type":"float[]", "embed":{"from": ["image"], "model_config": {"model_name": "ts/e5-small"}}}
        ]
    })"_json;

    EmbedderManager::set_model_dir("/tmp/typesense_test/models");

    auto collection_create_op = collectionManager.create_collection(schema_json);
    ASSERT_TRUE(collection_create_op.ok());

    auto coll = collection_create_op.get();

    auto add_op = coll->add(R"({
        "image": "test"
    })"_json.dump());

    ASSERT_FALSE(add_op.ok());
    ASSERT_EQ("Could not find image embedder for model: ts/e5-small", add_op.error());
}

TEST_F(CollectionVectorTest, TestImageEmbedding) {
    auto schema_json =
        R"({
        "name": "Images",
        "fields": [
            {"name": "name", "type": "string"},
            {"name": "image", "type": "image", "store": false},
            {"name": "embedding", "type":"float[]", "embed":{"from": ["image"], "model_config": {"model_name": "ts/clip-vit-b-p32"}}}
        ]
    })"_json;

    EmbedderManager::set_model_dir("/tmp/typesense_test/models");

    auto collection_create_op = collectionManager.create_collection(schema_json);
    ASSERT_TRUE(collection_create_op.ok());

    auto coll = collection_create_op.get();


    auto add_op = coll->add(R"({
        "name": "dog",
        "image": "/9j/4AAQSkZJRgABAQAAAQABAAD/2wCEAAkGBwgHBgkIBwgKCgkLDRYPDQwMDRsUFRAWIB0iIiAdHx8kKDQsJCYxJx8fLT0tMTU3Ojo6Iys/RD84QzQ5OjcBCgoKDQwNGg8PGjclHyU3Nzc3Nzc3Nzc3Nzc3Nzc3Nzc3Nzc3Nzc3Nzc3Nzc3Nzc3Nzc3Nzc3Nzc3Nzc3Nzc3N//AABEIAJsAmwMBIgACEQEDEQH/xAAbAAACAgMBAAAAAAAAAAAAAAACAwEEAAUGB//EADUQAAICAQMCBAQDBwUBAAAAAAECAAMRBBIhBTETQVFhBiJxgRQjMkKRobHB0fEVJDNS4fD/xAAZAQADAQEBAAAAAAAAAAAAAAAAAQIDBAX/xAAmEQACAgMAAgICAQUAAAAAAAAAAQIRAxIhMUEEEyJRkSMyYXGB/9oADAMBAAIRAxEAPwDrMQguYAMapnjmRG2YBCMHzgIkCGBBEkRjCxJxMmQAnEniDmQYWAWBMwIGTI3RbA2GcQGImGLaPYVkkiASJBgmS5hZJYQciCcyCYtwslmEDdIJgZhsFlocRgMgLCAlUFEZmAycScSaCiQZgMjEkCMdBZkFpMjEYjMyczAJJWFALJmZh7DI2yKYAloDGN2SCkqgoRumGMZIJXMnUKFQWjtkFki1ChEGP2QdkWrHoyyDCEriz3hB5qXaHARmABEB5jWQJbHSRiVxb7wHuIibFZc4xIHeV67CxAmx0ukerOo1O1EQZAZu8uK2HFbOkTRotRbtKVEqfM8CWh0m3blra19iZT1fXbKVIVQi+RH7X95pOq/G9PSrKF1FlbM2C9YbLKhONxHl95soxOhYUvJ0N/T9RUM4DL6qcyiZs+n332KLa8tWwymJr+o/JcSK3RW5AYYI9ZnOKStEZMevRe6TulcWcyd8yTMbDcwF7xVlkWLSIOSsVltmxFk5iDbmR4sNkGw3dB3CKZ4vf7yXMe4zGDGA47SnZY6nOIK6snjEnctyrlF8HmS5wJTW0kiNLNjmVuifIyvJaS6gwaySOxkkN3xJ2XsFFtXQ7TkK6k9hzOZ+J/iC2wrTpyfzbCqKDwccf1m36neaOn3PnaduB9TOG1p/3uiwMhAPPzIz/Ob4+8Or46qLkdEv4jUJXp6rdqou0v33Yj9P0Lp+nZtZ1FKHsOSCyl7HY+npNfpdQ9LqQVXHr6zmupfFet/1i6jwiyVkj3OPSbwTfg0lL9nfWfEF+l0zV13Cqwjg4yF/vOF+Guude1fxfo9JrOoWPpLdTtu4G0j7xGu6zqNTWTXprCx4IJxg+mJb6V0s6fSdO6rm5ta9521VcKQOeR37+k1SUIvYiSc3SPSra2ptZG7qcRZY57xm6y47ypy3J4izWxbBBE8yTp8ONwldUQeYGBLBq2r6xbVnPEPKsbxyXBRWDiMetwOBFhXLYxEpoX1yuqBc+8XmNvQoJXw3pDj6DhJOqNrVpVdcExg6fUvfGZWqtdACG4jG1ZYzCSl4R7MI45PaSH/hqU5AEILWeMZ+koLqfEYjnIh+O1LZYcROEvZSePtIvolYyMSfy1znGJSXX1seQJj3m5sKpxEsbu5FbRS/EDrOjTqPT7KaiA/6l+0866vptRp9WlFy4uVQcr7ec9J09LG9c5Ckyh8QVUaq9ryi5FYrX2UTv+PF+V4OWc41VHF6YvdViwkOvvK3Uun6fXAm1SlwHDjgzbjTmp/yxwe8ix2dWV0XjsfWdPV1GXk5Na+pdO1A251dXBPiAc+3/s774I1+q1avVboRRXWpJcv3PHYev9oPR9PVvU31o6/9WE7zpmjqt6aa9Pp6kzyCBiVKcpQaYLhSqIzjEaVVSGYSv43gs25ckHkmA2tDqWAnkTizswpXUhuqtXyEimyr9vAiK7vEB3LiLc7mi2TRTxSUupFi2xSwVYsvWr8cmUNVqSFwin0zK+60AsM8ydG0TOWlWumzuHijiSKlAAI5lBbL66t65wO8zxrX+bd39oNtcNIY4y/OvJS0Wt1C1fmDJz5y1+LB78GVfw23hTk59Zg0tm7D+fadEYxTs4s2aeTjX8FyvVVJ27+ccth1bbdvE1q6GxbNzNkY5xLtFbHO1ivGDiV9fsyeSLVMwGpSRjkHEtaXXU1HDGVDpdp5Pn3kipS20jgjgyZQUkVino7N/p2Nmkuv42qOPrOc1NjlSDzmb3UOKdBp9MOGYhm95qdWFrz/AGndix6QpDnPaVmn2ZyNwxEvV+eF25X1HaWNWEVSckfQTNHaozkggdjNUIHcy60oOCmAnHH3nofw6y1UAF927y9PpOG1SgOrV/q7k5/hOo6BYtKjeQScZ5gvIn4J6+tGk1p3AgOM4moqsrtJXaVHvN58UMgvosevI8McmaV6G1W00stbAZIJ7ieV8huGVr0d2FKWOzLQFOK7Ih7lUhmbJB5HrBRjW1ni1biOMZkuiWAHhDjtEo7ypoiWRqOyf/Bl2qpdAFr+8F2LVYoXJimVQoGO/nBrvao4TiPJiuNRJx/JSl/URi3uFfTsMMfWZstT5fl4kWct4zgMwOdvrMZg7FtmM+WZP1SaR1Y88bduhDuucg4BxyfWWQjWIXOCOAPYyiLBYoBQEn5sHnaY78Qa0VQxK54AM6HE8aM1rx9LIHgllZuQPWTXYBUQX2s3GYNdumakeNU29s/tQ0p09iEhnbJwqZ+b7yHlV0a/RJpP3/syhgeC3y+ZMM0ObQ1LErvUYxx3xAN2k09a2MXUjhvMg9vv5x2icNbuV1cIu84+nGR5S4Si2khPDk/ul1C7dSza4gkkKccxWpuBtKgNkegzEKf98Sx4zmSw8a8Hcwz3HrOy6LoqanUonHJz5+hms0+o32MvkD8xA95seqaZdLTZgDaylvvNPpSiVKDnB8xLFZd1OoH44ofTH1nSdD1Tm5atw3eXPlOMvsqXW6esD5ic/bE6/wCGNI19y2/pzgn2EGvY07Ow1nSH6pVp7Gt2BFwynjPMo3/CV6KbNLqFdu5T/wBm7u1H4bTVkknBx9eJY0ur8QcTOWDHN/kNZJxVJnEtUr6i1LDsdcLhuJmq6bdsR/EpTjHLS78a116fVpqi21bl9P2h/mc+uqrNrC5g2xcgHtOOUPpk23Zpus0dar/JcAtpwWspZc9wcgQLmFx/4dx/7DiUtZdgoyJ+VxkLyT7Ae8TdrNU5dlsO0HkMMMolWp00jKpQuMnRaZMhmPDkZA9oxNFY6BvEQZHrK12qtYVh1X5FwcDknMNLVKgjIBHaOmZqSt+ygjIp3MBuJ7jgd+8OnStW48TVK28AhlU5AwcZB+/74Oa1Hh2sgyMcjlYVaqitcwZhjhiPbGYSv9mWNL9WLFllbEFQ4TI2pyZDvrF2tWuR3ZV/UV5yR6dxHLam8FsrgkZAznn/ABCr1aiwfLlgTjHocwUULZpiKbLN4yoQIMknzBj+n6wbSypYpsTncOIdlaNXu4DYxkg+/l5GVPwj1nxPG7HkHnj3gkk7KjKUeJ8CTVE6tqWXDleMnuPWWtIMOGIx95Tr0n+4FjtuI/Qdx49DLml/MsetjtweDibOaZrHIvY7r6q/Rr24/wCNsEes84p6gyNsz3GfpPRNSDqumajT1kF2Hyg8TnLPhGlLaHa/dWqt+XjktkEc/vE1WSNdJlJGs0BOo6rTqLRtVV+UeuRPTfh9kXSodxGTzx3nI29EO2uxbEBStV2BMDPIB+n6eJu9NbdTTTQxFaoMZ9fWEsiocJKzuLk8XQGvPcjDenMNKV09OScegM03TOp+FQTc+4ZO0Z54A/nH3avx62NQRXClhg8gZIOfUcQU1qXxvyK6+W1mirUISys3BXtObao1AYP5m3a2VyCI3/VepaXxyuSP0hQMkY7/AOZVTU6qy26y9amxgoQMfvM58jTdik1XGHZUXNTFWawV4bbyCPp/WLNdDIwryeOctnHPftxC8XULWfBD1Oc42+hxn/EVQHFFewDxBk9uceh/vIhGm6Cc94q2TqKggNhYlyCd273lBjrEO2vaVHAJGZYuGpa5iagFICqfrn/77iLYahmJNTD6IT/WWo2ZKeo06evUjwyWBPYgc9+0ahZs1h2zznB4/jEaW90fcufExlFPkfeS6ucEg8/qAPaTSZMJSiuGeEM2FFO8H5Qe0LQ0hQzWFnf9RDY/dALEMjF+c/KAeMRh25NmSDjAx5xoWoxWw5TbxxyZDnbWGZS2eBzxArsZd24nHYZ5Mx7Du8tv84tSqpFgbbPm4C4Cn+ghquzaDuUkd+5AxKouG0BQAM8kd45tWdmdxKnsT3EprnCWhhqOAKnU7h6wUZktc7shOAfcSqlpVtoOQ0YzMqfKQMYyPWZyteBwim+hOWZ87DwcAE8CRZZsXavPpx2MTZqAzrwEO7PB7TDqa2DgHt29zGotroNJNjltcoSNuMENk5+8YlwRlUHaOdxlJeOF5A/jAssG47GPfOJWrFw2VOo5ZyrFhnaeOcnt/OA5r3uSQvHI9CR2lFr25O7j0EXZaLlCjduJ3ZEbTY+ezYtmqtGrBYhSC2efvMrvVS424JXkjyJ85QbVONO2CBaTwzDt9pNGqXehuGSvBI84ga/RbWwFXUn5gCO/bEM6mrPzuQ3mFTjMpNdWu7aCwPme+Jm+s8sQT58SkyWjNMQSeP0do06jAZgvtKtB+Ro2jmzB7cRXQ7GOK0rIAO08/eM07oKH3LuJPBMBwCQPLJkNxUMesSdIm+C3arToWvcDIihrtHUPzGtuz/1WFq60dFLqCfeMrqrAUhBkSk0XZXGu8T56KztJ27bBgj3jfmH6gffEJlUcgDPMtafndnmTKZpGLkVLHbZkeXbiA1j2bc9/rLiqu1hjzigoAOB5xJ30j3QqwqtJ+QknvI0aM4xgnmWUUE4Ih0AA8cfNBy4OK2kokHSXKGYVnbKqqC5PbHlN7RY5JUscHymr6hWiaj5VAnPg+Q5yo6vk/F+lWmVWqLJ3wM94S6cj51yPL6wn7geWe0tr5jyE6rOPU19wYhVABPnAOnduQRNjqcC4ADjErooNbEjnMZSVmua3wXanZlm/aheEB+q0Z85YZVJHA4gvWhYkqItWjV5IOk0f/9k="
    })"_json.dump());

    ASSERT_TRUE(add_op.ok());

    LOG(INFO) << "Searching for image";

    add_op = coll->add(R"({
        "name": "teddy bear",
        "image": "/9j/4AAQSkZJRgABAQAAAQABAAD/2wCEAAoHCBYWFRgVFhYZGBgaHR8eHBwcHBwZHBwfHBwaHhoaGiEcIS4lHSErHx0dJzgmKy8xNTU1HCQ7QDs0Py40NTEBDAwMEA8QHxISHjQrJSs0NDQ3NDQ0NDQ0NDQ0NDQ0NDQ0NDQ0NDQ0NDQ0NDQ0NDQ0NDQ0NDQ0NDQ0NDQ0NDQ0NP/AABEIAPcAzAMBIgACEQEDEQH/xAAbAAACAgMBAAAAAAAAAAAAAAAABQMEAQIGB//EAD0QAAECBAQEBAUEAAQFBQAAAAECEQADITEEEkFRBWFxgQYikaETMrHB8EJS0eEHFHLxI2KCkrIVM0Oiwv/EABkBAAMBAQEAAAAAAAAAAAAAAAABAgMEBf/EACIRAAMBAAICAgMBAQAAAAAAAAABAhEDIRIxBEEiMlETYf/aAAwDAQACEQMRAD8A9mggggAIIIIAMQQRDPxCUtmLPaE3gJaTQqxfGUIcCpBaFeO4kpVi3Q0/GhItTa1Nh9zHJyfIzqTq4+De6OiVx8vRNOd/aGmCx4XyP32jhsOskeYNyublvaLMnFFCndmqdG5xnHyKT7NL+PLXR30EK+H8QBT5i3M0/DE6+Jyh+r0BMdquWt043FJ5hdghWvjcoB3JtYb2v39I1PH5IuSG/wCUn6Qf6T/Q8K/g2ghfJ4zIVaYkf6vL/wCTRnieKyylKSQeYI1h+c5uh4vcKPGOMZAQg+ZJ81Lcg/5SOdTx6YP1F3s7kcm0pvvFPFTSpJNSpyHLnX5vr6Qrw86WlklZd8rOSQakq9hWPPvlqnqO2OKUsO4wXiOnnDjfWHmEx8uYHQoHlY+keZ4eZmNyHNtgPwlzvDFU0pTQ+YlgzludNg5i4+RU++yL4E/XR6NBCrguP+InKo+dIGbc84ax2zSpajkqXLxmYIIIoQQQQQAEEEEABBBBABiOd4/iPNl2H1joo4/jXzqfcxz/ACHkm3BO0KJk8uQP7/3jJwBLGYojZIv3OnSCQsZwVVao6i0ThZWfzWPPXZ6HojOGFGJAG9XjdaASzAudaiLQw4F6n6REhDRWYS60ygkXjRSrxIo0aNDTSkN0T4hLAAJUHffTK7N3J94rTVvQAfjt0/qDEVI61H36OfaBCQdLj6ke2veEqG5K6pjGg3rzDfnrEeJK2YKKRyvrvQ0+kTLQQd/z6UtbrGhLht/zvXVm5RRGEHwyA5XXYa3Fd6E6QnShMqbnW5QWYmpBa0NMTMYsBoGY8qjf3ctC6dhc6CAwewAq4H8gw8KTw6XDzJak+Rt41xcxSUpyhJzFg9nNnGvTpCTh2KShA+IACNR/MNpWJStLvTQHkb9YjML1Mv8AC8ZkKZj1FFUIf9wrpt/Ud2kuHEechbg/goatsaj8rHb8DnFclLhiKelo6vjV25OT5E+qGUEEEdhyhBBBAAQQQQAEEEEAGI5XxRhyCVAUI946qKmPwaZgYiuh2jLmjzlo04r8a082AUVAB3NNh+aw/wANICABy9dzArhmRdRUWq93FW/KxKp+keeoc+zvd+XoyUu7xhbCADtGF/n9QNiSIFrAiGauhY1iSdQ/xEKlat9IzbNEiMOahx1HRtWP53xIINLH+9N9PUPEcwGpYEXLDM40Zrm+zwYdZNTQW7Cn43K8NAwmMBXnU0cgtt7xXXl6mjj/APRpt9Cwiwvy5iRR9AAA9HLU/PWlMQEkgVJID/wQKks3WsWjNlaclLlTPXQnfViCbWislg5LMTSjij3J2+0W1uxBd20buX/LG1Iqy8yiQaNYD+YslkGJq+uaxpQ8os4HGWQsAEX2bfpEaZZKspActUU2/O8WRw5S8ik3eo3SoC/tA10NMZ4QZmSgGpper9dI9D4fh/hoCfXrCvgPBkywFqqo8mA6CHsdPBxufyf2cvNyKniNoIII6TAIIIIACCCCAAggggAxBBEOKm5UKVsKddPeE3i0EtOfxkx5ijzYdBSK4MRuamJwfxo86q8np6ErxRVmrMaGaEgqNKEk7ARKUpJtbk3+8LeK4RS5akJ1vp0B2H9xj9mq9GmH4xLmKyJWCqhA/Ux1a4HURcWAB1pend6x53wPwrjDiE+RKAiaFmeo1UmnkT+4EPQD9RfaPSlYJz5lqNbBgDys7PzjS4U5j0ibb9orFspBszA2Z7NV9XflC3G4hCCVHys5KiohLM9zcADkLVLw9VgkuFVBGzfm8cr4y8P4icgKkLQsIJORYAzeXKPm8pIuHYEs9hBEJvGF1i1DHhWITNTmlqSpJoClTg6NelfykazxRRo4FdxyJvb6Qj8B8PnYZEwzkKSV5UhFB8rutemoG5bpHS4xRIKVBnYAUYirvR9faHUqaxCltrWK5wdP+4LV7D/aKmDYKUf21oKOwrTXTvaJSCXINAsA130FNAN9DEaJYDpc1rptWjPUOPaGgYIWQSr7VZNq6VaL3Dp7rHVtaE6cwwHrFJbl0pAfmHuRQua2+oaL+FociQQABlJqUkMeps3Y9wk9I4Wt5ae49DFyKHBi8pJ3rF+PQj9UcVfszMEEEUSEEEEABBBBAAQQQQAYhbxonIBuofQn6wyhfxhJMumhBiOT9WVH7I55Jr+fmsZmEtTWA3jVTG5+0eaz0EazSEAl2A1jbC8OKwFroLhApf8Adz5RhPnmoQ1GzHtXvVvWHS7GLiE+2TVtdIV8V4jKw6M61hCBR9zoABUnkI4XFf4kyQrySlqD/MSlHcCvu0I/8RMWuZi1IUTkR5UJ2oCVdS99gI5FUnSOieKaWsxdtPEemSv8RcMospMxHMhKgOuVT+0dRhOJoWgLQsLQRQioO/cHvHhPw46bwNjFonFAqg1I0ez+n0ieThUrUVHI6eM9IxUwZSDq76ggwpM7zlCicqqJZzXblQDrFnHrcgClIVYkEgsWO40LXjBGzLqCS9NRm6s33HvvFfEqKXa53pTMKONS5NNo1w+JzhOhIDgkBilQswqLxvjTVL3uz6X/AJvDEVDNUrMbNl3NRduzaxc4Yr/i3LNT7A9Q5ikAKgfqFOqbs8a4AH4ictGbQXp7awCPWvDg/wCAjvz1MNYp8Ll5ZSEs1HbZ6t7xcj0JWSjgp7TMwQQRQgggggAIIIIACCCCADERYiXmSpO4IiaMQmtA46ahixuPtSIis6+t+XbpzhpxyQUH4n6TfkefX6wo+bdPM2+sebyS5po9DjpVOlvhjGYVf8jD1H9Q1KxaEGDm5FhTUNCeuvq3vDRU17Gv5WL4n+JHJP5HN+MfCaMQPiIIRMG75VjQFqgjQ9unl2O4DiJZZUlZqACBnSXIAYpflHuKl3EIuIzHTQjylKn/ANKgT9Iv/Ry8XoFCpHk+H8OYlZbIUDdflbt83tHX8D4OjD0NVak0JPIbQ9xIYFqmKOcOCak2G45bdbRFclV0y5iZ7La0P6RSnSrtFpC1MxZz7cu0RTlBCSo6D8aJGJsCQmYsV+a2lgSWi+skrJbWtLCoH2MK8JVZWoXrrT/baHKkkJoK09iNdQ1fSACumV5kXrQ6b2JttHQ+GMDmnCjpCnNNq+jNCjADMoDQVNq19rfTaPR/DvDEyZdBVTKPpQRpxT5UZcleMjiMwQR3HGEEEEABBBBAAQQQQAEEEYgAIqYniEuXRSgDtc+0LeK8aCfLLLq1NwOQ3McopRU5J1uX9BHNy/IU9T2zo4uB12+jrpvHJRdJBIIqWDfWOYMxOfIKJ0Cqlms4/LxFLkvZVu/11jZdTRV/Xsf5jkrmd+zqjimPRnGKQwALN1c3pyFP61jErFKQGPy7EuR+CKi8HMJdK20YgFPdqt3i1LwU3Kyig8wlvUPUcuV4UpvtDrF0y0MchVjXar+hrFTFSwUqH7htFXiHBpiw3xMm5SgAnup94RY3gs6WkqRiJoap8xq2n4DGvi37M/JL0OZ5WUtmFbsmv1aKoSEk5U9T9q/7RzC8ViQkkzVIFWzFJJ9qX3il8PErVlVOW7fuPrlBY3Gm3KBQPyOvOMCCcynP7RU/0IV43FldVEAD9P0PMwql8LngBImNzAqesSp4BNWXKyOoBt9IagXkXUz01U5oG6EuCx6RalYgFiBrSrvYC9XYGOfxWBnSTlUtICg4NNL168tY3lyVuVEhbWIJ6VbTTtyiXODT07rAcQw8ghcwZwSDlS3lp+qtmNq8717TA+KZExyMwALORva0eSOtUvKoJrsc3swa/PSGPDApDBhd9WLOHUDRwBDnkc+ia45r2ezS5gUHBBHKN44rgPFig+ZKgGqDlrzSx9o7GVMCkhQLghwY7OPkVo5LhyyWCCCNCAggggAIIIIAMQo45xISksn5lCnIbmGOJnBCSo2AeOAx+KKySSSX1q20c/Py+E4vbNuDj8q1+iGZmUGBIO7ezPSkYRIGhN2J26A840C/KADXXrYWaIULCEgqIGUqFSA4dQHJi1qCPNPRGKFaD1taIs4JNbHX86xYkVFGY21pzPOCZL5Ac4GCZmSvMWB++hi+cVLQPNMQDtmD+kJ5kgKTlIFb6RTRw5CfmN7pzKLDlUMGpaNY5PFYRfH5PRzM41IqM7kXCQpR9hSOX4vx9S3QgfDSaFawc3/SkW6k9odplpSXCWfSp+toxxJSPhk5ApZ8qARdRs/LU8gY38m1pj4pPDgJXDVrWChReWlJdRUoFVWoosPLlPeGKcLiVLSVJQoJ1AKVdiP9o6bDYJMshLA7qo6lF3f0fuWhj8OlGgVeXY2s6FGFl+QKUnLp52SX6uxHN4r47G5BZki6jryQB8yob4+Wn4agtyLs5AZwT7/WFZwiJiEpXLCdQAGIAZ6ipt7xFcmdMcxvYhEleJWpZATQBKXCsqRZwWuHJ7xeRwcpAOZiNN3ajAb8obEBDpSAE8gU7WvvpX7VMQgag75tKNyrE+TZWYRmWEqSlRFyH0LJfYbv94volABjehoWV1DdxCTMCk5jmPzAZQGYM9PTvDzB1KfJ5Muln1Hby1/uEwRiWjIpqjV0sKHrcGOw8M8Tf/hKc3YnfbvfqY5Weh00FQbhy439CYl4bPyroa+UvyNe9K23i4rxeonkjyWHpkEV8FPC0g+vXWLEegnq1HA1nRmCCCGIIIIjmLCQSSwAc9oAEfijFhKAh6qLkchb3+kcWVl62csa/wAflYvcTnFUxS3DE61IGgvtFK357x5XNflWnp8MeM4RIJKsgpY5tA1+W0YWiXmEtRCzmFDoFE5c3YH05xohQBWv9qRTZjUbVANoi4XJK5qS7VCzSpCTT3alKGIlGjZ0qMOAkAMANqD2gVKSbqN7+zf784nWQBUsBEKFBdQCwsW+lOUNolMXTpjGmZuQoAInwyXHXQ1Pev5SJVSQWYfTpv8AaNsMgipP0p6QRO0O6ySKZIVcV5GK0h1zjTyS3G5zqZ2/0incwwxOJShCl3yglt2FB3NO8LeHAhCUqUVVJLgVJLqPQEmvPpG3K8WGPH29JlDMsEJLJJ/TclgFAvT00i18Mm3qIrGYQEuDq9APlYuQ+wH4YsJxSkpHl9aEDR9bNC4X3g+T+mVyvL5jTXZjd4XTw4dCXVmZtKmuYtQByb2iycao0ZIHf+YXS5JXnK0ouf1E0BvlDM4D/Yw+We0xcdfRqsLzLdLgDZ9KClT/ANVniriZ6EfMq4HNqhgSFMKFte0WsVhWRlR5c4/ScxFCxcsAL/KLm8c7KQS+V0AkNmcl6AXoBQd9olFMixeJ+GpJIACydWLFLZS+5GuoG0P8FOKUBRUXUGZswJGWwFLBXr0hIpIUt1kKQKAKDZjX0r9Yjw2IEtaJYzPmJFSXFARzp7dBB7GdfhphUnMkEEmoJ7UpYe7xFKl5VUc5w50p02vbeJpSVEhhmGzU0BoKWEXGSQ7Cl+R+8SMYeFcbkJSqpURQG2gJf3rHZx5ciatCnQFElQINAxKvwetI9E4ZiviICiz6gR2fHrrDj5478i9BBBHSc5iFPiGfllZf3Fuwqft6w2jmfExJUlOyadzX6RlzPxhmnEttHNTR+PFOYSHOt7hLkNQva9OhhhNwu6i52FKddYqzJJTZXmFWblp71fkY8s9NEOJfJ8ocj5aNWr25GM8BkvOWuzJYC3zEOTr+mNcdLIQUu7VdtK2d/wAMHhmY65iaMhKPUlTA9MvvFyKjpFj6jtr/AHBMUB0+kYc9hz9vpGiTQ8uXpAyUbiW71NPzb8eKxVoLROpbJLC33+/8xXQd6RtxL7MuR/RT40jMhKKnMXUBcpQyj/8AbJ7xYlBOViObG16GIB55xLuEJSkilFLL82fy+kXvgpyerl7tqTraI5O6LjqSrNQynJ8zaEkhwAxA1LU6QLXqE1ZiAerPtrp9IkKQgmjlZ81auW0FaPpvGVpVSjA0IpSr5ga6vTYiFHT0K7WFdDm6QOtYhnTUIWcz+eoyk1oxDDkBp+qMqmuWjTHJCUpmKFEGrbKGU9RUR0Wtkxl4yPHraWoPlJBAcBVrA12cfffnFoWMoKzVIcJARRNU83B6GukPeIIzZEuAFqBYBgEhiLm7J+kKELICi5p6UD76xzm4uQgpNAwNW6sWHoekSTsMpTKaqS6Tcgh6/l4mXOZQDuUhIJYsWJcEbtryjdOKuFA/pZgNyTrsYWhh0HB8SFywqtQHataW7w2kIZRdm0J7sw736xzHh7FJWpaGYJUDc0dyLikdGpiCz6H6sN7j3gfQ0bTkhIe/50i54exikz8pAyKAANmdvuIXKXm2Zt6kl6Nvb3jSRPy3cMbGxc+wq7xXHePTPknVh6VBC3hGP+ImrZgzsX/P7hlHoy1S1HBScvGEcvxxTz22SPd46iOT4sGnrPT/AMRGPyP0NeD9yiZVtIoYqW1QA9g9vMQ4PV/YxfmGK0wJJCSQFPmZ9iQ57tHntHehZxCoIBcsX9SD3hd4KmvMxD2BQkdWL9qiGHECtwySQdg46UfX82R+FZi5c+clSVJdVHSQ9AKUtzi4+wr6O2XPD5RUva9t2tAhwncVf+oE6qapNd2Br3+ZoMpAOr8/zWJwDTETwwD6jlufsPSJLikUOLLZKQ3mKr9rRTViSlCiotlST6B42isRlU6yXhCM4mrbM805dvKyUn0B9odzCEjzWB/HhF4VU0tKQ+6jzNde3rDjE6XNQe5p9Ij/AKX/AMMBFnYlhXUlh/EZnruRWlPZz7CK60uol281W2AA7DV4rS8OotmWWBJpR60B5NprCDDASyiHeLa8MFy1JJooEezeoipiQoJKxeoTudi3aEfDJS0ElJWVK0FQ76jXqfaNlyJLszcNvotYecSlJUAVIDNzdm5faNf/AE0qoVB2dydW19eUbL4BPmLUsBKHLkFQrqaAFnNYvYbgExJJUtJBqzs5paoa3T75F6KFcIQls8wBRfytVtTUxFJRJQSHK1WcOwvYC/WOgHAE1oS9HcE+qq839DvRTwFCWzS5irgmqRS5LaaducIelXgKEImKIP8A7ihlBFWSLH0MdGpAYm7/AMNCHGYBCSlQWoZSCA4ykUoWDw+RNC0Am50F7O1IT7Q0V5c0ppTU9t2eg09Y1WlwywAFAkVq+nPewiSRI/U7VcgAF9a7394yvECwoxI05HTlCkKGfhSYZawjKSCGB2eo+jPHax59whZExKgKAi7OR5i5aosI9BEd/wAd/icPOvyCOW48cs4k2IS30+sdLMmBIJJYDWOT4zjxMLpozpBuTva0HyGvHGHAm60olQBrdqdHr9ogVVbpRnUKOmpY3fn/ADF7DcPoVLYk/KnQAb8ztDCSUoTlSnKL3udSdTHCp/p2us9CcYeZrLVU3GgO76xBiFnOEBC8ofMpSVNYNQByL/1r0MnFJOoPSo+sSLmPFKF/SXb/AIIxN8rmxF6MecRLWeRFrgH3LGGGP4bLmADKARUXZ+aQQDCubLMtkBJvuqpNyTYCv06QqloapMr46WF0B8yXID2KgAH7iFAwiwhctaiXBZRLmtCPv3h/iUkACjnflcXtb1hfNmaUNwzi/wBX7wtwog8MYpKEKQssxZ3LWe+lXh8taVlwRQ+lielD7xy8grlBWRlEn1Lk+b+RvEicYlEsZnBKDmKBRzmoRbQB6WhgPFCjmzDpZre8Kf8ANKK0JlhRbRPOuvMdqxHxCeRLSorJfK4NAXJckC3yimjc4acIwoQkLXRcxqGhCdAxN6110vAMMLgFqGacf+gVD7lgA/SGCChPlFBsBoB/y7CLGCQpacygUJJoLKKef7X9ekMMqUnygCjfm8LCWxbIC1NlQcv7leW3L5j6Rmfh1pIdJI5ZT7X9434nxqVISFTVhL2Fyd2Ar9oi4TxqViQoyl5stwQQQ7sa6FrjaK8OtJ8uzBKwklSFCtLFtictgIklrUS+a1/6GnvDEKox/qKmISEmhIBagYN0MPxzsN3oX4goW4UzKTUsHBZiVPQhmhchBkqKVEUSVUdiACQ1N4scSW3lAyguSSQC1aGjCtTyjVUxE5AQT8zpN3SrLcFtniRp4S4hByslTAN9vtSKyASk3qCzhiwNKXFPtBLngBkqzMAASKk6KPcbGJMOwKk2oAdy4r3c+0JIpvolwJAWz33rYOLltRb7x6Bhy6Um9BXePNpM7zhqbafho3aPQeFzs8tJ7ekdnx37RyfIXplDjc8k5Em1Te7UFPWFshAcmlKd9ekWcWofEXXUn0oYgSDkS1KOR1rp1jHke02zXjWSkbKUY5H/ABDmTBhk5CQkrAWR+0gs/LM3tHRcS4iiQgrmqypFBqSToBqYSYDxdhMSr4SgpJVQCYlOVT6UUR2MKU0/LC6pZh5jg8dNkrExCyFDnQsbKAuGpHtsucopSSClwk5XqHAJBhXJ8PYVC86JKcwqCSpQB0ISokA9qQyQXg5LVNYTMNeyyJlHjWbLdApUmmhHTUUhRxTjUjDBPxVfMaJSCpR3LCw5mncxc4fxmViU5pSwoC9wU9QaiDHmsWrSLGSw5R5SrYltKM1h2uLwl4hKdSVkEE0L2cAhi51A7sI6DFzEgMkZWq7Avv1pCzi8shTlqsA1SFVY8gzDmDEUjSWc6tRCiCxBtWxrSpseXPeFsviYSr4a0gJ1PJxS/URcxCyz0JIf+Lxz/E1HMlY2r0vBI6Oz4MEzpiyXyS1JIdmPk8qQf9Tlo6zh8pyZqqn5U8hdZHVVH2SIReGZGTDS6+ecQugslYFf+2vdo6lVABsPpCfsN6NSY1eEI8W4UzfhfE8zsFMQgnbNbvaHKpkJpr2Umn6PKPHYm/5pecKYtk1GVtO7w/8A8OuGrQFzlgpCwEofUO5V0oK61jtFEG9Y5Pxp4jXIyy5dFqGYrYEpDsMoNHJeps0bLkdLxSMXCl+TZ2JW0QqmHSpMeb+GvFOIViES5izMRMUEsQHSTQKBSBbV6MDHoBmU7Xialy8ZU0qWoh4jKCknLVYAFKPmYOaPeKeGmpQgM2YEGqQSKVPI3pFhU4BCypLmhfkmov8AjwvkIK1BNvM5OgA19IlDZXnYhf8AmFJBSEgvt8yQoE9E0prvpIicc4uA9SWrQnT8qYW8ewhRPM1C0rQWGUVIZITUa2uIlwk50EVqCB/Q3vFOcEnoxJ/YX0ezXr+bx6NwL/2JfT7mPO8BIUshIcs2ln1MemYNOVCU7AD2jf46etmHO+kjkuPyVZ1VDO6iHzM1gdL3i2tTHpaLfiTBZxmFiGV2sT6/SEvD55WChVFoorm1AodYx5Jc00a8dKpTEfjfhi8TIAlh1IL5dVBmLc+XWPMcLwfEKmBCJaytxTKoNW5ceUczHr/HOMowqAtYUXLJCQCSWfUgCKnBfGUiesS/OhZ+ULZlHYEEh+RaL46pT6JtS69jxCCAAouWDnctUxhQYxNGijGWGmnlfjzN/mlE/sQ3TzU9c3rEPgbGFGLQkHyzHQoaEEEjuFN7xB4t4imfiFLQXQAEoO6Uv5uhUpRHJoz4JkleMl7JdR6JST9WjrzI7/hzPuuj1pE0sWAT2ijiMy0KQ4qCAX8wyk6aDbWNJs9gVNGq8QpEpLFOZYKjQEuSSQ52BZ+UcTZ1pYcxj05AS9uccricW6wi7sCwtmZ+9YZcaxbrKU312H9xSwmCzH7xpEr7FTPY8FJaamoCUJKUJGjD+KQceUoSJ5T82RbNvlNucU+GYorQhRIMwJr/AKgNRsRtuYtKxIUSlmIDsXqCLjQxL66Ys30eAzFVrHsnhPHGdhJayXUBlV1SWrzZo8/8X+Hjh5mZAeWs+U3ym5Qdm03HeIfDPH5mEUzZ5ai6ka/6k7FtLFu8dPJPnOoxivCuz15JhJ4n8OIxWVQXkWkMC2YEXYhw1decM8DikTpaZktWZCg4P1B2INCOUTGjnlHInUPo6aSpHM8A8IIwyxNUv4i0vkYZUJcMTclRYkaCsPZw3pyEeV8V8R4mYsq+ItA0ShSkBI0HlIc2qY63wbxKdPlL+Kc+VQSlRFTRyC12pX/mje5eeTZjFTvijoEIBLGj2F31r6RUxCiiVMI+ZflHLODSuyR7xPNQAUi5JoB5Utq7aWeIONzUBQQBUHMWZqgNbW/rEQtoqniEcjhBX8yjDLD+HUaLWOhiTCzHLCOp4VgrE1MdShM56tos+HOBplpuo9Y6dCQA0RYZDCJ41mUl0Y1Tb7NVpBBBtHHY/hRkTM6HYlidCDdJ56iOwmKYQqxuNLENEcvGqRXHbl9HFcc4XLxaMilZFguk6g9P1A8o5CR4FxKZqRmRlCgc4VYA3Au/31juceou4l5gNO7xVXxLImpYftWC7f6mp1NI5fyjo6smux4FPCjxPLmLw01EtysiwuU5hnSNyU5g0Qo8RSLLWEbHMFJLXYp+4ETzOKSb/GR3UB9YhPOy83o8f+AtS8oSSp/lAJV6Xj0XwrwE4ZBWthMXcfsT+3qTU9ANIb/+qSr50nmlQUfYvGhx6T8iSvmGSB1zt7PFXzOlmCniUvWybFnyMKrNAL13YbRQ8YYwS0JQB5rBhd2Pt94kRishK5hAWKIQg5j3INXF3ZoU4nh+IxK86kKrYMQkDvGcw6KqkjlZWHJLmpMdDwjhxJtHR8N8HkMV+kdHhuFIQGAjpjjf2Y1yL6FGDwJAiwtCjYkLScw209aQ5EoDSIZuBCou+PyRE8mMWrkomoUlaRstBAIcXb+Y4riXgB1kyZgSn9q3Ldxf0jv18NXQDR6ihGx5xAiViK5kA7EeU9wzP0jnXnL9Gz8K+xZ4e4MMNJEvPnOZSiflFWDAHSn1i/Nd4JhWP/imHokH7xUxOJnhsuHWXH6noX1YHfeFSdd4NNLrShifDOGWvOqUAomrKUkE7sC0XQiXJQEhKUpFkpHc0HM3ihNGJWD5FIfQJKvVyIlwnD8QbSlAkCqyDVq2u0Hjb6DYXZvMm5XmKY/tRz07bmFmGwKlmOiw3hpZOZYcmHOG4GRG8cblGNciYjwHDgmwrHW8LwjBzEuG4alMMEpaN5nDCq0yBGYIIsg1UHitMwoMEEAERwY2ERr4ek3SDBBE4itZXXwSUboT6CK8zw1h1XlJPYQQQ/CR+dGE+GMOP/iR6CJkcDki0pH/AGiCCD/Of4HnRZl4BCaJQhPRIH0jf4BgghYhaZ/yxjIwsZggAx/lYyMLBBDFpuMLEicMIIIQazPwBGP8uIzBAGgMMnYRuJQjMEUI2yCMgQQQAZggggAIIIIAP//Z"
    })"_json.dump());

    ASSERT_TRUE(add_op.ok());

    LOG(INFO) << "Waiting for indexing to complete";

    auto results = coll->search("dog", {"embedding"},
                                    "", {}, {}, {2}, 10,
                                    1, FREQUENCY, {true},
                                    0, spp::sparse_hash_set<std::string>()).get();
    
    ASSERT_EQ(results["hits"].size(), 2);
    ASSERT_EQ(results["hits"][0]["document"]["id"], "0");
    ASSERT_EQ(results["hits"][1]["document"]["id"], "1");


    auto results2 = coll->search("teddy bear", {"embedding"},
                                    "", {}, {}, {2}, 10,
                                    1, FREQUENCY, {false},
                                    0, spp::sparse_hash_set<std::string>()).get();
    
    ASSERT_EQ(results2["hits"].size(), 2);
    ASSERT_EQ(results2["hits"][0]["document"]["id"], "1");
    ASSERT_EQ(results2["hits"][1]["document"]["id"], "0");
}

TEST_F(CollectionVectorTest, TestHybridSearchHiddenHits) {
    nlohmann::json schema = R"({
                "name": "test",
                "fields": [
                    {
                        "name": "name",
                        "type": "string"
                    },
                    {
                        "name": "embedding",
                        "type": "float[]",
                        "embed": {
                            "from": [
                                "name"
                            ],
                            "model_config": {
                                "model_name": "ts/e5-small"
                            }
                        }
                    }
                ]
                })"_json;

    EmbedderManager::set_model_dir("/tmp/typesense_test/models");

    auto collection_create_op = collectionManager.create_collection(schema);
    ASSERT_TRUE(collection_create_op.ok());

    auto coll = collection_create_op.get();

    auto add_op = coll->add(R"({
            "name": "soccer",
            "id": "0"
        })"_json.dump());

    ASSERT_TRUE(add_op.ok());

    add_op = coll->add(R"({
            "name": "guitar",
            "id": "1"
        })"_json.dump());

    ASSERT_TRUE(add_op.ok());

    add_op = coll->add(R"({
            "name": "typesense",
            "id": "2"
        })"_json.dump());

    ASSERT_TRUE(add_op.ok());

    add_op = coll->add(R"({
            "name": "potato",
            "id": "3"
        })"_json.dump());

    ASSERT_TRUE(add_op.ok());

    auto results = coll->search("sports", {"name", "embedding"},
                                "", {}, {}, {2}, 10,
                                1, FREQUENCY, {true},
                                0, spp::sparse_hash_set<std::string>()).get();

    ASSERT_EQ(4, results["hits"].size());
    ASSERT_STREQ("0", results["hits"][0]["document"]["id"].get<std::string>().c_str());


    // do hybrid search with hidden_hits
    auto hybrid_results = coll->search("sports", {"name", "embedding"},
                                       "", {}, {}, {2}, 10,
                                       1, FREQUENCY, {true},
                                       0, spp::sparse_hash_set<std::string>(), spp::sparse_hash_set<std::string>(), 10, "", 30, 4, "", 1, "", "0").get();

    ASSERT_EQ(3, hybrid_results["hits"].size());
    ASSERT_FALSE(hybrid_results["hits"][0]["document"]["id"] == 0);
}

<<<<<<< HEAD
TEST_F(CollectionVectorTest, Test0VectorDistance) {
    auto schema_json =
            R"({
            "name": "colors",
            "fields": [
                {"name": "rgb", "type":"float[]", "num_dim": 3}
            ]
        })"_json;
=======
TEST_F(CollectionVectorTest, TryAddingMultipleImageFieldToEmbedFrom) {
    auto schema_json =
        R"({
        "name": "Images",
        "fields": [
            {"name": "name", "type": "string"},
            {"name": "image", "type": "image", "store": false},
            {"name": "image2", "type": "image", "store": false},
            {"name": "embedding", "type":"float[]", "embed":{"from": ["image", "image2"], "model_config": {"model_name": "ts/clip-vit-b-p32"}}}
        ]
    })"_json;

    EmbedderManager::set_model_dir("/tmp/typesense_test/models");

    auto collection_create_op = collectionManager.create_collection(schema_json);
    ASSERT_FALSE(collection_create_op.ok());

    ASSERT_EQ(collection_create_op.error(), "Only one field can be used in the `embed.from` property of an embed field when embedding from an image field.");
}

TEST_F(CollectionVectorTest, TestInvalidImage) {
    auto schema_json =
        R"({
        "name": "Images",
        "fields": [
            {"name": "name", "type": "string"},
            {"name": "image", "type": "image", "store": false},
            {"name": "embedding", "type":"float[]", "embed":{"from": ["image"], "model_config": {"model_name": "ts/clip-vit-b-p32"}}}
        ]
    })"_json;

    EmbedderManager::set_model_dir("/tmp/typesense_test/models");

    auto collection_create_op = collectionManager.create_collection(schema_json);
    ASSERT_TRUE(collection_create_op.ok());

    auto coll = collection_create_op.get();

    auto add_op = coll->add(R"({
        "name": "teddy bear",
        "image": "invalid"
    })"_json.dump());

    ASSERT_FALSE(add_op.ok());

    ASSERT_EQ(add_op.error(), "Error while processing image");

}


TEST_F(CollectionVectorTest, TestCLIPTokenizerUnicode) {
    auto schema_json =
        R"({
        "name": "Images",
        "fields": [
            {"name": "name", "type": "string"},
            {"name": "image", "type": "image", "store": false},
            {"name": "embedding", "type":"float[]", "embed":{"from": ["image"], "model_config": {"model_name": "ts/clip-vit-b-p32"}}}
        ]
    })"_json;


    EmbedderManager::set_model_dir("/tmp/typesense_test/models");

    auto collection_create_op = collectionManager.create_collection(schema_json);
    ASSERT_TRUE(collection_create_op.ok());

    auto coll = collection_create_op.get();

    // test english
    auto results = coll->search("dog", {"embedding"},
                                "", {}, {}, {2}, 10,
                                1, FREQUENCY, {true},
                                0, spp::sparse_hash_set<std::string>()).get();
    
    // test chinese
    results = coll->search("狗", {"embedding"},
                                "", {}, {}, {2}, 10,
                                1, FREQUENCY, {true},
                                0, spp::sparse_hash_set<std::string>()).get();
    
    // test japanese
    results = coll->search("犬", {"embedding"},
                                "", {}, {}, {2}, 10,
                                1, FREQUENCY, {true},
                                0, spp::sparse_hash_set<std::string>()).get();

    // test korean
    results = coll->search("개", {"embedding"},
                                "", {}, {}, {2}, 10,
                                1, FREQUENCY, {true},
                                0, spp::sparse_hash_set<std::string>()).get();
    
    // test russian
    results = coll->search("собака", {"embedding"},
                                "", {}, {}, {2}, 10,
                                1, FREQUENCY, {true},
                                0, spp::sparse_hash_set<std::string>()).get();
    
    // test arabic
    results = coll->search("كلب", {"embedding"},
                                "", {}, {}, {2}, 10,
                                1, FREQUENCY, {true},
                                0, spp::sparse_hash_set<std::string>()).get();
    
    // test turkish
    results = coll->search("kö", {"embedding"},
                                "", {}, {}, {2}, 10,
                                1, FREQUENCY, {true},
                                0, spp::sparse_hash_set<std::string>()).get();

    results = coll->search("öğ", {"embedding"},
                                "", {}, {}, {2}, 10,
                                1, FREQUENCY, {true},
                                0, spp::sparse_hash_set<std::string>()).get();
    
}
 
TEST_F(CollectionVectorTest, Test0VectorDistance) {
    auto schema_json =
        R"({
        "name": "colors",
        "fields": [
            {"name": "rgb", "type":"float[]", "num_dim": 3}
        ]
    })"_json;
>>>>>>> 98a8ad92

    auto collection_create_op = collectionManager.create_collection(schema_json);
    ASSERT_TRUE(collection_create_op.ok());

    auto coll = collection_create_op.get();

    auto add_op = coll->add(R"({
<<<<<<< HEAD
            "rgb": [0.9, 0.9, 0.9]
        })"_json.dump());
=======
        "rgb": [0.9, 0.9, 0.9]
    })"_json.dump());
>>>>>>> 98a8ad92

    ASSERT_TRUE(add_op.ok());

    auto results = coll->search("*", {}, "", {}, {}, {0}, 10, 1, FREQUENCY, {true}, Index::DROP_TOKENS_THRESHOLD,
<<<<<<< HEAD
                                spp::sparse_hash_set<std::string>(),
                                spp::sparse_hash_set<std::string>(), 10, "", 30, 5,
                                "", 10, {}, {}, {}, 0,
                                "<mark>", "</mark>", {}, 1000, true, false, true, "", false, 6000 * 1000, 4, 7, fallback,
                                4, {off}, 32767, 32767, 2,
                                false, true, "rgb:([0.5, 0.5, 0.5])").get();

=======
                                 spp::sparse_hash_set<std::string>(),
                                 spp::sparse_hash_set<std::string>(), 10, "", 30, 5,
                                 "", 10, {}, {}, {}, 0,
                                 "<mark>", "</mark>", {}, 1000, true, false, true, "", false, 6000 * 1000, 4, 7, fallback,
                                 4, {off}, 32767, 32767, 2,
                                 false, true, "rgb:([0.5, 0.5, 0.5])").get();
    
>>>>>>> 98a8ad92
    ASSERT_EQ(results["hits"].size(), 1);
    ASSERT_EQ(results["hits"][0].count("vector_distance"), 1);
    ASSERT_EQ(results["hits"][0]["vector_distance"], 0);
}

<<<<<<< HEAD
=======

>>>>>>> 98a8ad92
TEST_F(CollectionVectorTest, TestEmbeddingValues) {
        auto schema_json =
        R"({
        "name": "test",
        "fields": [
            {"name": "name", "type": "string"},
            {"name": "embedding", "type":"float[]", "embed":{"from": ["name"], "model_config": {"model_name": "ts/all-MiniLM-L12-v2"}}}
        ]
    })"_json;

<<<<<<< HEAD
    TextEmbedderManager::set_model_dir("/tmp/typesense_test/models");
=======
    EmbedderManager::set_model_dir("/tmp/typesense_test/models");
>>>>>>> 98a8ad92

    auto collection_create_op = collectionManager.create_collection(schema_json);

    ASSERT_TRUE(collection_create_op.ok());

    auto coll = collection_create_op.get();

    auto add_op = coll->add(R"({
        "name": "Elskovsbarnet"
    })"_json.dump());

    ASSERT_TRUE(add_op.ok());

    std::vector<float> embeddings = add_op.get()["embedding"];

    std::vector<float> normalized_embeddings(embeddings.size());

    hnsw_index_t::normalize_vector(embeddings, normalized_embeddings);

    ASSERT_EQ(embeddings.size(), 384);

    std::vector<float> actual_values{-0.07409533113241196, -0.02963513322174549, -0.018120333552360535, 0.012058400548994541, -0.07219868153333664, -0.09295058250427246, 0.018390782177448273, 0.007814675569534302, 0.026419874280691147, 0.037965331226587296, 0.020393727347254753, -0.04090584069490433, 0.03194206580519676, 0.025205004960298538, 0.02059922367334366, 0.026202859356999397, 0.009739107452332973, 0.07967381179332733, -0.006712059490382671, -0.045936256647109985, -0.0280868299305439, -0.028282660990953445, 0.00617704214528203, -0.0756121575832367, -0.009177971631288528, -0.0016412553377449512, -0.040854115039110184, -0.007597113959491253, -0.03225032240152359, -0.015282290056347847, -0.013507066294550896, -0.11270778626203537, 0.12383124977350235, 0.09607065469026566, -0.106889508664608, 0.02146402932703495, 0.061281926929950714, -0.04245373234152794, -0.05668728053569794, 0.02623145468533039, 0.016187654808163643, 0.05603780969977379, 0.0119243822991848, -0.004412775859236717, 0.040246933698654175, 0.07487507909536362, -0.05067175254225731, 0.030055716633796692, 0.014153759926557541, -0.04411328583955765, -0.010018891654908657, -0.08593358099460602, 0.037568483501672745, -0.10012772679328918, 0.029019853100180626, 0.019645709544420242, -0.0639389306306839, 0.02652929536998272, 0.015299974009394646, 0.07286490499973297, 0.029529787600040436, -0.044351380318403244, -0.041604846715927124, 0.06385225802659988, -0.007908550091087818, -0.003856210969388485, -0.03855051472783089, -0.0023078585509210825, -0.04141264036297798, -0.05051504448056221, -0.018076501786708832, -0.017384130507707596, 0.024294942617416382, 0.12094006687402725, 0.01351782027631998, 0.08950492739677429, 0.027889391407370567, -0.03165547922253609, -0.017131352797150612, -0.022714827209711075, 0.048935145139694214, -0.012115311808884144, -0.0575471930205822, -0.019780246540904045, 0.052039679139852524, 0.00199871021322906, -0.010556189343333244, -0.0176922008395195, -0.01899656467139721, -0.005256693810224533, -0.06929342448711395, -0.01906348578631878, 0.10669232159852982, -0.0058551388792693615, 0.011760520748794079, 0.0066625443287193775, 0.0019288291223347187, -0.08495593070983887, 0.03902851417660713, 0.1967391073703766, 0.007772537413984537, -0.04112537205219269, 0.08704622834920883, 0.007129311095923185, -0.07165598124265671, -0.06986088305711746, -0.028463803231716156, -0.02357759326696396, 0.015329649671912193, -0.01065903902053833, -0.09958454966545105, 0.020069725811481476, -0.04014518857002258, -0.0660862997174263, -0.055922750383615494, -0.032036129385232925, 0.01381504163146019, -0.0673903375864029, -0.025027597323060036, 0.021608922630548477, -0.0620601624250412, 0.03505481034517288, -0.054973628371953964, -0.0021920157596468925, -0.01736101694405079, -0.1220683753490448, -0.07779566198587418, 0.0008724227664060891, -0.046745795756578445, 0.06985874474048615, -0.06745105981826782, 0.052744727581739426, 0.03683020919561386, -0.03435657545924187, -0.06987597048282623, 0.00887364149093628, -0.04392600059509277, -0.03942466899752617, -0.057737983763217926, -0.00721937557682395, 0.010713488794863224, 0.03875933587551117, 0.15718387067317963, 0.008935746736824512, -0.06421459466218948, 0.02290276437997818, 0.034633539617061615, -0.06684417277574539, 0.0005746493698097765, -0.028561286628246307, 0.07741032540798187, -0.016047099605202675, 0.07573956996202469, -0.07167335599660873, -0.0015375938965007663, -0.019324950873851776, -0.033263999968767166, 0.014723926782608032, -0.0691518783569336, -0.06772343814373016, 0.0042124162428081036, 0.07307381927967072, 0.03486260399222374, 0.04603007435798645, 0.07130003720521927, -0.02456359565258026, -0.006673890631645918, -0.02338244579732418, 0.011230859905481339, 0.019877653568983078, -0.03518665209412575, 0.0206899493932724, 0.05910487845540047, 0.019732976332306862, 0.04096956551074982, 0.07400382310152054, -0.03024907223880291, -0.015541939064860344, -0.008652037009596825, 0.0935826525092125, -0.049539074301719666, -0.04189642146229744, -0.07915540784597397, 0.030161747708916664, 0.05217037349939346, 0.008498051203787327, -0.02225595712661743, 0.041023027151823044, -0.008676717057824135, 0.03920895606279373, 0.042901333421468735, -0.0509256087243557, 0.03418148308992386, 0.10294827818870544, -0.007491919212043285, -0.04547177255153656, -0.0013863483909517527, -0.016816288232803345, 0.0057535297237336636, 0.04133246839046478, -0.014831697568297386, 0.1096695065498352, -0.02640458010137081, 0.05342832952737808, -0.10505645722150803, -0.069507896900177, -0.04607844352722168, 0.030713962391018867, -0.047581497579813004, 0.07578378170728683, 0.02707124687731266, 0.05470479652285576, 0.01324087381362915, 0.005669544450938702, 0.07757364213466644, -0.027681969106197357, 0.015634633600711823, 0.011706131510436535, -0.11028207093477249, -0.03370887413620949, 0.0342826321721077, 0.052396781742572784, -0.03439828380942345, -9.332131367059089e-33, -0.003496044548228383, -0.0012644683010876179, 0.007245716638863087, 0.08308663219213486, -0.12923602759838104, 0.01113795768469572, -0.015030942857265472, 0.01813196949660778, -0.08993704617023468, 0.056248947978019714, 0.10432837903499603, 0.008380789309740067, 0.08054981380701065, -0.0016472548013553023, 0.0940462201833725, -0.002078677760437131, -0.040112320333719254, -0.022219669073820114, -0.08358576893806458, -0.022520577535033226, 0.026831910014152527, 0.020184528082609177, -0.019914891570806503, 0.11616221070289612, -0.08901996910572052, -0.016575688496232033, 0.027953164651989937, 0.07949092239141464, -0.03504502400755882, -0.04410504922270775, -0.012492713518440723, -0.06611645221710205, -0.020088162273168564, -0.019216760993003845, 0.08393155038356781, 0.11951949447393417, 0.06375068426132202, -0.061182133853435516, -0.09066124260425568, -0.046286359429359436, 0.02162717469036579, -0.02759421616792679, -0.09041713923215866, 0.008177299052476883, -0.006156154442578554, -0.0033287708647549152, -0.004311972297728062, -0.01960325799882412, -0.08414454013109207, -0.0034149065613746643, 0.015856321901082993, -0.0005123159498907626, -0.027074772864580154, 0.03869790956377983, 0.050786130130290985, -0.028933823108673096, -0.07446572184562683, 0.022279445081949234, 0.012226884253323078, -0.01748575083911419, -0.055989284068346024, -0.011646092869341373, -0.0002180236770072952, 0.10100196301937103, 0.02999500371515751, -0.021314362064003944, -0.04096762463450432, 0.05568964406847954, -0.004973178263753653, 0.013144302181899548, 0.022288570180535316, 0.09443598240613937, 0.0018029726343229413, -0.09654559940099716, -0.01457826979458332, 0.04508035257458687, 0.06526371091604233, -0.03033633343875408, 0.009471519850194454, -0.11114948242902756, -0.046912480145692825, -0.10612039268016815, 0.11780810356140137, -0.026177652180194855, 0.0320870615541935, -0.015745604410767555, 0.06458097696304321, 0.048562128096818924, -0.034073326736688614, -0.03065350651741028, 0.06918460875749588, 0.06126512959599495, 0.0058005815371870995, -0.03808598220348358, 0.03678971901535988, 4.168464892362657e-32, -0.0452132411301136, 0.051136620342731476, -0.09363184124231339, -0.032540980726480484, 0.08147275447845459, 0.03507697954773903, 0.04584404081106186, -0.00924444105476141, -0.012075415812432766, 0.0541100800037384, -0.015797585248947144, 0.05510234460234642, -0.04699498042464256, -0.018956895917654037, -0.04772498831152916, 0.05756324902176857, -0.0827300101518631, 0.004980154801160097, 0.024522915482521057, -0.019712436944246292, 0.009034484624862671, -0.012837578542530537, 0.026660654693841934, 0.06716003268957138, -0.05956435948610306, 0.0010818272130563855, -0.018492311239242554, 0.034606318920850754, 0.04679758474230766, -0.020694732666015625, 0.06055215373635292, -0.04266247898340225, 0.008420216850936413, -0.02698715589940548, -0.028203830122947693, 0.029279250651597977, -0.010966592468321323, -0.03348863869905472, -0.07982659339904785, -0.03935334458947182, -0.02174490876495838, -0.04081539437174797, 0.049022793769836426, -0.01604332961142063, -0.0032012134324759245, 0.0893029123544693, -0.0230527613312006, 0.01536057610064745, 0.027288464829325676, -0.01401998195797205, -0.057258568704128265, -0.07299835979938507, 0.032278336584568024, 0.040280167013406754, 0.060383908450603485, -0.0012196602765470743, 0.02501964196562767, -0.03808143362402916, -0.08765897154808044, 0.047424230724573135, -0.04527046158909798, -0.015525433234870434, -0.02020418457686901, -0.06228169426321983};

    for (int i = 0; i < 384; i++) {
        EXPECT_NEAR(normalized_embeddings[i], actual_values[i], 0.00001);
    }
<<<<<<< HEAD
=======
}

TEST_F(CollectionVectorTest, InvalidMultiSearchConversation) {
    auto schema_json =
        R"({
        "name": "test",
        "fields": [
            {"name": "name", "type": "string"},
            {"name": "embedding", "type":"float[]", "embed":{"from": ["name"], "model_config": {"model_name": "ts/all-MiniLM-L12-v2"}}}
        ]
    })"_json;

    EmbedderManager::set_model_dir("/tmp/typesense_test/models");

    if (std::getenv("api_key") == nullptr) {
        LOG(INFO) << "Skipping test as api_key is not set.";
        return;
    }

    auto api_key = std::string(std::getenv("api_key"));

    auto conversation_model_config = R"({
        "model_name": "openai/gpt-3.5-turbo"
    })"_json;

    conversation_model_config["api_key"] = api_key;

    auto model_add_op = ConversationModelManager::add_model(conversation_model_config);

    ASSERT_TRUE(model_add_op.ok());

    auto model_id = model_add_op.get()["id"];
    auto collection_create_op = collectionManager.create_collection(schema_json);

    ASSERT_TRUE(collection_create_op.ok());

    nlohmann::json search_body;
    search_body["searches"] = nlohmann::json::array();

    nlohmann::json search1;
    search1["collection"] = "test";
    search1["q"] = "dog";
    search1["query_by"] = "embedding";

    search_body["searches"].push_back(search1);

    std::shared_ptr<http_req> req = std::make_shared<http_req>();
    std::shared_ptr<http_res> res = std::make_shared<http_res>(nullptr);

    req->params["conversation"] = "true";
    req->params["conversation_model_id"] = model_id;
    req->params["q"] = "cat";

    req->body = search_body.dump();
    nlohmann::json embedded_params;
    req->embedded_params_vec.push_back(embedded_params);

    post_multi_search(req, res);
    auto res_json = nlohmann::json::parse(res->body);
    ASSERT_EQ(res->status_code, 400);
    ASSERT_EQ(res_json["message"], "`q` parameter cannot be used in POST body if `conversation` is enabled. Please set `q` as a query parameter in the request, instead of inside the POST body");

    search_body["searches"][0].erase("q");
    search_body["searches"][0]["conversation_model_id"] = to_string(model_id);

    req->body = search_body.dump();

    post_multi_search(req, res);

    res_json = nlohmann::json::parse(res->body);
    ASSERT_EQ(res->status_code, 400);
    ASSERT_EQ(res_json["message"], "`conversation_model_id` cannot be used in POST body. Please set `conversation_model_id` as a query parameter in the request, instead of inside the POST body");

    search_body["searches"][0].erase("conversation_model_id");
    search_body["searches"][0]["conversation_id"] = "123";

    req->body = search_body.dump();

    post_multi_search(req, res);

    res_json = nlohmann::json::parse(res->body);
    ASSERT_EQ(res->status_code, 400);

    ASSERT_EQ(res_json["message"], "`conversation_id` cannot be used in POST body. Please set `conversation_id` as a query parameter in the request, instead of inside the POST body");

    search_body["searches"][0].erase("conversation_id");
    search_body["searches"][0]["conversation"] = true;

    req->body = search_body.dump();

    post_multi_search(req, res);

    res_json = nlohmann::json::parse(res->body);
    ASSERT_EQ(res->status_code, 400);

    ASSERT_EQ(res_json["message"], "`conversation` cannot be used in POST body. Please set `conversation` as a query parameter in the request, instead of inside the POST body");
}



TEST_F(CollectionVectorTest, TestVectorQueryQs) {
    auto schema_json =
        R"({
        "name": "test",
        "fields": [
            {"name": "name", "type": "string"},
            {"name": "embedding", "type":"float[]", "embed":{"from": ["name"], "model_config": {"model_name": "ts/all-MiniLM-L12-v2"}}}
        ]
    })"_json;

    EmbedderManager::set_model_dir("/tmp/typesense_test/models");

    auto collection_create_op = collectionManager.create_collection(schema_json);

    ASSERT_TRUE(collection_create_op.ok());

    auto coll = collection_create_op.get();

    auto add_op = coll->add(R"({
        "name": "Stark Industries"
    })"_json.dump());

    ASSERT_TRUE(add_op.ok());

    auto results = coll->search("*", {}, "", {}, {}, {0}, 20, 1, FREQUENCY, {true}, Index::DROP_TOKENS_THRESHOLD,
                                spp::sparse_hash_set<std::string>(),
                                spp::sparse_hash_set<std::string>(), 10, "", 30, 5,
                                "", 10, {}, {}, {}, 0,
                                "<mark>", "</mark>", {}, 1000, true, false, true, "", false, 6000 * 1000, 4, 7,
                                fallback,
                                4, {off}, 32767, 32767, 2,
                                false, true, "embedding:([], queries:[superhero, company])");
    
    ASSERT_TRUE(results.ok());
    ASSERT_EQ(results.get()["hits"].size(), 1);
}


TEST_F(CollectionVectorTest, TestVectorQueryInvalidQs) {
    auto schema_json =
        R"({
        "name": "test",
        "fields": [
            {"name": "name", "type": "string"},
            {"name": "embedding", "type":"float[]", "embed":{"from": ["name"], "model_config": {"model_name": "ts/all-MiniLM-L12-v2"}}}
        ]
    })"_json;

    EmbedderManager::set_model_dir("/tmp/typesense_test/models");

    auto collection_create_op = collectionManager.create_collection(schema_json);

    ASSERT_TRUE(collection_create_op.ok());

    auto coll = collection_create_op.get();

    auto add_op = coll->add(R"({
        "name": "Stark Industries"
    })"_json.dump());

    ASSERT_TRUE(add_op.ok());

    auto results = coll->search("*", {}, "", {}, {}, {0}, 20, 1, FREQUENCY, {true}, Index::DROP_TOKENS_THRESHOLD,
                                spp::sparse_hash_set<std::string>(),
                                spp::sparse_hash_set<std::string>(), 10, "", 30, 5,
                                "", 10, {}, {}, {}, 0,
                                "<mark>", "</mark>", {}, 1000, true, false, true, "", false, 6000 * 1000, 4, 7,
                                fallback,
                                4, {off}, 32767, 32767, 2,
                                false, true, "embedding:([], queries:\"test\")");
    
    ASSERT_FALSE(results.ok());

    ASSERT_EQ(results.error(), "Malformed vector query string: "
                               "`queries` parameter must be a list of strings.");
    
    results = coll->search("*", {}, "", {}, {}, {0}, 20, 1, FREQUENCY, {true}, Index::DROP_TOKENS_THRESHOLD,
                                spp::sparse_hash_set<std::string>(),
                                spp::sparse_hash_set<std::string>(), 10, "", 30, 5,
                                "", 10, {}, {}, {}, 0,
                                "<mark>", "</mark>", {}, 1000, true, false, true, "", false, 6000 * 1000, 4, 7,
                                fallback,
                                4, {off}, 32767, 32767, 2,
                                false, true, "embedding:([], queries:11)");
    
    ASSERT_FALSE(results.ok());

    results = coll->search("*", {}, "", {}, {}, {0}, 20, 1, FREQUENCY, {true}, Index::DROP_TOKENS_THRESHOLD,
                            spp::sparse_hash_set<std::string>(),
                            spp::sparse_hash_set<std::string>(), 10, "", 30, 5,
                            "", 10, {}, {}, {}, 0,
                            "<mark>", "</mark>", {}, 1000, true, false, true, "", false, 6000 * 1000, 4, 7,
                            fallback,
                            4, {off}, 32767, 32767, 2,
                            false, true, "embedding:([], queries:[superhero, company");
    
    ASSERT_FALSE(results.ok());

    results = coll->search("*", {}, "", {}, {}, {0}, 20, 1, FREQUENCY, {true}, Index::DROP_TOKENS_THRESHOLD,
                            spp::sparse_hash_set<std::string>(),
                            spp::sparse_hash_set<std::string>(), 10, "", 30, 5,
                            "", 10, {}, {}, {}, 0,
                            "<mark>", "</mark>", {}, 1000, true, false, true, "", false, 6000 * 1000, 4, 7,
                            fallback,
                            4, {off}, 32767, 32767, 2,
                            false, true, "embedding:([], queries:[superhero, company)");
    
    ASSERT_FALSE(results.ok());
    ASSERT_EQ(results.error(), "Malformed vector query string: "
                               "`queries` parameter must be a list of strings.");
}



TEST_F(CollectionVectorTest, TestVectorQueryQsWithHybridSearch) {
    auto schema_json =
        R"({
        "name": "test",
        "fields": [
            {"name": "name", "type": "string"},
            {"name": "embedding", "type":"float[]", "embed":{"from": ["name"], "model_config": {"model_name": "ts/all-MiniLM-L12-v2"}}}
        ]
    })"_json;

    EmbedderManager::set_model_dir("/tmp/typesense_test/models");

    auto collection_create_op = collectionManager.create_collection(schema_json);

    ASSERT_TRUE(collection_create_op.ok());

    auto coll = collection_create_op.get();

    auto add_op = coll->add(R"({
        "name": "Stark Industries"
    })"_json.dump());

    ASSERT_TRUE(add_op.ok());

    auto results = coll->search("stark", {"name"}, "", {}, {}, {0}, 20, 1, FREQUENCY, {true}, Index::DROP_TOKENS_THRESHOLD,
                                spp::sparse_hash_set<std::string>(),
                                spp::sparse_hash_set<std::string>(), 10, "", 30, 5,
                                "", 10, {}, {}, {}, 0,
                                "<mark>", "</mark>", {}, 1000, true, false, true, "", false, 6000 * 1000, 4, 7,
                                fallback,
                                4, {off}, 32767, 32767, 2,
                                false, true, "embedding:([], queries:[superhero, company])");
    
    ASSERT_TRUE(results.ok());
    ASSERT_EQ(results.get()["hits"].size(), 1);
}

TEST_F(CollectionVectorTest, TestVectorQueryQsHybridSearchAlpha) {
    auto schema_json =
        R"({
        "name": "test",
        "fields": [
            {"name": "name", "type": "string"},
            {"name": "embedding", "type":"float[]", "embed":{"from": ["name"], "model_config": {"model_name": "ts/all-MiniLM-L12-v2"}}}
        ]
    })"_json;

    EmbedderManager::set_model_dir("/tmp/typesense_test/models");

    auto collection_create_op = collectionManager.create_collection(schema_json);

    ASSERT_TRUE(collection_create_op.ok());

    auto coll = collection_create_op.get();

    auto add_op = coll->add(R"({
        "name": "Apple iPhone"
    })"_json.dump());
    ASSERT_TRUE(add_op.ok());

    add_op = coll->add(R"({
        "name": "Samsung Galaxy"
    })"_json.dump());

    auto results = coll->search("apple", {"name"}, "", {}, {}, {0}, 20, 1, FREQUENCY, {true}, Index::DROP_TOKENS_THRESHOLD,
                                spp::sparse_hash_set<std::string>(),
                                spp::sparse_hash_set<std::string>(), 10, "", 30, 5,
                                "", 10, {}, {}, {}, 0,
                                "<mark>", "</mark>", {}, 1000, true, false, true, "", false, 6000 * 1000, 4, 7,
                                fallback,
                                4, {off}, 32767, 32767, 2,
                                false, true, "embedding:([], queries:[samsung, phone])");
    
    ASSERT_TRUE(results.ok());
    ASSERT_EQ(results.get()["hits"].size(), 2);
    ASSERT_EQ(results.get()["hits"][0]["document"]["name"], "Apple iPhone");


    results = coll->search("apple", {"name"}, "", {}, {}, {0}, 20, 1, FREQUENCY, {true}, Index::DROP_TOKENS_THRESHOLD,
                                spp::sparse_hash_set<std::string>(),
                                spp::sparse_hash_set<std::string>(), 10, "", 30, 5,
                                "", 10, {}, {}, {}, 0,
                                "<mark>", "</mark>", {}, 1000, true, false, true, "", false, 6000 * 1000, 4, 7,
                                fallback,
                                4, {off}, 32767, 32767, 2,
                                false, true, "embedding:([], queries:[samsung, phone], alpha:0.9)");

    ASSERT_TRUE(results.ok());
    ASSERT_EQ(results.get()["hits"].size(), 2);
    ASSERT_EQ(results.get()["hits"][0]["document"]["name"], "Samsung Galaxy");
}

TEST_F(CollectionVectorTest, TestVectorQueryQsWeight) {
    auto schema_json =
        R"({
        "name": "test",
        "fields": [
            {"name": "name", "type": "string"},
            {"name": "embedding", "type":"float[]", "embed":{"from": ["name"], "model_config": {"model_name": "ts/all-MiniLM-L12-v2"}}}
        ]
    })"_json;

    EmbedderManager::set_model_dir("/tmp/typesense_test/models");

    auto collection_create_op = collectionManager.create_collection(schema_json);

    ASSERT_TRUE(collection_create_op.ok());

    auto coll = collection_create_op.get();

    auto add_op = coll->add(R"({
        "name": "Apple iPhone"
    })"_json.dump());
    ASSERT_TRUE(add_op.ok());

    add_op = coll->add(R"({
        "name": "Samsung Galaxy"
    })"_json.dump());

    auto results = coll->search("*", {}, "", {}, {}, {0}, 20, 1, FREQUENCY, {true}, Index::DROP_TOKENS_THRESHOLD,
                                spp::sparse_hash_set<std::string>(),
                                spp::sparse_hash_set<std::string>(), 10, "", 30, 5,
                                "", 10, {}, {}, {}, 0,
                                "<mark>", "</mark>", {}, 1000, true, false, true, "", false, 6000 * 1000, 4, 7,
                                fallback,
                                4, {off}, 32767, 32767, 2,
                                false, true, "embedding:([], queries:[samsung, apple], query_weights:[0.1, 0.9])");
    
    ASSERT_TRUE(results.ok());
    ASSERT_EQ(results.get()["hits"].size(), 2);
    ASSERT_EQ(results.get()["hits"][0]["document"]["name"], "Apple iPhone");


    results = coll->search("*", {}, "", {}, {}, {0}, 20, 1, FREQUENCY, {true}, Index::DROP_TOKENS_THRESHOLD,
                                spp::sparse_hash_set<std::string>(),
                                spp::sparse_hash_set<std::string>(), 10, "", 30, 5,
                                "", 10, {}, {}, {}, 0,
                                "<mark>", "</mark>", {}, 1000, true, false, true, "", false, 6000 * 1000, 4, 7,
                                fallback,
                                4, {off}, 32767, 32767, 2,
                                false, true, "embedding:([], queries:[samsung, apple], query_weights:[0.9, 0.1])");

    ASSERT_TRUE(results.ok());
    ASSERT_EQ(results.get()["hits"].size(), 2);
    ASSERT_EQ(results.get()["hits"][0]["document"]["name"], "Samsung Galaxy");
}

TEST_F(CollectionVectorTest, TestVectorQueryQsWeightInvalid) {
    auto schema_json =
        R"({
        "name": "test",
        "fields": [
            {"name": "name", "type": "string"},
            {"name": "embedding", "type":"float[]", "embed":{"from": ["name"], "model_config": {"model_name": "ts/all-MiniLM-L12-v2"}}}
        ]
    })"_json;

    EmbedderManager::set_model_dir("/tmp/typesense_test/models");

    auto collection_create_op = collectionManager.create_collection(schema_json);

    ASSERT_TRUE(collection_create_op.ok());

    auto coll = collection_create_op.get();

    auto add_op = coll->add(R"({
        "name": "Apple iPhone"
    })"_json.dump());
    ASSERT_TRUE(add_op.ok());

    add_op = coll->add(R"({
        "name": "Samsung Galaxy"
    })"_json.dump());

    auto results = coll->search("*", {}, "", {}, {}, {0}, 20, 1, FREQUENCY, {true}, Index::DROP_TOKENS_THRESHOLD,
                                spp::sparse_hash_set<std::string>(),
                                spp::sparse_hash_set<std::string>(), 10, "", 30, 5,
                                "", 10, {}, {}, {}, 0, 
                                "<mark>", "</mark>", {}, 1000, true, false, true, "", false, 6000 * 1000, 4, 7, 
                                fallback, 
                                4, {off}, 32767, 32767, 2, 
                                false, true, "embedding:([], queries:[samsung, apple], query_weights:[0.1, 0.9, 0.1])");
    
    ASSERT_FALSE(results.ok());
    ASSERT_EQ(results.error(), "Malformed vector query string: `queries` and `query_weights` must be of the same length.");

    results = coll->search("*", {}, "", {}, {}, {0}, 20, 1, FREQUENCY, {true}, Index::DROP_TOKENS_THRESHOLD,
                                spp::sparse_hash_set<std::string>(),
                                spp::sparse_hash_set<std::string>(), 10, "", 30, 5,
                                "", 10, {}, {}, {}, 0, 
                                "<mark>", "</mark>", {}, 1000, true, false, true, "", false, 6000 * 1000, 4, 7, 
                                fallback, 
                                4, {off}, 32767, 32767, 2, 
                                false, true, "embedding:([], queries:[samsung, apple], query_weights:[0.4, 0.9])");
    
    ASSERT_FALSE(results.ok());
    ASSERT_EQ(results.error(), "Malformed vector query string: `query_weights` must sum to 1.0.");
>>>>>>> 98a8ad92
}<|MERGE_RESOLUTION|>--- conflicted
+++ resolved
@@ -5,14 +5,10 @@
 #include "collection.h"
 #include <cstdlib>
 #include <ctime>
-<<<<<<< HEAD
-#include "index.h"
-=======
 #include "conversation_manager.h"
 #include "conversation_model_manager.h"
 #include "index.h"
 #include "core_api.h"
->>>>>>> 98a8ad92
 
 class CollectionVectorTest : public ::testing::Test {
 protected:
@@ -3109,16 +3105,6 @@
     ASSERT_FALSE(hybrid_results["hits"][0]["document"]["id"] == 0);
 }
 
-<<<<<<< HEAD
-TEST_F(CollectionVectorTest, Test0VectorDistance) {
-    auto schema_json =
-            R"({
-            "name": "colors",
-            "fields": [
-                {"name": "rgb", "type":"float[]", "num_dim": 3}
-            ]
-        })"_json;
-=======
 TEST_F(CollectionVectorTest, TryAddingMultipleImageFieldToEmbedFrom) {
     auto schema_json =
         R"({
@@ -3245,7 +3231,6 @@
             {"name": "rgb", "type":"float[]", "num_dim": 3}
         ]
     })"_json;
->>>>>>> 98a8ad92
 
     auto collection_create_op = collectionManager.create_collection(schema_json);
     ASSERT_TRUE(collection_create_op.ok());
@@ -3253,26 +3238,12 @@
     auto coll = collection_create_op.get();
 
     auto add_op = coll->add(R"({
-<<<<<<< HEAD
-            "rgb": [0.9, 0.9, 0.9]
-        })"_json.dump());
-=======
         "rgb": [0.9, 0.9, 0.9]
     })"_json.dump());
->>>>>>> 98a8ad92
 
     ASSERT_TRUE(add_op.ok());
 
     auto results = coll->search("*", {}, "", {}, {}, {0}, 10, 1, FREQUENCY, {true}, Index::DROP_TOKENS_THRESHOLD,
-<<<<<<< HEAD
-                                spp::sparse_hash_set<std::string>(),
-                                spp::sparse_hash_set<std::string>(), 10, "", 30, 5,
-                                "", 10, {}, {}, {}, 0,
-                                "<mark>", "</mark>", {}, 1000, true, false, true, "", false, 6000 * 1000, 4, 7, fallback,
-                                4, {off}, 32767, 32767, 2,
-                                false, true, "rgb:([0.5, 0.5, 0.5])").get();
-
-=======
                                  spp::sparse_hash_set<std::string>(),
                                  spp::sparse_hash_set<std::string>(), 10, "", 30, 5,
                                  "", 10, {}, {}, {}, 0,
@@ -3280,16 +3251,12 @@
                                  4, {off}, 32767, 32767, 2,
                                  false, true, "rgb:([0.5, 0.5, 0.5])").get();
     
->>>>>>> 98a8ad92
     ASSERT_EQ(results["hits"].size(), 1);
     ASSERT_EQ(results["hits"][0].count("vector_distance"), 1);
     ASSERT_EQ(results["hits"][0]["vector_distance"], 0);
 }
 
-<<<<<<< HEAD
-=======
-
->>>>>>> 98a8ad92
+
 TEST_F(CollectionVectorTest, TestEmbeddingValues) {
         auto schema_json =
         R"({
@@ -3300,11 +3267,7 @@
         ]
     })"_json;
 
-<<<<<<< HEAD
-    TextEmbedderManager::set_model_dir("/tmp/typesense_test/models");
-=======
-    EmbedderManager::set_model_dir("/tmp/typesense_test/models");
->>>>>>> 98a8ad92
+    EmbedderManager::set_model_dir("/tmp/typesense_test/models");
 
     auto collection_create_op = collectionManager.create_collection(schema_json);
 
@@ -3331,8 +3294,6 @@
     for (int i = 0; i < 384; i++) {
         EXPECT_NEAR(normalized_embeddings[i], actual_values[i], 0.00001);
     }
-<<<<<<< HEAD
-=======
 }
 
 TEST_F(CollectionVectorTest, InvalidMultiSearchConversation) {
@@ -3744,5 +3705,4 @@
     
     ASSERT_FALSE(results.ok());
     ASSERT_EQ(results.error(), "Malformed vector query string: `query_weights` must sum to 1.0.");
->>>>>>> 98a8ad92
 }