#include <gtest/gtest.h>
#include <string>
#include <vector>
#include <collection_manager.h>
#include "collection.h"
#include <cstdlib>
#include <ctime>
#include "conversation_manager.h"
#include "conversation_model_manager.h"

class CollectionVectorTest : public ::testing::Test {
protected:
    Store *store;
    CollectionManager & collectionManager = CollectionManager::get_instance();
    std::atomic<bool> quit = false;

    std::vector<std::string> query_fields;
    std::vector<sort_by> sort_fields;

    void setupCollection() {
        std::string state_dir_path = "/tmp/typesense_test/collection_vector_search";
        LOG(INFO) << "Truncating and creating: " << state_dir_path;
        system(("rm -rf "+state_dir_path+" && mkdir -p "+state_dir_path).c_str());

        store = new Store(state_dir_path);
        collectionManager.init(store, 1.0, "auth_key", quit);
        collectionManager.load(8, 1000);

        ConversationModelManager::init(store);
        ConversationManager::init(store);
    }

    virtual void SetUp() {
        setupCollection();
    }

    virtual void TearDown() {
        collectionManager.dispose();
        TextEmbedderManager::get_instance().delete_all_text_embedders();
        delete store;
    }
};

TEST_F(CollectionVectorTest, BasicVectorQuerying) {
    nlohmann::json schema = R"({
        "name": "coll1",
        "fields": [
            {"name": "title", "type": "string"},
            {"name": "points", "type": "int32"},
            {"name": "vec", "type": "float[]", "num_dim": 4}
        ]
    })"_json;

    Collection* coll1 = collectionManager.create_collection(schema).get();

    auto coll_summary = coll1->get_summary_json();
    ASSERT_EQ("cosine", coll_summary["fields"][2]["vec_dist"].get<std::string>());

    std::vector<std::vector<float>> values = {
        {0.851758, 0.909671, 0.823431, 0.372063},
        {0.97826, 0.933157, 0.39557, 0.306488},
        {0.230606, 0.634397, 0.514009, 0.399594}
    };

    for (size_t i = 0; i < values.size(); i++) {
        nlohmann::json doc;
        doc["id"] = std::to_string(i);
        doc["title"] = std::to_string(i) + " title";
        doc["points"] = i;
        doc["vec"] = values[i];
        ASSERT_TRUE(coll1->add(doc.dump()).ok());
    }

    auto results = coll1->search("*", {}, "", {}, {}, {0}, 10, 1, FREQUENCY, {true}, Index::DROP_TOKENS_THRESHOLD,
                                 spp::sparse_hash_set<std::string>(),
                                 spp::sparse_hash_set<std::string>(), 10, "", 30, 5,
                                 "", 10, {}, {}, {}, 0,
                                 "<mark>", "</mark>", {}, 1000, true, false, true, "", false, 6000 * 1000, 4, 7, fallback,
                                 4, {off}, 32767, 32767, 2,
                                 false, true, "vec:([0.96826, 0.94, 0.39557, 0.306488])").get();

    ASSERT_EQ(3, results["found"].get<size_t>());
    ASSERT_EQ(3, results["hits"].size());

    ASSERT_STREQ("1", results["hits"][0]["document"]["id"].get<std::string>().c_str());
    ASSERT_STREQ("0", results["hits"][1]["document"]["id"].get<std::string>().c_str());
    ASSERT_STREQ("2", results["hits"][2]["document"]["id"].get<std::string>().c_str());

    ASSERT_FLOAT_EQ(3.409385681152344e-05, results["hits"][0]["vector_distance"].get<float>());
    ASSERT_FLOAT_EQ(0.04329806566238403, results["hits"][1]["vector_distance"].get<float>());
    ASSERT_FLOAT_EQ(0.15141665935516357, results["hits"][2]["vector_distance"].get<float>());

    // with filtering
    results = coll1->search("*", {}, "points:[0,1]", {}, {}, {0}, 10, 1, FREQUENCY, {true}, Index::DROP_TOKENS_THRESHOLD,
                                 spp::sparse_hash_set<std::string>(),
                                 spp::sparse_hash_set<std::string>(), 10, "", 30, 5,
                                 "", 10, {}, {}, {}, 0,
                                 "<mark>", "</mark>", {}, 1000, true, false, true, "", false, 6000 * 1000, 4, 7, fallback,
                                 4, {off}, 32767, 32767, 2,
                                 false, true, "vec:([0.96826, 0.94, 0.39557, 0.306488], flat_search_cutoff: 0)").get();

    ASSERT_EQ(2, results["found"].get<size_t>());
    ASSERT_EQ(2, results["hits"].size());

    ASSERT_STREQ("1", results["hits"][0]["document"]["id"].get<std::string>().c_str());
    ASSERT_STREQ("0", results["hits"][1]["document"]["id"].get<std::string>().c_str());

    // with filtering + flat search
    results = coll1->search("*", {}, "points:[0,1]", {}, {}, {0}, 10, 1, FREQUENCY, {true}, Index::DROP_TOKENS_THRESHOLD,
                            spp::sparse_hash_set<std::string>(),
                            spp::sparse_hash_set<std::string>(), 10, "", 30, 5,
                            "", 10, {}, {}, {}, 0,
                            "<mark>", "</mark>", {}, 1000, true, false, true, "", false, 6000 * 1000, 4, 7, fallback,
                            4, {off}, 32767, 32767, 2,
                            false, true, "vec:([0.96826, 0.94, 0.39557, 0.306488], flat_search_cutoff: 1000)").get();

    ASSERT_EQ(2, results["found"].get<size_t>());
    ASSERT_EQ(2, results["hits"].size());

    ASSERT_STREQ("1", results["hits"][0]["document"]["id"].get<std::string>().c_str());
    ASSERT_STREQ("0", results["hits"][1]["document"]["id"].get<std::string>().c_str());

    // must trim space after field name
    results = coll1->search("*", {}, "", {}, {}, {0}, 10, 1, FREQUENCY, {true}, Index::DROP_TOKENS_THRESHOLD,
                            spp::sparse_hash_set<std::string>(),
                            spp::sparse_hash_set<std::string>(), 10, "", 30, 5,
                            "", 10, {}, {}, {}, 0,
                            "<mark>", "</mark>", {}, 1000, true, false, true, "", false, 6000 * 1000, 4, 7, fallback,
                            4, {off}, 32767, 32767, 2,
                            false, true, "vec :([0.96826, 0.94, 0.39557, 0.306488])").get();

    ASSERT_EQ(3, results["found"].get<size_t>());

    // validate wrong dimensions in query
    auto res_op = coll1->search("*", {}, "", {}, {}, {0}, 10, 1, FREQUENCY, {true}, Index::DROP_TOKENS_THRESHOLD,
                                          spp::sparse_hash_set<std::string>(),
                                          spp::sparse_hash_set<std::string>(), 10, "", 30, 5,
                                          "", 10, {}, {}, {}, 0,
                                          "<mark>", "</mark>", {}, 1000, true, false, true, "", false, 6000 * 1000, 4, 7, fallback,
                                          4, {off}, 32767, 32767, 2,
                                          false, true, "vec:([0.96826, 0.94, 0.39557])");

    ASSERT_FALSE(res_op.ok());
    ASSERT_EQ("Query field `vec` must have 4 dimensions.", res_op.error());

    // validate bad vector query field name
    res_op = coll1->search("*", {}, "", {}, {}, {0}, 10, 1, FREQUENCY, {true}, Index::DROP_TOKENS_THRESHOLD,
                                          spp::sparse_hash_set<std::string>(),
                                          spp::sparse_hash_set<std::string>(), 10, "", 30, 5,
                                          "", 10, {}, {}, {}, 0,
                                          "<mark>", "</mark>", {}, 1000, true, false, true, "", false, 6000 * 1000, 4, 7, fallback,
                                          4, {off}, 32767, 32767, 2,
                                          false, true, "zec:([0.96826, 0.94, 0.39557, 0.4542])");

    ASSERT_FALSE(res_op.ok());
    ASSERT_EQ("Field `zec` does not have a vector query index.", res_op.error());

    // pass `id` of existing doc instead of vector, query doc should be omitted from results
    results = coll1->search("*", {}, "", {}, {}, {0}, 10, 1, FREQUENCY, {true}, Index::DROP_TOKENS_THRESHOLD,
                            spp::sparse_hash_set<std::string>(),
                            spp::sparse_hash_set<std::string>(), 10, "", 30, 5,
                            "", 10, {}, {}, {}, 0,
                            "<mark>", "</mark>", {}, 1000, true, false, true, "", false, 6000 * 1000, 4, 7, fallback,
                            4, {off}, 32767, 32767, 2,
                            false, true, "vec:([], id: 1)").get();

    ASSERT_EQ(2, results["found"].get<size_t>());
    ASSERT_EQ(2, results["hits"].size());

    ASSERT_STREQ("0", results["hits"][0]["document"]["id"].get<std::string>().c_str());
    ASSERT_STREQ("2", results["hits"][1]["document"]["id"].get<std::string>().c_str());

    // `k` value should overrides per_page
    results = coll1->search("*", {}, "", {}, {}, {0}, 10, 1, FREQUENCY, {true}, Index::DROP_TOKENS_THRESHOLD,
                            spp::sparse_hash_set<std::string>(),
                            spp::sparse_hash_set<std::string>(), 10, "", 30, 5,
                            "", 10, {}, {}, {}, 0,
                            "<mark>", "</mark>", {}, 1000, true, false, true, "", false, 6000 * 1000, 4, 7, fallback,
                            4, {off}, 32767, 32767, 2,
                            false, true, "vec:([0.96826, 0.94, 0.39557, 0.306488], k: 1)").get();

    ASSERT_EQ(1, results["hits"].size());

    // when k is not set, should use per_page
    results = coll1->search("*", {}, "", {}, {}, {0}, 2, 1, FREQUENCY, {true}, Index::DROP_TOKENS_THRESHOLD,
                            spp::sparse_hash_set<std::string>(),
                            spp::sparse_hash_set<std::string>(), 10, "", 30, 5,
                            "", 10, {}, {}, {}, 0,
                            "<mark>", "</mark>", {}, 1000, true, false, true, "", false, 6000 * 1000, 4, 7, fallback,
                            4, {off}, 32767, 32767, 2,
                            false, true, "vec:([0.96826, 0.94, 0.39557, 0.306488])").get();

    ASSERT_EQ(2, results["hits"].size());

    // when `id` does not exist, return appropriate error
    res_op = coll1->search("*", {}, "", {}, {}, {0}, 10, 1, FREQUENCY, {true}, Index::DROP_TOKENS_THRESHOLD,
                           spp::sparse_hash_set<std::string>(),
                           spp::sparse_hash_set<std::string>(), 10, "", 30, 5,
                           "", 10, {}, {}, {}, 0,
                           "<mark>", "</mark>", {}, 1000, true, false, true, "", false, 6000 * 1000, 4, 7, fallback,
                           4, {off}, 32767, 32767, 2,
                           false, true, "vec:([], id: 100)");

    ASSERT_FALSE(res_op.ok());
    ASSERT_EQ("Document id referenced in vector query is not found.", res_op.error());

    // support num_dim on only float array fields
    schema = R"({
        "name": "coll2",
        "fields": [
            {"name": "title", "type": "string"},
            {"name": "vec", "type": "float", "num_dim": 4}
        ]
    })"_json;

    auto coll_op = collectionManager.create_collection(schema);
    ASSERT_FALSE(coll_op.ok());
    ASSERT_EQ("Property `num_dim` is only allowed on a float array field.", coll_op.error());

    // bad value for num_dim
    schema = R"({
        "name": "coll2",
        "fields": [
            {"name": "title", "type": "string"},
            {"name": "vec", "type": "float", "num_dim": -4}
        ]
    })"_json;

    coll_op = collectionManager.create_collection(schema);
    ASSERT_FALSE(coll_op.ok());
    ASSERT_EQ("Property `num_dim` must be a positive integer.", coll_op.error());

    collectionManager.drop_collection("coll1");
}

TEST_F(CollectionVectorTest, VectorDistanceConfig) {
    nlohmann::json schema = R"({
        "name": "coll1",
        "fields": [
            {"name": "title", "type": "string"},
            {"name": "points", "type": "int32"},
            {"name": "vec", "type": "float[]", "num_dim": 4, "vec_dist": "ip"}
        ]
    })"_json;

    Collection *coll1 = collectionManager.create_collection(schema).get();

    auto coll_summary = coll1->get_summary_json();
    ASSERT_EQ("ip", coll_summary["fields"][2]["vec_dist"].get<std::string>());
}

TEST_F(CollectionVectorTest, VectorUnchangedUpsert) {
    nlohmann::json schema = R"({
            "name": "coll1",
            "fields": [
                {"name": "title", "type": "string"},
                {"name": "points", "type": "int32"},
                {"name": "vec", "type": "float[]", "num_dim": 3}
            ]
        })"_json;

    Collection* coll1 = collectionManager.create_collection(schema).get();

    std::vector<float> vec = {0.12, 0.45, 0.64};

    nlohmann::json doc;
    doc["id"] = "0";
    doc["title"] = "Title";
    doc["points"] = 100;
    doc["vec"] = vec;

    auto add_op = coll1->add(doc.dump());
    ASSERT_TRUE(add_op.ok());

    auto results = coll1->search("*", {}, "", {}, {}, {0}, 10, 1, FREQUENCY, {true}, Index::DROP_TOKENS_THRESHOLD,
                                 spp::sparse_hash_set<std::string>(),
                                 spp::sparse_hash_set<std::string>(), 10, "", 30, 5,
                                 "", 10, {}, {}, {}, 0,
                                 "<mark>", "</mark>", {}, 1000, true, false, true, "", false, 6000 * 1000, 4, 7, fallback,
                                 4, {off}, 32767, 32767, 2,
                                 false, true, "vec:([0.12, 0.44, 0.55])").get();

    ASSERT_EQ(1, results["found"].get<size_t>());


    // upsert unchanged doc
    add_op = coll1->add(doc.dump(), index_operation_t::UPSERT);
    ASSERT_TRUE(add_op.ok());

    results = coll1->search("*", {}, "", {}, {}, {0}, 10, 1, FREQUENCY, {true}, Index::DROP_TOKENS_THRESHOLD,
                            spp::sparse_hash_set<std::string>(),
                            spp::sparse_hash_set<std::string>(), 10, "", 30, 5,
                            "", 10, {}, {}, {}, 0,
                            "<mark>", "</mark>", {}, 1000, true, false, true, "", false, 6000 * 1000, 4, 7, fallback,
                            4, {off}, 32767, 32767, 2,
                            false, true, "vec:([0.12, 0.44, 0.55])").get();

    ASSERT_EQ(1, results["found"].get<size_t>());

    // emplace unchanged doc
    add_op = coll1->add(doc.dump(), index_operation_t::EMPLACE);
    ASSERT_TRUE(add_op.ok());

    results = coll1->search("*", {}, "", {}, {}, {0}, 10, 1, FREQUENCY, {true}, Index::DROP_TOKENS_THRESHOLD,
                            spp::sparse_hash_set<std::string>(),
                            spp::sparse_hash_set<std::string>(), 10, "", 30, 5,
                            "", 10, {}, {}, {}, 0,
                            "<mark>", "</mark>", {}, 1000, true, false, true, "", false, 6000 * 1000, 4, 7, fallback,
                            4, {off}, 32767, 32767, 2,
                            false, true, "vec:([0.12, 0.44, 0.55])").get();

    ASSERT_EQ(1, results["found"].get<size_t>());
}

TEST_F(CollectionVectorTest, VectorChangedUpsert) {
    nlohmann::json schema = R"({
            "name": "coll1",
            "fields": [
                {"name": "title", "type": "string"},
                {"name": "points", "type": "int32"},
                {"name": "vec", "type": "float[]", "num_dim": 2}
            ]
        })"_json;

    Collection* coll1 = collectionManager.create_collection(schema).get();

    nlohmann::json doc;
    doc["id"] = "0";
    doc["title"] = "Title";
    doc["points"] = 100;
    doc["vec"] = {0.15, 0.25};

    auto add_op = coll1->add(doc.dump());
    ASSERT_TRUE(add_op.ok());

    auto results = coll1->search("*", {}, "", {}, {}, {0}, 10, 1, FREQUENCY, {true}, Index::DROP_TOKENS_THRESHOLD,
                                 spp::sparse_hash_set<std::string>(),
                                 spp::sparse_hash_set<std::string>(), 10, "", 30, 5,
                                 "", 10, {}, {}, {}, 0,
                                 "<mark>", "</mark>", {}, 1000, true, false, true, "", false, 6000 * 1000, 4, 7, fallback,
                                 4, {off}, 32767, 32767, 2,
                                 false, true, "vec:([0.44, 0.44])").get();

    ASSERT_FLOAT_EQ(0.029857516288757324, results["hits"][0]["vector_distance"].get<float>());

    // upsert changed doc

    doc["id"] = "0";
    doc["title"] = "Title";
    doc["points"] = 100;
    doc["vec"] = {0.75, 0.95};

    add_op = coll1->add(doc.dump(), index_operation_t::UPSERT);
    ASSERT_TRUE(add_op.ok());

    results = coll1->search("*", {}, "", {}, {}, {0}, 10, 1, FREQUENCY, {true}, Index::DROP_TOKENS_THRESHOLD,
                                 spp::sparse_hash_set<std::string>(),
                                 spp::sparse_hash_set<std::string>(), 10, "", 30, 5,
                                 "", 10, {}, {}, {}, 0,
                                 "<mark>", "</mark>", {}, 1000, true, false, true, "", false, 6000 * 1000, 4, 7, fallback,
                                 4, {off}, 32767, 32767, 2,
                                 false, true, "vec:([0.44, 0.44])").get();

    ASSERT_FLOAT_EQ(0.006849408149719238, results["hits"][0]["vector_distance"].get<float>());

    // put old doc back using update
    doc["id"] = "0";
    doc["title"] = "Title";
    doc["points"] = 100;
    doc["vec"] = {0.15, 0.25};

    add_op = coll1->add(doc.dump(), index_operation_t::UPDATE);
    ASSERT_TRUE(add_op.ok());

    results = coll1->search("*", {}, "", {}, {}, {0}, 10, 1, FREQUENCY, {true}, Index::DROP_TOKENS_THRESHOLD,
                            spp::sparse_hash_set<std::string>(),
                            spp::sparse_hash_set<std::string>(), 10, "", 30, 5,
                            "", 10, {}, {}, {}, 0,
                            "<mark>", "</mark>", {}, 1000, true, false, true, "", false, 6000 * 1000, 4, 7, fallback,
                            4, {off}, 32767, 32767, 2,
                            false, true, "vec:([0.44, 0.44])").get();

    ASSERT_FLOAT_EQ(0.029857516288757324, results["hits"][0]["vector_distance"].get<float>());

    // revert using emplace

    doc["id"] = "0";
    doc["title"] = "Title";
    doc["points"] = 100;
    doc["vec"] = {0.75, 0.95};

    add_op = coll1->add(doc.dump(), index_operation_t::EMPLACE);
    ASSERT_TRUE(add_op.ok());

    results = coll1->search("*", {}, "", {}, {}, {0}, 10, 1, FREQUENCY, {true}, Index::DROP_TOKENS_THRESHOLD,
                            spp::sparse_hash_set<std::string>(),
                            spp::sparse_hash_set<std::string>(), 10, "", 30, 5,
                            "", 10, {}, {}, {}, 0,
                            "<mark>", "</mark>", {}, 1000, true, false, true, "", false, 6000 * 1000, 4, 7, fallback,
                            4, {off}, 32767, 32767, 2,
                            false, true, "vec:([0.44, 0.44])").get();

    ASSERT_FLOAT_EQ(0.006849408149719238, results["hits"][0]["vector_distance"].get<float>());
}

TEST_F(CollectionVectorTest, VectorManyUpserts) {
    nlohmann::json schema = R"({
            "name": "coll1",
            "fields": [
                {"name": "title", "type": "string"},
                {"name": "points", "type": "int32"},
                {"name": "vec", "type": "float[]", "num_dim": 3}
            ]
        })"_json;

    Collection* coll1 = collectionManager.create_collection(schema).get();

    size_t d = 3;
    size_t n = 50;

    std::mt19937 rng;
    rng.seed(47);
    std::uniform_real_distribution<> distrib;

    std::vector<std::string> import_records;

    // first insert n docs
    for (size_t i = 0; i < n; i++) {
        nlohmann::json doc;
        doc["id"] = std::to_string(i);
        doc["title"] = std::to_string(i) + " title";
        doc["points"] = i;

        std::vector<float> values;
        for (size_t j = 0; j < d; j++) {
            values.push_back(distrib(rng));
        }
        doc["vec"] = values;
        import_records.push_back(doc.dump());
    }

    nlohmann::json document;
    nlohmann::json import_response = coll1->add_many(import_records, document);

    ASSERT_TRUE(import_response["success"].get<bool>());
    ASSERT_EQ(n, import_response["num_imported"].get<int>());
    import_records.clear();

    size_t num_new_records = 0;

    // upsert mix of old + new docs50
    for (size_t i = 0; i < n; i++) {
        nlohmann::json doc;
        auto id = i;
        if(i % 2 != 0) {
            id = (i + 1000);
            num_new_records++;
        }

        doc["id"] = std::to_string(id);
        doc["title"] = std::to_string(id) + " title";
        doc["points"] = id;

        std::vector<float> values;
        for (size_t j = 0; j < d; j++) {
            values.push_back(distrib(rng) + 0.01);
        }
        doc["vec"] = values;
        import_records.push_back(doc.dump());
    }

    import_response = coll1->add_many(import_records, document, UPSERT);
    ASSERT_TRUE(import_response["success"].get<bool>());
    ASSERT_EQ(n, import_response["num_imported"].get<int>());
    import_records.clear();

    /*for(size_t i = 0; i < 100; i++) {
        auto results = coll1->search("*", {}, "", {}, {}, {0}, 200, 1, FREQUENCY, {true}, Index::DROP_TOKENS_THRESHOLD,
                                     spp::sparse_hash_set<std::string>(),
                                     spp::sparse_hash_set<std::string>(), 10, "", 30, 5,
                                     "", 10, {}, {}, {}, 0,
                                     "<mark>", "</mark>", {}, 1000, true, false, true, "", false, 6000 * 1000, 4, 7, fallback,
                                     4, {off}, 32767, 32767, 2,
                                     false, true, "vec:([0.12, 0.44, 0.55])").get();

        if(results["found"].get<size_t>() != n+num_new_records) {
            LOG(INFO) << results["found"].get<size_t>();
        }
    }*/

    //LOG(INFO) << "Expected: " << n + num_new_records;
    //ASSERT_EQ(n + num_new_records, results["found"].get<size_t>());
    //ASSERT_EQ(n + num_new_records, results["hits"].size());
}


TEST_F(CollectionVectorTest, VectorPartialUpdate) {
    nlohmann::json schema = R"({
            "name": "coll1",
            "fields": [
                {"name": "title", "type": "string"},
                {"name": "points", "type": "int32"},
                {"name": "vec", "type": "float[]", "num_dim": 3}
            ]
        })"_json;

    Collection* coll1 = collectionManager.create_collection(schema).get();

    std::vector<float> vec = {0.12, 0.45, 0.64};

    nlohmann::json doc;
    doc["id"] = "0";
    doc["title"] = "Title";
    doc["points"] = 100;
    doc["vec"] = vec;

    auto add_op = coll1->add(doc.dump());
    ASSERT_TRUE(add_op.ok());

    auto results = coll1->search("*", {}, "", {}, {}, {0}, 10, 1, FREQUENCY, {true}, Index::DROP_TOKENS_THRESHOLD,
                                 spp::sparse_hash_set<std::string>(),
                                 spp::sparse_hash_set<std::string>(), 10, "", 30, 5,
                                 "", 10, {}, {}, {}, 0,
                                 "<mark>", "</mark>", {}, 1000, true, false, true, "", false, 6000 * 1000, 4, 7, fallback,
                                 4, {off}, 32767, 32767, 2,
                                 false, true, "vec:([0.12, 0.44, 0.55])").get();

    ASSERT_EQ(1, results["found"].get<size_t>());


    // emplace partial doc
    doc.erase("vec");
    doc["title"] = "Random";
    add_op = coll1->add(doc.dump(), index_operation_t::EMPLACE);
    ASSERT_TRUE(add_op.ok());

    results = coll1->search("Random", {"title"}, "", {}, {}, {0}, 10, 1, FREQUENCY, {true}, Index::DROP_TOKENS_THRESHOLD,
                            spp::sparse_hash_set<std::string>(),
                            spp::sparse_hash_set<std::string>(), 10, "", 30, 5,
                            "", 10, {}, {}, {}, 0,
                            "<mark>", "</mark>", {}, 1000, true, false, true, "", false, 6000 * 1000, 4, 7, fallback,
                            4, {off}, 32767, 32767, 2,
                            false, true, "vec:([0.12, 0.44, 0.55])").get();

    ASSERT_EQ(1, results["found"].get<size_t>());

    // update portial doc

    doc.erase("vec");
    doc["title"] = "Random";
    add_op = coll1->add(doc.dump(), index_operation_t::UPDATE);
    ASSERT_TRUE(add_op.ok());

    results = coll1->search("Random", {"title"}, "", {}, {}, {0}, 10, 1, FREQUENCY, {true}, Index::DROP_TOKENS_THRESHOLD,
                            spp::sparse_hash_set<std::string>(),
                            spp::sparse_hash_set<std::string>(), 10, "", 30, 5,
                            "", 10, {}, {}, {}, 0,
                            "<mark>", "</mark>", {}, 1000, true, false, true, "", false, 6000 * 1000, 4, 7, fallback,
                            4, {off}, 32767, 32767, 2,
                            false, true, "vec:([0.12, 0.44, 0.55])").get();

    ASSERT_EQ(1, results["found"].get<size_t>());
}

TEST_F(CollectionVectorTest, NumVectorGreaterThanNumDim) {
    nlohmann::json schema = R"({
            "name": "coll1",
            "fields": [
                {"name": "title", "type": "string"},
                {"name": "points", "type": "int32"},
                {"name": "vec", "type": "float[]", "num_dim": 3}
            ]
        })"_json;

    Collection* coll1 = collectionManager.create_collection(schema).get();

    srand (static_cast <unsigned> (time(0)));

    for(size_t i = 0; i < 10; i++) {
        nlohmann::json doc;
        doc["id"] = std::to_string(i);
        doc["title"] = "Title";
        doc["points"] = 100;
        doc["vec"] = std::vector<float>();

        for(size_t j = 0; j < 100; j++) {
            float r = static_cast <float> (rand()) / static_cast <float> (RAND_MAX);
            doc["vec"].push_back(r);
        }

        auto add_op = coll1->add(doc.dump());
        ASSERT_FALSE(add_op.ok());
        ASSERT_EQ("Field `vec` must have 3 dimensions.", add_op.error());
    }
}

TEST_F(CollectionVectorTest, IndexGreaterThan1KVectors) {
    // tests the dynamic resizing of graph
    nlohmann::json schema = R"({
        "name": "coll1",
        "fields": [
            {"name": "title", "type": "string"},
            {"name": "points", "type": "int32"},
            {"name": "vec", "type": "float[]", "num_dim": 4}
        ]
    })"_json;

    Collection* coll1 = collectionManager.create_collection(schema).get();

    size_t d = 4;
    size_t n = 1500;

    std::mt19937 rng;
    rng.seed(47);
    std::uniform_real_distribution<> distrib;

    for (size_t i = 0; i < n; i++) {
        nlohmann::json doc;
        doc["id"] = std::to_string(i);
        doc["title"] = std::to_string(i) + " title";
        doc["points"] = i;

        std::vector<float> values;
        for (size_t j = 0; j < d; j++) {
            values.push_back(distrib(rng));
        }
        doc["vec"] = values;

        ASSERT_TRUE(coll1->add(doc.dump()).ok());
    }

    auto results = coll1->search("*", {}, "", {}, {}, {0}, 10, 1, FREQUENCY, {true}, Index::DROP_TOKENS_THRESHOLD,
                                 spp::sparse_hash_set<std::string>(),
                                 spp::sparse_hash_set<std::string>(), 10, "", 30, 5,
                                 "", 10, {}, {}, {}, 0,
                                 "<mark>", "</mark>", {}, 1000, true, false, true, "", false, 6000 * 1000, 4, 7, fallback,
                                 4, {off}, 32767, 32767, 2,
                                 false, true, "").get();

    ASSERT_EQ(1500, results["found"].get<size_t>());
}

TEST_F(CollectionVectorTest, InsertDocWithEmptyVectorAndDelete) {
    nlohmann::json schema = R"({
        "name": "coll1",
        "fields": [
            {"name": "vec", "type": "float[]", "num_dim": 4, "optional": true}
        ]
    })"_json;

    Collection *coll1 = collectionManager.create_collection(schema).get();
    nlohmann::json doc;
    doc["id"] = "0";
    doc["vec"] = {};
    ASSERT_TRUE(coll1->add(doc.dump()).ok());
    ASSERT_TRUE(coll1->remove("0").ok());
}

TEST_F(CollectionVectorTest, VecSearchWithFiltering) {
    nlohmann::json schema = R"({
        "name": "coll1",
        "fields": [
            {"name": "title", "type": "string"},
            {"name": "points", "type": "int32"},
            {"name": "vec", "type": "float[]", "num_dim": 4}
        ]
    })"_json;

    Collection* coll1 = collectionManager.create_collection(schema).get();

    std::mt19937 rng;
    rng.seed(47);
    std::uniform_real_distribution<> distrib;

    size_t num_docs = 20;

    for (size_t i = 0; i < num_docs; i++) {
        nlohmann::json doc;
        doc["id"] = std::to_string(i);
        doc["title"] = std::to_string(i) + " title";
        doc["points"] = i;

        std::vector<float> values;
        for(size_t j = 0; j < 4; j++) {
            values.push_back(distrib(rng));
        }

        doc["vec"] = values;
        ASSERT_TRUE(coll1->add(doc.dump()).ok());
    }

    auto results = coll1->search("*", {}, "", {}, {}, {0}, 20, 1, FREQUENCY, {true}, Index::DROP_TOKENS_THRESHOLD,
                                 spp::sparse_hash_set<std::string>(),
                                 spp::sparse_hash_set<std::string>(), 10, "", 30, 5,
                                 "", 10, {}, {}, {}, 0,
                                 "<mark>", "</mark>", {}, 1000, true, false, true, "", false, 6000 * 1000, 4, 7,
                                 fallback,
                                 4, {off}, 32767, 32767, 2,
                                 false, true, "vec:([0.96826, 0.94, 0.39557, 0.306488])").get();

    ASSERT_EQ(num_docs, results["found"].get<size_t>());
    ASSERT_EQ(num_docs, results["hits"].size());

    // with points:<10, non-flat-search

    results = coll1->search("*", {}, "points:<10", {}, {}, {0}, 20, 1, FREQUENCY, {true}, Index::DROP_TOKENS_THRESHOLD,
                            spp::sparse_hash_set<std::string>(),
                            spp::sparse_hash_set<std::string>(), 10, "", 30, 5,
                            "", 10, {}, {}, {}, 0,
                            "<mark>", "</mark>", {}, 1000, true, false, true, "", false, 6000 * 1000, 4, 7,
                            fallback,
                            4, {off}, 32767, 32767, 2,
                            false, true, "vec:([0.96826, 0.94, 0.39557, 0.306488], flat_search_cutoff: 0)").get();

    ASSERT_EQ(10, results["found"].get<size_t>());
    ASSERT_EQ(10, results["hits"].size());

    // with points:<10, flat-search
    results = coll1->search("*", {}, "points:<10", {}, {}, {0}, 20, 1, FREQUENCY, {true}, Index::DROP_TOKENS_THRESHOLD,
                            spp::sparse_hash_set<std::string>(),
                            spp::sparse_hash_set<std::string>(), 10, "", 30, 5,
                            "", 10, {}, {}, {}, 0,
                            "<mark>", "</mark>", {}, 1000, true, false, true, "", false, 6000 * 1000, 4, 7,
                            fallback,
                            4, {off}, 32767, 32767, 2,
                            false, true, "vec:([0.96826, 0.94, 0.39557, 0.306488], flat_search_cutoff: 1000)").get();

    ASSERT_EQ(10, results["found"].get<size_t>());
    ASSERT_EQ(10, results["hits"].size());

    // single point

    results = coll1->search("*", {}, "points:1", {}, {}, {0}, 20, 1, FREQUENCY, {true}, Index::DROP_TOKENS_THRESHOLD,
                            spp::sparse_hash_set<std::string>(),
                            spp::sparse_hash_set<std::string>(), 10, "", 30, 5,
                            "", 10, {}, {}, {}, 0,
                            "<mark>", "</mark>", {}, 1000, true, false, true, "", false, 6000 * 1000, 4, 7,
                            fallback,
                            4, {off}, 32767, 32767, 2,
                            false, true, "vec:([0.96826, 0.94, 0.39557, 0.306488], flat_search_cutoff: 0)").get();

    ASSERT_EQ(1, results["found"].get<size_t>());
    ASSERT_EQ(1, results["hits"].size());

    results = coll1->search("*", {}, "points:1", {}, {}, {0}, 20, 1, FREQUENCY, {true}, Index::DROP_TOKENS_THRESHOLD,
                            spp::sparse_hash_set<std::string>(),
                            spp::sparse_hash_set<std::string>(), 10, "", 30, 5,
                            "", 10, {}, {}, {}, 0,
                            "<mark>", "</mark>", {}, 1000, true, false, true, "", false, 6000 * 1000, 4, 7,
                            fallback,
                            4, {off}, 32767, 32767, 2,
                            false, true, "vec:([0.96826, 0.94, 0.39557, 0.306488], flat_search_cutoff: 1000)").get();

    ASSERT_EQ(1, results["found"].get<size_t>());
    ASSERT_EQ(1, results["hits"].size());
}

TEST_F(CollectionVectorTest, VecSearchWithFilteringWithMissingVectorValues) {
    nlohmann::json schema = R"({
        "name": "coll1",
        "fields": [
            {"name": "title", "type": "string"},
            {"name": "points", "type": "int32"},
            {"name": "vec", "type": "float[]", "num_dim": 4, "optional": true}
        ]
    })"_json;

    Collection* coll1 = collectionManager.create_collection(schema).get();

    std::mt19937 rng;
    rng.seed(47);
    std::uniform_real_distribution<> distrib;

    size_t num_docs = 20;
    std::vector<std::string> json_lines;

    for (size_t i = 0; i < num_docs; i++) {
        nlohmann::json doc;
        doc["id"] = std::to_string(i);
        doc["title"] = std::to_string(i) + " title";
        doc["points"] = i;

        std::vector<float> values;
        for(size_t j = 0; j < 4; j++) {
            values.push_back(distrib(rng));
        }

        if(i != 5 && i != 15) {
            doc["vec"] = values;
        }

        json_lines.push_back(doc.dump());
    }

    nlohmann::json insert_doc;
    auto res = coll1->add_many(json_lines, insert_doc, UPSERT);
    ASSERT_TRUE(res["success"].get<bool>());

    auto results = coll1->search("*", {}, "", {}, {}, {0}, 20, 1, FREQUENCY, {true}, Index::DROP_TOKENS_THRESHOLD,
                                 spp::sparse_hash_set<std::string>(),
                                 spp::sparse_hash_set<std::string>(), 10, "", 30, 5,
                                 "", 10, {}, {}, {}, 0,
                                 "<mark>", "</mark>", {}, 1000, true, false, true, "", false, 6000 * 1000, 4, 7,
                                 fallback,
                                 4, {off}, 32767, 32767, 2,
                                 false, true, "vec:([0.96826, 0.94, 0.39557, 0.306488])").get();

    ASSERT_EQ(18, results["found"].get<size_t>());
    ASSERT_EQ(18, results["hits"].size());

    // with points:<10, non-flat-search

    results = coll1->search("*", {}, "points:<10", {}, {}, {0}, 20, 1, FREQUENCY, {true}, Index::DROP_TOKENS_THRESHOLD,
                            spp::sparse_hash_set<std::string>(),
                            spp::sparse_hash_set<std::string>(), 10, "", 30, 5,
                            "", 10, {}, {}, {}, 0,
                            "<mark>", "</mark>", {}, 1000, true, false, true, "", false, 6000 * 1000, 4, 7,
                            fallback,
                            4, {off}, 32767, 32767, 2,
                            false, true, "vec:([0.96826, 0.94, 0.39557, 0.306488], flat_search_cutoff: 0)").get();

    ASSERT_EQ(9, results["found"].get<size_t>());
    ASSERT_EQ(9, results["hits"].size());

    // with points:<10, flat-search
    results = coll1->search("*", {}, "points:<10", {}, {}, {0}, 20, 1, FREQUENCY, {true}, Index::DROP_TOKENS_THRESHOLD,
                            spp::sparse_hash_set<std::string>(),
                            spp::sparse_hash_set<std::string>(), 10, "", 30, 5,
                            "", 10, {}, {}, {}, 0,
                            "<mark>", "</mark>", {}, 1000, true, false, true, "", false, 6000 * 1000, 4, 7,
                            fallback,
                            4, {off}, 32767, 32767, 2,
                            false, true, "vec:([0.96826, 0.94, 0.39557, 0.306488], flat_search_cutoff: 1000)").get();

    ASSERT_EQ(9, results["found"].get<size_t>());
    ASSERT_EQ(9, results["hits"].size());

    // single point

    results = coll1->search("*", {}, "points:1", {}, {}, {0}, 20, 1, FREQUENCY, {true}, Index::DROP_TOKENS_THRESHOLD,
                            spp::sparse_hash_set<std::string>(),
                            spp::sparse_hash_set<std::string>(), 10, "", 30, 5,
                            "", 10, {}, {}, {}, 0,
                            "<mark>", "</mark>", {}, 1000, true, false, true, "", false, 6000 * 1000, 4, 7,
                            fallback,
                            4, {off}, 32767, 32767, 2,
                            false, true, "vec:([0.96826, 0.94, 0.39557, 0.306488], flat_search_cutoff: 0)").get();

    ASSERT_EQ(1, results["found"].get<size_t>());
    ASSERT_EQ(1, results["hits"].size());

    results = coll1->search("*", {}, "points:1", {}, {}, {0}, 20, 1, FREQUENCY, {true}, Index::DROP_TOKENS_THRESHOLD,
                            spp::sparse_hash_set<std::string>(),
                            spp::sparse_hash_set<std::string>(), 10, "", 30, 5,
                            "", 10, {}, {}, {}, 0,
                            "<mark>", "</mark>", {}, 1000, true, false, true, "", false, 6000 * 1000, 4, 7,
                            fallback,
                            4, {off}, 32767, 32767, 2,
                            false, true, "vec:([0.96826, 0.94, 0.39557, 0.306488], flat_search_cutoff: 1000)").get();

    ASSERT_EQ(1, results["found"].get<size_t>());
    ASSERT_EQ(1, results["hits"].size());

    ASSERT_EQ(1, coll1->_get_index()->_get_numerical_index().size());
    ASSERT_EQ(1, coll1->_get_index()->_get_numerical_index().count("points"));

    // should not be able to filter / sort / facet on vector fields
    auto res_op = coll1->search("*", {}, "vec:1", {}, {}, {0}, 20, 1, FREQUENCY, {true}, Index::DROP_TOKENS_THRESHOLD,
                                  spp::sparse_hash_set<std::string>(),
                                  spp::sparse_hash_set<std::string>());

    ASSERT_FALSE(res_op.ok());
    ASSERT_EQ("Cannot filter on vector field `vec`.", res_op.error());

    schema = R"({
        "name": "coll2",
        "fields": [
            {"name": "title", "type": "string"},
            {"name": "vec", "type": "float[]", "num_dim": 4, "facet": true}
        ]
    })"_json;

    auto coll_op = collectionManager.create_collection(schema);
    ASSERT_FALSE(coll_op.ok());
    ASSERT_EQ("Property `facet` is not allowed on a vector field.", coll_op.error());

    schema = R"({
        "name": "coll2",
        "fields": [
            {"name": "title", "type": "string"},
            {"name": "vec", "type": "float[]", "num_dim": 4, "sort": true}
        ]
    })"_json;

    coll_op = collectionManager.create_collection(schema);
    ASSERT_FALSE(coll_op.ok());
    ASSERT_EQ("Property `sort` cannot be enabled on a vector field.", coll_op.error());
}

TEST_F(CollectionVectorTest, VectorSearchTestDeletion) {
    nlohmann::json schema = R"({
        "name": "coll1",
        "fields": [
            {"name": "title", "type": "string"},
            {"name": "points", "type": "int32"},
            {"name": "vec", "type": "float[]", "num_dim": 4}
        ]
    })"_json;

    Collection* coll1 = collectionManager.create_collection(schema).get();

    std::mt19937 rng;
    rng.seed(47);
    std::uniform_real_distribution<> distrib;

    size_t num_docs = 20;

    for (size_t i = 0; i < num_docs; i++) {
        nlohmann::json doc;
        doc["id"] = std::to_string(i);
        doc["title"] = std::to_string(i) + " title";
        doc["points"] = i;

        std::vector<float> values;
        for(size_t j = 0; j < 4; j++) {
            values.push_back(distrib(rng));
        }

        doc["vec"] = values;
        ASSERT_TRUE(coll1->add(doc.dump()).ok());
    }

    ASSERT_EQ(1024, coll1->_get_index()->_get_vector_index().at("vec")->vecdex->getMaxElements());
    ASSERT_EQ(20, coll1->_get_index()->_get_vector_index().at("vec")->vecdex->getCurrentElementCount());
    ASSERT_EQ(0, coll1->_get_index()->_get_vector_index().at("vec")->vecdex->getDeletedCount());

    // now delete these docs

    for (size_t i = 0; i < num_docs; i++) {
        ASSERT_TRUE(coll1->remove(std::to_string(i)).ok());
    }

    ASSERT_EQ(1024, coll1->_get_index()->_get_vector_index().at("vec")->vecdex->getMaxElements());
    ASSERT_EQ(20, coll1->_get_index()->_get_vector_index().at("vec")->vecdex->getCurrentElementCount());
    ASSERT_EQ(20, coll1->_get_index()->_get_vector_index().at("vec")->vecdex->getDeletedCount());

    for (size_t i = 0; i < num_docs; i++) {
        nlohmann::json doc;
        doc["id"] = std::to_string(i + num_docs);
        doc["title"] = std::to_string(i + num_docs) + " title";
        doc["points"] = i;

        std::vector<float> values;
        for(size_t j = 0; j < 4; j++) {
            values.push_back(distrib(rng));
        }

        doc["vec"] = values;
        ASSERT_TRUE(coll1->add(doc.dump()).ok());
    }

    ASSERT_EQ(1024, coll1->_get_index()->_get_vector_index().at("vec")->vecdex->getMaxElements());
    ASSERT_EQ(20, coll1->_get_index()->_get_vector_index().at("vec")->vecdex->getCurrentElementCount());
    ASSERT_EQ(0, coll1->_get_index()->_get_vector_index().at("vec")->vecdex->getDeletedCount());

    // delete those docs again and ensure that while reindexing till 1024 live docs, max count is not changed
    for (size_t i = 0; i < num_docs; i++) {
        ASSERT_TRUE(coll1->remove(std::to_string(i + num_docs)).ok());
    }

    ASSERT_EQ(1024, coll1->_get_index()->_get_vector_index().at("vec")->vecdex->getMaxElements());
    ASSERT_EQ(20, coll1->_get_index()->_get_vector_index().at("vec")->vecdex->getCurrentElementCount());
    ASSERT_EQ(20, coll1->_get_index()->_get_vector_index().at("vec")->vecdex->getDeletedCount());

    for (size_t i = 0; i < 1014; i++) {
        nlohmann::json doc;
        doc["id"] = std::to_string(10000 + i);
        doc["title"] = std::to_string(10000 + i) + " title";
        doc["points"] = i;

        std::vector<float> values;
        for(size_t j = 0; j < 4; j++) {
            values.push_back(distrib(rng));
        }

        doc["vec"] = values;
        const Option<nlohmann::json>& add_op = coll1->add(doc.dump());
        if(!add_op.ok()) {
            LOG(ERROR) << add_op.error();
        }
        ASSERT_TRUE(add_op.ok());
    }

    ASSERT_EQ(1024, coll1->_get_index()->_get_vector_index().at("vec")->vecdex->getMaxElements());
    ASSERT_EQ(1014, coll1->_get_index()->_get_vector_index().at("vec")->vecdex->getCurrentElementCount());
    ASSERT_EQ(0, coll1->_get_index()->_get_vector_index().at("vec")->vecdex->getDeletedCount());
}

TEST_F(CollectionVectorTest, VectorWithNullValue) {
    nlohmann::json schema = R"({
        "name": "coll1",
        "fields": [
            {"name": "vec", "type": "float[]", "num_dim": 4}
        ]
    })"_json;

    Collection* coll1 = collectionManager.create_collection(schema).get();

    std::vector<std::string> json_lines;

    nlohmann::json doc;

    doc["id"] = "0";
    doc["vec"] = {0.1, 0.2, 0.3, 0.4};
    json_lines.push_back(doc.dump());


    doc["id"] = "1";
    doc["vec"] = nullptr;
    json_lines.push_back(doc.dump());

    auto res = coll1->add_many(json_lines, doc);

    ASSERT_FALSE(res["success"].get<bool>());
    ASSERT_EQ(1, res["num_imported"].get<size_t>());

    ASSERT_TRUE(nlohmann::json::parse(json_lines[0])["success"].get<bool>());
    ASSERT_FALSE(nlohmann::json::parse(json_lines[1])["success"].get<bool>());
    ASSERT_EQ("Field `vec` must be an array.",
              nlohmann::json::parse(json_lines[1])["error"].get<std::string>());
}

TEST_F(CollectionVectorTest, EmbeddedVectorUnchangedUpsert) {
    nlohmann::json schema = R"({
                "name": "coll1",
                "fields": [
                    {"name": "title", "type": "string"},
                    {"name": "points", "type": "int32"},
                    {"name": "embedding", "type":"float[]", "embed":{"from": ["title"],
                        "model_config": {"model_name": "ts/e5-small"}}}
                ]
            })"_json;

    TextEmbedderManager::set_model_dir("/tmp/typesense_test/models");

    Collection* coll1 = collectionManager.create_collection(schema).get();

    nlohmann::json doc;
    doc["id"] = "0";
    doc["title"] = "Title";
    doc["points"] = 100;

    auto add_op = coll1->add(doc.dump());
    ASSERT_TRUE(add_op.ok());

    auto results = coll1->search("title", {"embedding"}, "", {}, {}, {0}, 10, 1, FREQUENCY, {true}, Index::DROP_TOKENS_THRESHOLD,
                                 spp::sparse_hash_set<std::string>(),
                                 spp::sparse_hash_set<std::string>()).get();

    ASSERT_EQ(1, results["found"].get<size_t>());
    auto embedding = results["hits"][0]["document"]["embedding"].get<std::vector<float>>();
    ASSERT_EQ(384, embedding.size());

    // upsert unchanged doc
    doc.clear();
    doc["id"] = "0";
    doc["title"] = "Title";
    doc["points"] = 100;

    add_op = coll1->add(doc.dump(), index_operation_t::UPSERT);
    ASSERT_TRUE(add_op.ok());

    results = coll1->search("title", {"embedding"}, "", {}, {}, {0}, 10, 1, FREQUENCY, {true}, Index::DROP_TOKENS_THRESHOLD,
                            spp::sparse_hash_set<std::string>(),
                            spp::sparse_hash_set<std::string>()).get();
    ASSERT_EQ(1, results["found"].get<size_t>());
    embedding = results["hits"][0]["document"]["embedding"].get<std::vector<float>>();
    ASSERT_EQ(384, embedding.size());

    // update

    doc.clear();
    doc["id"] = "0";
    doc["title"] = "Title";
    doc["points"] = 100;

    add_op = coll1->add(doc.dump(), index_operation_t::UPDATE);
    ASSERT_TRUE(add_op.ok());

    results = coll1->search("title", {"embedding"}, "", {}, {}, {0}, 10, 1, FREQUENCY, {true}, Index::DROP_TOKENS_THRESHOLD,
                            spp::sparse_hash_set<std::string>(),
                            spp::sparse_hash_set<std::string>()).get();
    ASSERT_EQ(1, results["found"].get<size_t>());
    embedding = results["hits"][0]["document"]["embedding"].get<std::vector<float>>();
    ASSERT_EQ(384, embedding.size());

    // emplace

    doc.clear();
    doc["id"] = "0";
    doc["title"] = "Title";
    doc["points"] = 100;

    add_op = coll1->add(doc.dump(), index_operation_t::EMPLACE);
    ASSERT_TRUE(add_op.ok());

    results = coll1->search("title", {"embedding"}, "", {}, {}, {0}, 10, 1, FREQUENCY, {true}, Index::DROP_TOKENS_THRESHOLD,
                            spp::sparse_hash_set<std::string>(),
                            spp::sparse_hash_set<std::string>()).get();
    ASSERT_EQ(1, results["found"].get<size_t>());
    embedding = results["hits"][0]["document"]["embedding"].get<std::vector<float>>();
    ASSERT_EQ(384, embedding.size());
}

TEST_F(CollectionVectorTest, HybridSearchWithExplicitVector) {
    nlohmann::json schema = R"({
                            "name": "objects",
                            "fields": [
                            {"name": "name", "type": "string"},
                            {"name": "embedding", "type":"float[]", "embed":{"from": ["name"], "model_config": {"model_name": "ts/e5-small"}}}
                            ]
                        })"_json;
    
    TextEmbedderManager::set_model_dir("/tmp/typesense_test/models");

    auto op = collectionManager.create_collection(schema);
    ASSERT_TRUE(op.ok());
    Collection* coll = op.get();
    nlohmann::json object;
    object["name"] = "butter";
    auto add_op = coll->add(object.dump());
    ASSERT_TRUE(add_op.ok());

    object["name"] = "butterball";
    add_op = coll->add(object.dump());
    ASSERT_TRUE(add_op.ok());

    object["name"] = "butterfly";
    add_op = coll->add(object.dump());
    ASSERT_TRUE(add_op.ok());

    nlohmann::json model_config = R"({
        "model_name": "ts/e5-small"
    })"_json;

    auto query_embedding = TextEmbedderManager::get_instance().get_text_embedder(model_config).get()->Embed("butter");
    
    std::string vec_string = "[";
    for(size_t i = 0; i < query_embedding.embedding.size(); i++) {
        vec_string += std::to_string(query_embedding.embedding[i]);
        if(i != query_embedding.embedding.size() - 1) {
            vec_string += ",";
        }
    }
    vec_string += "]";  
    auto search_res_op = coll->search("butter", {"name"}, "", {}, {}, {0}, 20, 1, FREQUENCY, {true}, Index::DROP_TOKENS_THRESHOLD,
                                spp::sparse_hash_set<std::string>(),
                                spp::sparse_hash_set<std::string>(), 10, "", 30, 5,
                                "", 10, {}, {}, {}, 0,
                                "<mark>", "</mark>", {}, 1000, true, false, true, "", false, 6000 * 1000, 4, 7,
                                fallback,
                                4, {off}, 32767, 32767, 2,
                                false, true, "embedding:(" + vec_string + ")");
    
    ASSERT_TRUE(search_res_op.ok());
    auto search_res = search_res_op.get();
    ASSERT_EQ(3, search_res["found"].get<size_t>());
    ASSERT_EQ(3, search_res["hits"].size());
    // Hybrid search with rank fusion order:
    // 1. butter (1/1 * 0.7) + (1/1 * 0.3) = 1
    // 2. butterfly (1/2 * 0.7) + (1/3 * 0.3) = 0.45
    // 3. butterball (1/3 * 0.7) + (1/2 * 0.3) = 0.383
    ASSERT_EQ("butter", search_res["hits"][0]["document"]["name"].get<std::string>());
    ASSERT_EQ("butterfly", search_res["hits"][1]["document"]["name"].get<std::string>());
    ASSERT_EQ("butterball", search_res["hits"][2]["document"]["name"].get<std::string>());

    ASSERT_FLOAT_EQ((1.0/1.0 * 0.7) + (1.0/1.0 * 0.3), search_res["hits"][0]["hybrid_search_info"]["rank_fusion_score"].get<float>());
    ASSERT_FLOAT_EQ((1.0/2.0 * 0.7) + (1.0/3.0 * 0.3), search_res["hits"][1]["hybrid_search_info"]["rank_fusion_score"].get<float>());
    ASSERT_FLOAT_EQ((1.0/3.0 * 0.7) + (1.0/2.0 * 0.3), search_res["hits"][2]["hybrid_search_info"]["rank_fusion_score"].get<float>());

    // hybrid search with empty vector (to pass distance threshold param)
    std::string vec_query = "embedding:([], distance_threshold: 0.13)";

    search_res_op = coll->search("butter", {"embedding"}, "", {}, {}, {0}, 20, 1, FREQUENCY, {true}, Index::DROP_TOKENS_THRESHOLD,
                                 spp::sparse_hash_set<std::string>(),
                                 spp::sparse_hash_set<std::string>(), 10, "", 30, 5,
                                 "", 10, {}, {}, {}, 0,
                                 "<mark>", "</mark>", {}, 1000, true, false, true, "", false, 6000 * 1000, 4, 7,
                                 fallback,
                                 4, {off}, 32767, 32767, 2,
                                 false, true, vec_query);
    ASSERT_TRUE(search_res_op.ok());
    search_res = search_res_op.get();

    ASSERT_EQ(2, search_res["found"].get<size_t>());
    ASSERT_EQ(2, search_res["hits"].size());

    ASSERT_NEAR(0.04620, search_res["hits"][0]["vector_distance"].get<float>(), 0.0001);
    ASSERT_NEAR(0.12133, search_res["hits"][1]["vector_distance"].get<float>(), 0.0001);

    // to pass k param
    vec_query = "embedding:([], k: 1)";
    search_res_op = coll->search("butter", {"embedding"}, "", {}, {}, {0}, 20, 1, FREQUENCY, {true}, Index::DROP_TOKENS_THRESHOLD,
                                 spp::sparse_hash_set<std::string>(),
                                 spp::sparse_hash_set<std::string>(), 10, "", 30, 5,
                                 "", 10, {}, {}, {}, 0,
                                 "<mark>", "</mark>", {}, 1000, true, false, true, "", false, 6000 * 1000, 4, 7,
                                 fallback,
                                 4, {off}, 32767, 32767, 2,
                                 false, true, vec_query);
    ASSERT_TRUE(search_res_op.ok());
    search_res = search_res_op.get();
    ASSERT_EQ(1, search_res["found"].get<size_t>());
    ASSERT_EQ(1, search_res["hits"].size());

    // allow wildcard with empty vector (for convenience)
    search_res_op = coll->search("*", {"embedding"}, "", {}, {}, {0}, 20, 1, FREQUENCY, {true}, Index::DROP_TOKENS_THRESHOLD,
                                 spp::sparse_hash_set<std::string>(),
                                 spp::sparse_hash_set<std::string>(), 10, "", 30, 5,
                                 "", 10, {}, {}, {}, 0,
                                 "<mark>", "</mark>", {}, 1000, true, false, true, "", false, 6000 * 1000, 4, 7,
                                 fallback,
                                 4, {off}, 32767, 32767, 2,
                                 false, true, vec_query);
    ASSERT_TRUE(search_res_op.ok());
    search_res = search_res_op.get();
    ASSERT_EQ(3, search_res["found"].get<size_t>());
    ASSERT_EQ(1, search_res["hits"].size());

    // when no embedding field is passed, it should not be allowed
    search_res_op = coll->search("butter", {"name"}, "", {}, {}, {0}, 20, 1, FREQUENCY, {true}, Index::DROP_TOKENS_THRESHOLD,
                                 spp::sparse_hash_set<std::string>(),
                                 spp::sparse_hash_set<std::string>(), 10, "", 30, 5,
                                 "", 10, {}, {}, {}, 0,
                                 "<mark>", "</mark>", {}, 1000, true, false, true, "", false, 6000 * 1000, 4, 7,
                                 fallback,
                                 4, {off}, 32767, 32767, 2,
                                 false, true, vec_query);
    ASSERT_FALSE(search_res_op.ok());
    ASSERT_EQ("Vector query could not find any embedded fields.", search_res_op.error());

    // when no vector matches distance threshold, only text matches are entertained and distance score should be
    // 2 in those cases
    vec_query = "embedding:([], distance_threshold: 0.01)";
    search_res_op = coll->search("butter", {"name", "embedding"}, "", {}, {}, {0}, 20, 1, FREQUENCY, {true}, Index::DROP_TOKENS_THRESHOLD,
                                 spp::sparse_hash_set<std::string>(),
                                 spp::sparse_hash_set<std::string>(), 10, "", 30, 5,
                                 "", 10, {}, {}, {}, 0,
                                 "<mark>", "</mark>", {}, 1000, true, false, true, "", false, 6000 * 1000, 4, 7,
                                 fallback,
                                 4, {off}, 32767, 32767, 2,
                                 false, true, vec_query);
    ASSERT_TRUE(search_res_op.ok());
    search_res = search_res_op.get();

    ASSERT_EQ(3, search_res["found"].get<size_t>());
    ASSERT_EQ(3, search_res["hits"].size());

    ASSERT_TRUE(search_res["hits"][0].count("vector_distance") == 0);
    ASSERT_TRUE(search_res["hits"][1].count("vector_distance") == 0);
    ASSERT_TRUE(search_res["hits"][2].count("vector_distance") == 0);
}

TEST_F(CollectionVectorTest, HybridSearchOnlyVectorMatches) {
    nlohmann::json schema = R"({
        "name": "coll1",
        "fields": [
            {"name": "name", "type": "string", "facet": true},
            {"name": "vec", "type": "float[]", "embed":{"from": ["name"], "model_config": {"model_name": "ts/e5-small"}}}
        ]
    })"_json;

    TextEmbedderManager::set_model_dir("/tmp/typesense_test/models");
    Collection* coll1 = collectionManager.create_collection(schema).get();

    nlohmann::json doc;
    doc["name"] = "john doe";
    ASSERT_TRUE(coll1->add(doc.dump()).ok());

    auto results_op = coll1->search("zzz", {"name", "vec"}, "", {"name"}, {}, {0}, 20, 1, FREQUENCY, {true},
                                    Index::DROP_TOKENS_THRESHOLD,
                                    spp::sparse_hash_set<std::string>(),
                                    spp::sparse_hash_set<std::string>(), 10, "", 30, 5,
                                    "", 10, {}, {}, {}, 0,
                                    "<mark>", "</mark>", {}, 1000, true, false, true, "", false, 6000 * 1000, 4, 7,
                                    fallback,
                                    4, {off}, 32767, 32767, 2);
    ASSERT_EQ(true, results_op.ok());
    ASSERT_EQ(1, results_op.get()["found"].get<size_t>());
    ASSERT_EQ(1, results_op.get()["hits"].size());
    ASSERT_EQ(1, results_op.get()["facet_counts"].size());
    ASSERT_EQ(4, results_op.get()["facet_counts"][0].size());
    ASSERT_EQ("name", results_op.get()["facet_counts"][0]["field_name"]);
}

TEST_F(CollectionVectorTest, DistanceThresholdTest) {
    nlohmann::json schema = R"({
        "name": "test",
        "fields": [
            {"name": "vec", "type": "float[]", "num_dim": 3}
        ]
    })"_json;

    Collection* coll1 = collectionManager.create_collection(schema).get();

    nlohmann::json doc;
    doc["vec"] = {0.1, 0.2, 0.3};
    ASSERT_TRUE(coll1->add(doc.dump()).ok());

    // write a vector which is 0.5 away from the first vector
    doc["vec"] = {0.6, 0.7, 0.8};
    ASSERT_TRUE(coll1->add(doc.dump()).ok());


    auto results_op = coll1->search("*", {}, "", {}, {}, {0}, 20, 1, FREQUENCY, {true}, Index::DROP_TOKENS_THRESHOLD,
                                spp::sparse_hash_set<std::string>(),
                                spp::sparse_hash_set<std::string>(), 10, "", 30, 5,
                                "", 10, {}, {}, {}, 0,
                                "<mark>", "</mark>", {}, 1000, true, false, true, "", false, 6000 * 1000, 4, 7,
                                fallback,
                                4, {off}, 32767, 32767, 2,
                                false, true, "vec:([0.3,0.4,0.5])");

    ASSERT_EQ(true, results_op.ok());
    ASSERT_EQ(2, results_op.get()["found"].get<size_t>());
    ASSERT_EQ(2, results_op.get()["hits"].size());

    ASSERT_FLOAT_EQ(0.6, results_op.get()["hits"][0]["document"]["vec"].get<std::vector<float>>()[0]);
    ASSERT_FLOAT_EQ(0.7, results_op.get()["hits"][0]["document"]["vec"].get<std::vector<float>>()[1]);
    ASSERT_FLOAT_EQ(0.8, results_op.get()["hits"][0]["document"]["vec"].get<std::vector<float>>()[2]);

    ASSERT_FLOAT_EQ(0.1, results_op.get()["hits"][1]["document"]["vec"].get<std::vector<float>>()[0]);
    ASSERT_FLOAT_EQ(0.2, results_op.get()["hits"][1]["document"]["vec"].get<std::vector<float>>()[1]);
    ASSERT_FLOAT_EQ(0.3, results_op.get()["hits"][1]["document"]["vec"].get<std::vector<float>>()[2]);

    results_op = coll1->search("*", {}, "", {}, {}, {0}, 20, 1, FREQUENCY, {true}, Index::DROP_TOKENS_THRESHOLD,
                                spp::sparse_hash_set<std::string>(),
                                spp::sparse_hash_set<std::string>(), 10, "", 30, 5,
                                "", 10, {}, {}, {}, 0,
                                "<mark>", "</mark>", {}, 1000, true, false, true, "", false, 6000 * 1000, 4, 7,
                                fallback,
                                4, {off}, 32767, 32767, 2,
                                false, true, "vec:([0.3,0.4,0.5], distance_threshold:0.01)");
    
    ASSERT_EQ(true, results_op.ok());
    ASSERT_EQ(1, results_op.get()["found"].get<size_t>());
    ASSERT_EQ(1, results_op.get()["hits"].size());

    ASSERT_FLOAT_EQ(0.6, results_op.get()["hits"][0]["document"]["vec"].get<std::vector<float>>()[0]);
    ASSERT_FLOAT_EQ(0.7, results_op.get()["hits"][0]["document"]["vec"].get<std::vector<float>>()[1]);
    ASSERT_FLOAT_EQ(0.8, results_op.get()["hits"][0]["document"]["vec"].get<std::vector<float>>()[2]);

}


TEST_F(CollectionVectorTest, HybridSearchSortByGeopoint) {
    nlohmann::json schema = R"({
                "name": "objects",
                "fields": [
                {"name": "name", "type": "string"},
                {"name": "location", "type": "geopoint"},
                {"name": "embedding", "type":"float[]", "embed":{"from": ["name"], "model_config": {"model_name": "ts/e5-small"}}}
                ]
            })"_json;
    

    auto op = collectionManager.create_collection(schema);
    ASSERT_TRUE(op.ok());

    auto coll = op.get();

    nlohmann::json doc;
    doc["name"] = "butter";
    doc["location"] = {80.0, 150.0};

    auto add_op = coll->add(doc.dump());

    ASSERT_TRUE(add_op.ok());

    doc["name"] = "butterball";
    doc["location"] = {40.0, 100.0};

    add_op = coll->add(doc.dump());

    ASSERT_TRUE(add_op.ok());

    doc["name"] = "butterfly";
    doc["location"] = {130.0, 200.0};

    add_op = coll->add(doc.dump());

    ASSERT_TRUE(add_op.ok());


    spp::sparse_hash_set<std::string> dummy_include_exclude;

    std::vector<sort_by> sort_by_list = {{"location(10.0, 10.0)", "asc"}};

    auto search_res_op = coll->search("butter", {"name", "embedding"}, "", {}, sort_by_list, {0}, 10, 1, FREQUENCY, {true}, Index::DROP_TOKENS_THRESHOLD, dummy_include_exclude, dummy_include_exclude, 10);

    ASSERT_TRUE(search_res_op.ok());

    auto search_res = search_res_op.get();

    ASSERT_EQ("butterfly", search_res["hits"][0]["document"]["name"].get<std::string>());
    ASSERT_EQ("butterball", search_res["hits"][1]["document"]["name"].get<std::string>());
    ASSERT_EQ("butter", search_res["hits"][2]["document"]["name"].get<std::string>());


    search_res_op = coll->search("butter", {"name", "embedding"}, "", {}, {}, {0}, 10, 1, FREQUENCY, {false}, Index::DROP_TOKENS_THRESHOLD, dummy_include_exclude, dummy_include_exclude, 10);

    ASSERT_TRUE(search_res_op.ok());

    search_res = search_res_op.get();


    ASSERT_EQ("butter", search_res["hits"][0]["document"]["name"].get<std::string>());
    ASSERT_EQ("butterball", search_res["hits"][1]["document"]["name"].get<std::string>());
    ASSERT_EQ("butterfly", search_res["hits"][2]["document"]["name"].get<std::string>());
}


TEST_F(CollectionVectorTest, EmbedFromOptionalNullField) {
    nlohmann::json schema = R"({
                "name": "objects",
                "fields": [
                {"name": "text", "type": "string", "optional": true},
                {"name": "embedding", "type":"float[]", "embed":{"from": ["text"], "model_config": {"model_name": "ts/e5-small"}}}
                ]
            })"_json;

    TextEmbedderManager::set_model_dir("/tmp/typesense_test/models");

    auto op = collectionManager.create_collection(schema);

    ASSERT_TRUE(op.ok());
    auto coll = op.get();

    nlohmann::json doc = R"({
    })"_json;

    auto add_op = coll->add(doc.dump());

    ASSERT_FALSE(add_op.ok());
    ASSERT_EQ("No valid fields found to create embedding for `embedding`, please provide at least one valid field or make the embedding field optional.", add_op.error());

    doc["text"] = "butter";
    add_op = coll->add(doc.dump());
    ASSERT_TRUE(add_op.ok());
    // drop the embedding field and reindex

    nlohmann::json alter_schema = R"({
        "fields": [
        {"name": "embedding", "drop": true},
        {"name": "embedding", "type":"float[]", "embed":{"from": ["text"], "model_config": {"model_name": "ts/e5-small"}}, "optional": true}
        ]
    })"_json;

    auto update_op = coll->alter(alter_schema);
    ASSERT_TRUE(update_op.ok());


    doc = R"({
    })"_json;
    add_op = coll->add(doc.dump());

    ASSERT_TRUE(add_op.ok());
}

TEST_F(CollectionVectorTest, HideCredential) {
    auto schema_json =
            R"({
            "name": "Products",
            "fields": [
                {"name": "product_name", "type": "string", "infix": true},
                {"name": "embedding", "type":"float[]", "embed":{"from": ["product_name"],
                    "model_config": {
                        "model_name": "ts/e5-small",
                        "api_key": "ax-abcdef12345",
                        "access_token": "ax-abcdef12345",
                        "refresh_token": "ax-abcdef12345",
                        "client_id": "ax-abcdef12345",
                        "client_secret": "ax-abcdef12345",
                        "project_id": "ax-abcdef12345"
                    }}}
            ]
        })"_json;

    TextEmbedderManager::set_model_dir("/tmp/typesense_test/models");

    auto collection_create_op = collectionManager.create_collection(schema_json);
    ASSERT_TRUE(collection_create_op.ok());
    auto coll1 = collection_create_op.get();
    auto coll_summary = coll1->get_summary_json();

    ASSERT_EQ("ax-ab*********", coll_summary["fields"][1]["embed"]["model_config"]["api_key"].get<std::string>());
    ASSERT_EQ("ax-ab*********", coll_summary["fields"][1]["embed"]["model_config"]["access_token"].get<std::string>());
    ASSERT_EQ("ax-ab*********", coll_summary["fields"][1]["embed"]["model_config"]["refresh_token"].get<std::string>());
    ASSERT_EQ("ax-ab*********", coll_summary["fields"][1]["embed"]["model_config"]["client_id"].get<std::string>());
    ASSERT_EQ("ax-ab*********", coll_summary["fields"][1]["embed"]["model_config"]["client_secret"].get<std::string>());
    ASSERT_EQ("ax-ab*********", coll_summary["fields"][1]["embed"]["model_config"]["project_id"].get<std::string>());

    // small api key

    schema_json =
            R"({
            "name": "Products2",
            "fields": [
                {"name": "product_name", "type": "string", "infix": true},
                {"name": "embedding", "type":"float[]", "embed":{"from": ["product_name"],
                    "model_config": {
                        "model_name": "ts/e5-small",
                        "api_key": "ax1",
                        "access_token": "ax1",
                        "refresh_token": "ax1",
                        "client_id": "ax1",
                        "client_secret": "ax1",
                        "project_id": "ax1"
                    }}}
            ]
        })"_json;

    collection_create_op = collectionManager.create_collection(schema_json);
    ASSERT_TRUE(collection_create_op.ok());
    auto coll2 = collection_create_op.get();
    coll_summary = coll2->get_summary_json();

    ASSERT_EQ("***********", coll_summary["fields"][1]["embed"]["model_config"]["api_key"].get<std::string>());
    ASSERT_EQ("***********", coll_summary["fields"][1]["embed"]["model_config"]["access_token"].get<std::string>());
    ASSERT_EQ("***********", coll_summary["fields"][1]["embed"]["model_config"]["refresh_token"].get<std::string>());
    ASSERT_EQ("***********", coll_summary["fields"][1]["embed"]["model_config"]["client_id"].get<std::string>());
    ASSERT_EQ("***********", coll_summary["fields"][1]["embed"]["model_config"]["client_secret"].get<std::string>());
    ASSERT_EQ("***********", coll_summary["fields"][1]["embed"]["model_config"]["project_id"].get<std::string>());
}

TEST_F(CollectionVectorTest, UpdateOfFieldReferencedByEmbedding) {
    nlohmann::json schema = R"({
        "name": "objects",
        "fields": [
            {"name": "name", "type": "string"},
            {"name": "embedding", "type":"float[]", "embed":{"from": ["name"],
                "model_config": {"model_name": "ts/e5-small"}}}
        ]
    })"_json;

    TextEmbedderManager::set_model_dir("/tmp/typesense_test/models");

    auto op = collectionManager.create_collection(schema);
    ASSERT_TRUE(op.ok());
    Collection* coll = op.get();

    nlohmann::json object;
    object["id"] = "0";
    object["name"] = "butter";

    auto add_op = coll->add(object.dump(), CREATE);
    ASSERT_TRUE(add_op.ok());

    auto results = coll->search("butter", {"embedding"}, "", {}, {}, {0}, 10, 1, FREQUENCY, {true}).get();
    ASSERT_EQ(1, results["found"].get<size_t>());
    auto original_embedding = results["hits"][0]["document"]["embedding"].get<std::vector<float>>();

    nlohmann::json update_object;
    update_object["id"] = "0";
    update_object["name"] = "ghee";
    auto update_op = coll->add(update_object.dump(), EMPLACE);
    ASSERT_TRUE(update_op.ok());

    results = coll->search("ghee", {"embedding"}, "", {}, {}, {0}, 10, 1, FREQUENCY, {true}).get();
    ASSERT_EQ(1, results["found"].get<size_t>());
    auto updated_embedding = results["hits"][0]["document"]["embedding"].get<std::vector<float>>();
    ASSERT_NE(original_embedding, updated_embedding);

    // action = update
    update_object["name"] = "milk";
    update_op = coll->add(update_object.dump(), UPDATE);
    ASSERT_TRUE(update_op.ok());

    results = coll->search("milk", {"embedding"}, "", {}, {}, {0}, 10, 1, FREQUENCY, {true}).get();
    ASSERT_EQ(1, results["found"].get<size_t>());
    updated_embedding = results["hits"][0]["document"]["embedding"].get<std::vector<float>>();
    ASSERT_NE(original_embedding, updated_embedding);

    // action = upsert
    update_object["name"] = "cheese";
    update_op = coll->add(update_object.dump(), UPSERT);
    ASSERT_TRUE(update_op.ok());

    results = coll->search("cheese", {"embedding"}, "", {}, {}, {0}, 10, 1, FREQUENCY, {true}).get();
    ASSERT_EQ(1, results["found"].get<size_t>());
    updated_embedding = results["hits"][0]["document"]["embedding"].get<std::vector<float>>();
    ASSERT_NE(original_embedding, updated_embedding);
}

TEST_F(CollectionVectorTest, UpdateOfFieldNotReferencedByEmbedding) {
    // test updates to a field that's not referred by an embedding field
    nlohmann::json schema = R"({
        "name": "objects",
        "fields": [
            {"name": "name", "type": "string"},
            {"name": "about", "type": "string"},
            {"name": "embedding", "type":"float[]", "embed":{"from": ["name"], "model_config": {"model_name": "ts/e5-small"}}}
        ]
    })"_json;

    TextEmbedderManager::set_model_dir("/tmp/typesense_test/models");

    auto op = collectionManager.create_collection(schema);
    ASSERT_TRUE(op.ok());
    Collection* coll = op.get();

    nlohmann::json object;
    object["id"] = "0";
    object["name"] = "butter";
    object["about"] = "about butter";

    auto add_op = coll->add(object.dump(), CREATE);
    ASSERT_TRUE(add_op.ok());

    auto results = coll->search("butter", {"embedding"}, "", {}, {}, {0}, 10, 1, FREQUENCY, {true}).get();
    ASSERT_EQ(1, results["found"].get<size_t>());

    nlohmann::json update_object;
    update_object["id"] = "0";
    update_object["about"] = "something about butter";
    auto update_op = coll->add(update_object.dump(), EMPLACE);
    ASSERT_TRUE(update_op.ok());

    results = coll->search("butter", {"embedding"}, "", {}, {}, {0}, 10, 1, FREQUENCY, {true}).get();
    ASSERT_EQ(1, results["found"].get<size_t>());

    // action = update
    update_object["about"] = "something about butter 2";
    update_op = coll->add(update_object.dump(), UPDATE);
    ASSERT_TRUE(update_op.ok());

    results = coll->search("butter", {"embedding"}, "", {}, {}, {0}, 10, 1, FREQUENCY, {true}).get();
    ASSERT_EQ(1, results["found"].get<size_t>());

    // action = upsert
    update_object["name"] = "butter";
    update_object["about"] = "something about butter 3";
    update_op = coll->add(update_object.dump(), UPSERT);
    ASSERT_TRUE(update_op.ok());

    results = coll->search("butter", {"embedding"}, "", {}, {}, {0}, 10, 1, FREQUENCY, {true}).get();
    ASSERT_EQ(1, results["found"].get<size_t>());
}

TEST_F(CollectionVectorTest, FreshEmplaceWithOptionalEmbeddingReferencedField) {
    auto schema = R"({
        "name": "objects",
        "fields": [
            {"name": "name", "type": "string", "optional": true},
            {"name": "about", "type": "string"},
            {"name": "embedding", "type":"float[]", "embed":{"from": ["name"], "model_config": {"model_name": "ts/e5-small"}}}
        ]
    })"_json;

    TextEmbedderManager::set_model_dir("/tmp/typesense_test/models");

    auto op = collectionManager.create_collection(schema);
    ASSERT_TRUE(op.ok());
    Collection* coll = op.get();

    nlohmann::json object;
    object["id"] = "0";
    object["about"] = "about butter";

    auto add_op = coll->add(object.dump(), EMPLACE);
    ASSERT_FALSE(add_op.ok());
    ASSERT_EQ("No valid fields found to create embedding for `embedding`, please provide at least one valid field "
              "or make the embedding field optional.", add_op.error());
}

TEST_F(CollectionVectorTest, EmbeddingFieldWithIdFieldPrecedingInSchema) {
    auto schema = R"({
        "name": "objects",
        "fields": [
            {"name": "id", "type": "string"},
            {"name": "name", "type": "string"},
            {"name": "embedding", "type":"float[]", "embed":{"from": ["name"], "model_config": {"model_name": "ts/e5-small"}}}
        ]
    })"_json;

    TextEmbedderManager::set_model_dir("/tmp/typesense_test/models");

    auto op = collectionManager.create_collection(schema);
    ASSERT_TRUE(op.ok());
    Collection* coll = op.get();

    auto fs = coll->get_fields();
    ASSERT_EQ(2, fs.size());
    ASSERT_EQ(384, fs[1].num_dim);
}

TEST_F(CollectionVectorTest, SkipEmbeddingOpWhenValueExists) {
    nlohmann::json schema = R"({
        "name": "objects",
        "fields": [
            {"name": "name", "type": "string"},
            {"name": "embedding", "type":"float[]", "embed":{"from": ["name"], "model_config": {"model_name": "ts/e5-small"}}}
        ]
    })"_json;

    TextEmbedderManager::set_model_dir("/tmp/typesense_test/models");

    nlohmann::json model_config = R"({
        "model_name": "ts/e5-small"
    })"_json;

    // will be roughly 0.1110895648598671,-0.11710234731435776,-0.5319093465805054, ...

    auto op = collectionManager.create_collection(schema);
    ASSERT_TRUE(op.ok());
    Collection* coll = op.get();

    // document with explicit embedding vector
    nlohmann::json doc;
    doc["name"] = "FOO";

    std::vector<float> vec;
    for(size_t i = 0; i < 384; i++) {
        vec.push_back(0.345);
    }

    doc["embedding"] = vec;

    auto add_op = coll->add(doc.dump());
    ASSERT_TRUE(add_op.ok());

    // get the vector back
    auto res = coll->search("*", {}, "", {}, {}, {0}, 10, 1, FREQUENCY, {true},
                                      Index::DROP_TOKENS_THRESHOLD).get();

    // let's check the first few vectors
    auto stored_vec = res["hits"][0]["document"]["embedding"];
    ASSERT_NEAR(0.345, stored_vec[0], 0.01);
    ASSERT_NEAR(0.345, stored_vec[1], 0.01);
    ASSERT_NEAR(0.345, stored_vec[2], 0.01);
    ASSERT_NEAR(0.345, stored_vec[3], 0.01);
    ASSERT_NEAR(0.345, stored_vec[4], 0.01);

    // what happens when vector contains invalid value, like string
    doc["embedding"] = "foo"; //{0.11, 0.11};
    add_op = coll->add(doc.dump());
    ASSERT_FALSE(add_op.ok());
    ASSERT_EQ("Field `embedding` contains an invalid embedding.", add_op.error());

    // when dims don't match
    doc["embedding"] = {0.11, 0.11};
    add_op = coll->add(doc.dump());
    ASSERT_FALSE(add_op.ok());
    ASSERT_EQ("Field `embedding` contains an invalid embedding.", add_op.error());

    // invalid array value
    doc["embedding"].clear();
    for(size_t i = 0; i < 384; i++) {
        doc["embedding"].push_back(0.01);
    }
    doc["embedding"][5] = "foo";
    add_op = coll->add(doc.dump());
    ASSERT_FALSE(add_op.ok());
    ASSERT_EQ("Field `embedding` contains invalid float values.", add_op.error());
}

TEST_F(CollectionVectorTest, SemanticSearchReturnOnlyVectorDistance) {
    auto schema_json =
        R"({
            "name": "Products",
            "fields": [
                {"name": "product_name", "type": "string", "infix": true},
                {"name": "category", "type": "string"},
                {"name": "embedding", "type":"float[]", "embed":{"from": ["product_name", "category"], "model_config": {"model_name": "ts/e5-small"}}}
            ]
        })"_json;

    
    TextEmbedderManager::set_model_dir("/tmp/typesense_test/models");

    auto collection_create_op = collectionManager.create_collection(schema_json);
    ASSERT_TRUE(collection_create_op.ok());
    auto coll1 = collection_create_op.get();

    auto add_op = coll1->add(R"({
        "product_name": "moisturizer",
        "category": "beauty"
    })"_json.dump());

    ASSERT_TRUE(add_op.ok());

    auto results = coll1->search("moisturizer", {"embedding"},
                                 "", {}, {}, {2}, 10,
                                 1, FREQUENCY, {true},
                                 0, spp::sparse_hash_set<std::string>()).get();
    
    ASSERT_EQ(1, results["hits"].size());

    // Return only vector distance
    ASSERT_EQ(0, results["hits"][0].count("text_match_info"));
    ASSERT_EQ(0, results["hits"][0].count("hybrid_search_info"));
    ASSERT_EQ(1, results["hits"][0].count("vector_distance"));
}

TEST_F(CollectionVectorTest, KeywordSearchReturnOnlyTextMatchInfo) {
    auto schema_json =
            R"({
            "name": "Products",
            "fields": [
                {"name": "product_name", "type": "string", "infix": true},
                {"name": "category", "type": "string"},
                {"name": "embedding", "type":"float[]", "embed":{"from": ["product_name", "category"], "model_config": {"model_name": "ts/e5-small"}}}
            ]
        })"_json;


    TextEmbedderManager::set_model_dir("/tmp/typesense_test/models");

    auto collection_create_op = collectionManager.create_collection(schema_json);
    ASSERT_TRUE(collection_create_op.ok());
    auto coll1 = collection_create_op.get();
    auto add_op = coll1->add(R"({
        "product_name": "moisturizer",
        "category": "beauty"
    })"_json.dump());
    ASSERT_TRUE(add_op.ok());

    auto results = coll1->search("moisturizer", {"product_name"},
                                 "", {}, {}, {2}, 10,
                                 1, FREQUENCY, {true},
                                 0, spp::sparse_hash_set<std::string>()).get();

    
    ASSERT_EQ(1, results["hits"].size());

    // Return only text match info
    ASSERT_EQ(0, results["hits"][0].count("vector_distance"));
    ASSERT_EQ(0, results["hits"][0].count("hybrid_search_info"));
    ASSERT_EQ(1, results["hits"][0].count("text_match_info"));
}

TEST_F(CollectionVectorTest, GroupByWithVectorSearch) {
    nlohmann::json schema = R"({
        "name": "coll1",
        "fields": [
            {"name": "title", "type": "string"},
            {"name": "group", "type": "string", "facet": true},
            {"name": "vec", "type": "float[]", "num_dim": 4}
        ]
    })"_json;

    Collection* coll1 = collectionManager.create_collection(schema).get();

    std::vector<std::vector<float>> values = {
        {0.851758, 0.909671, 0.823431, 0.372063},
        {0.97826, 0.933157, 0.39557, 0.306488},
        {0.230606, 0.634397, 0.514009, 0.399594}
    };

    for (size_t i = 0; i < values.size(); i++) {
        nlohmann::json doc;
        doc["id"] = std::to_string(i);
        doc["title"] = std::to_string(i) + " title";
        doc["group"] = "0";
        doc["vec"] = values[i];
        ASSERT_TRUE(coll1->add(doc.dump()).ok());
    }

    auto res = coll1->search("title", {"title"}, "", {}, {}, {0}, 10, 1, FREQUENCY, {true}, Index::DROP_TOKENS_THRESHOLD,
                     spp::sparse_hash_set<std::string>(),
                     spp::sparse_hash_set<std::string>(), 10, "", 30, 5,
                     "", 10, {}, {}, {"group"}, 3,
                     "<mark>", "</mark>", {}, 1000, true, false, true, "", false, 6000 * 1000, 4, 7, fallback,
                     4, {off}, 32767, 32767, 2,
                     false, true, "vec:([0.96826, 0.94, 0.39557, 0.306488])").get();

    ASSERT_EQ(1, res["grouped_hits"].size());
    ASSERT_EQ(3, res["grouped_hits"][0]["hits"].size());
    ASSERT_EQ(1, res["grouped_hits"][0]["hits"][0].count("vector_distance"));

    res = coll1->search("*", {"title"}, "", {}, {}, {0}, 10, 1, FREQUENCY, {true}, Index::DROP_TOKENS_THRESHOLD,
                        spp::sparse_hash_set<std::string>(),
                        spp::sparse_hash_set<std::string>(), 10, "", 30, 5,
                        "", 10, {}, {}, {"group"}, 1,
                        "<mark>", "</mark>", {}, 1000, true, false, true, "", false, 6000 * 1000, 4, 7, fallback,
                        4, {off}, 32767, 32767, 2,
                        false, true, "vec:([0.96826, 0.94, 0.39557, 0.306488])").get();
    
    ASSERT_EQ(1, res["grouped_hits"].size());
    ASSERT_EQ(1, res["grouped_hits"][0]["hits"].size());
    ASSERT_EQ(1, res["grouped_hits"][0]["hits"][0].count("vector_distance"));
}

TEST_F(CollectionVectorTest, HybridSearchReturnAllInfo) {
    auto schema_json =
            R"({
            "name": "Products",
            "fields": [
                {"name": "product_name", "type": "string", "infix": true},
                {"name": "category", "type": "string"},
                {"name": "embedding", "type":"float[]", "embed":{"from": ["product_name", "category"], "model_config": {"model_name": "ts/e5-small"}}}
            ]
        })"_json;
    
    TextEmbedderManager::set_model_dir("/tmp/typesense_test/models");

    auto collection_create_op = collectionManager.create_collection(schema_json);
    ASSERT_TRUE(collection_create_op.ok());
    auto coll1 = collection_create_op.get();

    auto add_op = coll1->add(R"({
        "product_name": "moisturizer",
        "category": "beauty"
    })"_json.dump());
    ASSERT_TRUE(add_op.ok());


    auto results = coll1->search("moisturizer", {"product_name", "embedding"},
                                 "", {}, {}, {2}, 10,
                                 1, FREQUENCY, {true},
                                 0, spp::sparse_hash_set<std::string>()).get();
    
    ASSERT_EQ(1, results["hits"].size());

    // Return all info
    ASSERT_EQ(1, results["hits"][0].count("vector_distance"));
    ASSERT_EQ(1, results["hits"][0].count("text_match_info"));
    ASSERT_EQ(1, results["hits"][0].count("hybrid_search_info"));
}

TEST_F(CollectionVectorTest, DISABLED_HybridSortingTest) {
    auto schema_json =
            R"({
            "name": "TEST",
            "fields": [
                {"name": "name", "type": "string"},
                {"name": "embedding", "type":"float[]", "embed":{"from": ["name"], "model_config": {"model_name": "ts/e5-small"}}}
            ]
    })"_json;
    
    TextEmbedderManager::set_model_dir("/tmp/typesense_test/models");
    auto collection_create_op = collectionManager.create_collection(schema_json);
    ASSERT_TRUE(collection_create_op.ok());
    auto coll1 = collection_create_op.get();

    auto add_op = coll1->add(R"({
        "name": "john doe"
    })"_json.dump());
    ASSERT_TRUE(add_op.ok());

    add_op = coll1->add(R"({
        "name": "john legend"
    })"_json.dump());
    ASSERT_TRUE(add_op.ok());

    add_op = coll1->add(R"({
        "name": "john krasinski"
    })"_json.dump());
    ASSERT_TRUE(add_op.ok());

    add_op = coll1->add(R"({
        "name": "john abraham"
    })"_json.dump());
    ASSERT_TRUE(add_op.ok());

    // first do keyword search
    auto results = coll1->search("john", {"name"},
                                 "", {}, {}, {2}, 10,
                                 1, FREQUENCY, {true},
                                 0, spp::sparse_hash_set<std::string>()).get();
    
    ASSERT_EQ(4, results["hits"].size());


    // now do hybrid search with sort_by: _text_match:desc,_vector_distance:asc
    std::vector<sort_by> sort_by_list = {{"_text_match", "desc"}, {"_vector_distance", "asc"}};

    auto hybrid_results = coll1->search("john", {"name", "embedding"},
                                 "", {}, sort_by_list, {2}, 10,
                                 1, FREQUENCY, {true},
                                 0, spp::sparse_hash_set<std::string>()).get();
    
    // first 4 results should be same as keyword search
    ASSERT_EQ(results["hits"][0]["document"]["name"].get<std::string>(), hybrid_results["hits"][0]["document"]["name"].get<std::string>());
    ASSERT_EQ(results["hits"][1]["document"]["name"].get<std::string>(), hybrid_results["hits"][1]["document"]["name"].get<std::string>());
    ASSERT_EQ(results["hits"][2]["document"]["name"].get<std::string>(), hybrid_results["hits"][2]["document"]["name"].get<std::string>());
    ASSERT_EQ(results["hits"][3]["document"]["name"].get<std::string>(), hybrid_results["hits"][3]["document"]["name"].get<std::string>());
}

TEST_F(CollectionVectorTest, TestDifferentOpenAIApiKeys) {
    if (std::getenv("api_key_1") == nullptr || std::getenv("api_key_2") == nullptr) {
        LOG(INFO) << "Skipping test as api_key_1 or api_key_2 is not set";
        return;
    }

    auto api_key1 = std::string(std::getenv("api_key_1"));
    auto api_key2 = std::string(std::getenv("api_key_2"));

    auto embedder_map = TextEmbedderManager::get_instance()._get_text_embedders();

    ASSERT_EQ(embedder_map.find("openai/text-embedding-ada-002:" + api_key1), embedder_map.end());
    ASSERT_EQ(embedder_map.find("openai/text-embedding-ada-002:" + api_key2), embedder_map.end());
    ASSERT_EQ(embedder_map.find("openai/text-embedding-ada-002"), embedder_map.end());

    nlohmann::json model_config1 = R"({
                "model_name": "openai/text-embedding-ada-002"
            })"_json;
    
    nlohmann::json model_config2 = model_config1;

    model_config1["api_key"] = api_key1;
    model_config2["api_key"] = api_key2;

    size_t num_dim;
    TextEmbedderManager::get_instance().validate_and_init_remote_model(model_config1, num_dim);
    TextEmbedderManager::get_instance().validate_and_init_remote_model(model_config2, num_dim);

    embedder_map = TextEmbedderManager::get_instance()._get_text_embedders();

    ASSERT_NE(embedder_map.find("openai/text-embedding-ada-002:" + api_key1), embedder_map.end());
    ASSERT_NE(embedder_map.find("openai/text-embedding-ada-002:" + api_key2), embedder_map.end());
    ASSERT_EQ(embedder_map.find("openai/text-embedding-ada-002"), embedder_map.end());
}


TEST_F(CollectionVectorTest, TestMultilingualE5) {
    auto schema_json =
            R"({
            "name": "TEST",
            "fields": [
                {"name": "name", "type": "string"},
                {"name": "embedding", "type":"float[]", "embed":{"from": ["name"], "model_config": {"model_name": "ts/multilingual-e5-small"}}}
            ]
    })"_json;

    TextEmbedderManager::set_model_dir("/tmp/typesense_test/models");

    auto collection_create_op = collectionManager.create_collection(schema_json);

    ASSERT_TRUE(collection_create_op.ok());
    auto coll1 = collection_create_op.get();

    auto add_op = coll1->add(R"({
        "name": "john doe"
    })"_json.dump());

    auto hybrid_results = coll1->search("john", {"name", "embedding"},
                                 "", {}, {}, {2}, 10,
                                 1, FREQUENCY, {true},
                                 0, spp::sparse_hash_set<std::string>());
    
    ASSERT_TRUE(hybrid_results.ok());

    auto semantic_results = coll1->search("john", {"embedding"},
                                 "", {}, {}, {2}, 10,
                                 1, FREQUENCY, {true},
                                 0, spp::sparse_hash_set<std::string>());
    
    ASSERT_TRUE(semantic_results.ok());
}

<<<<<<< HEAD
TEST_F(CollectionVectorTest, TestQAConversation) {
    auto schema_json =
        R"({
        "name": "Products",
        "fields": [
            {"name": "product_name", "type": "string", "infix": true},
            {"name": "category", "type": "string"},
            {"name": "embedding", "type":"float[]", "embed":{"from": ["product_name", "category"], "model_config": {"model_name": "ts/e5-small"}}}
        ]
    })"_json;

    TextEmbedderManager::set_model_dir("/tmp/typesense_test/models");

    if (std::getenv("api_key") == nullptr) {
        LOG(INFO) << "Skipping test as api_key is not set.";
        return;
    }

    auto api_key = std::string(std::getenv("api_key"));

    auto conversation_model_config = R"({
        "model_name": "openai/gpt-3.5-turbo"
    })"_json;

    conversation_model_config["api_key"] = api_key;

    auto collection_create_op = collectionManager.create_collection(schema_json);

    ASSERT_TRUE(collection_create_op.ok());

    auto coll = collection_create_op.get();

    auto model_add_op = ConversationModelManager::add_model(conversation_model_config);

    ASSERT_TRUE(model_add_op.ok());

    auto add_op = coll->add(R"({
        "product_name": "moisturizer",
        "category": "beauty"
    })"_json.dump());

    ASSERT_TRUE(add_op.ok());

    add_op = coll->add(R"({
        "product_name": "shampoo",
        "category": "beauty"
=======

TEST_F(CollectionVectorTest, TestTwoEmbeddingFieldsSamePrefix) {
    nlohmann::json schema = R"({
                            "name": "docs",
                            "fields": [
                                {
                                "name": "title",
                                "type": "string"
                                },
                                {
                                "name": "embedding",
                                "type": "float[]",
                                "embed": {
                                    "from": [
                                    "title"
                                    ],
                                    "model_config": {
                                    "model_name": "ts/e5-small"
                                    }
                                }
                                },
                                {
                                "name": "embedding_en",
                                "type": "float[]",
                                "embed": {
                                    "from": [
                                    "title"
                                    ],
                                    "model_config": {
                                    "model_name": "ts/e5-small"
                                    }
                                }
                                }
                            ]
                            })"_json;
    
    TextEmbedderManager::set_model_dir("/tmp/typesense_test/models");

    auto collection_create_op = collectionManager.create_collection(schema);

    ASSERT_TRUE(collection_create_op.ok());

    auto coll1 = collection_create_op.get();

    auto add_op = coll1->add(R"({
        "title": "john doe"
    })"_json.dump());

    ASSERT_TRUE(add_op.ok());

    auto semantic_results = coll1->search("john", {"embedding"},
                                 "", {}, {}, {2}, 10,
                                 1, FREQUENCY, {true},
                                 0, spp::sparse_hash_set<std::string>());

    ASSERT_TRUE(semantic_results.ok());
}

TEST_F(CollectionVectorTest, TestOneEmbeddingOneKeywordFieldsHaveSamePrefix) {
    nlohmann::json schema = R"({
                        "name": "test",
                        "fields": [
                            {
                                "name": "title",
                                "type": "string"
                            },
                            {
                            "name": "title_vec",
                            "type": "float[]",
                            "embed": {
                                "from": [
                                    "title"
                                ],
                                "model_config": {
                                    "model_name": "ts/e5-small"
                                }
                            }
                            }
                        ]
                        })"_json;
    
    TextEmbedderManager::set_model_dir("/tmp/typesense_test/models");

    auto collection_create_op = collectionManager.create_collection(schema);

    ASSERT_TRUE(collection_create_op.ok());

    auto coll1 = collection_create_op.get();

    auto add_op = coll1->add(R"({
        "title": "john doe"
    })"_json.dump());

    ASSERT_TRUE(add_op.ok());

    auto keyword_results = coll1->search("john", {"title"},
                                 "", {}, {}, {2}, 10,
                                 1, FREQUENCY, {true},
                                 0, spp::sparse_hash_set<std::string>());

    ASSERT_TRUE(keyword_results.ok());
}

TEST_F(CollectionVectorTest, HybridSearchOnlyKeyworMatchDoNotHaveVectorDistance) {
    nlohmann::json schema = R"({
                        "name": "test",
                        "fields": [
                            {
                                "name": "title",
                                "type": "string"
                            },
                            {
                            "name": "embedding",
                            "type": "float[]",
                            "embed": {
                                "from": [
                                    "title"
                                ],
                                "model_config": {
                                    "model_name": "ts/e5-small"
                                }
                            }
                            }
                        ]
                        })"_json;
    
    TextEmbedderManager::set_model_dir("/tmp/typesense_test/models");

    auto collection_create_op = collectionManager.create_collection(schema);

    ASSERT_TRUE(collection_create_op.ok());

    auto coll1 = collection_create_op.get();

    auto add_op = coll1->add(R"({
        "title": "john doe"
    })"_json.dump());

    ASSERT_TRUE(add_op.ok());

    // hybrid search with empty vector (to pass distance threshold param)
    std::string vec_query = "embedding:([], distance_threshold: 0.05)";

    auto hybrid_results = coll1->search("john", {"title", "embedding"}, "", {}, {}, {0}, 20, 1, FREQUENCY, {true}, Index::DROP_TOKENS_THRESHOLD,
                                 spp::sparse_hash_set<std::string>(),
                                 spp::sparse_hash_set<std::string>(), 10, "", 30, 5,
                                 "", 10, {}, {}, {}, 0,
                                 "<mark>", "</mark>", {}, 1000, true, false, true, "", false, 6000 * 1000, 4, 7,
                                 fallback,
                                 4, {off}, 32767, 32767, 2,
                                 false, true, vec_query);

    ASSERT_TRUE(hybrid_results.ok());

    ASSERT_EQ(1, hybrid_results.get()["hits"].size());
    ASSERT_EQ(0, hybrid_results.get()["hits"][0].count("vector_distance"));
}

TEST_F(CollectionVectorTest, QueryByNotAutoEmbeddingVectorField) {
    nlohmann::json schema = R"({
                    "name": "test",
                    "fields": [
                        {
                            "name": "title",
                            "type": "string"
                        },
                        {
                        "name": "embedding",
                        "type": "float[]",
                        "num_dim": 384
                        }
                    ]
                    })"_json;
    
    TextEmbedderManager::set_model_dir("/tmp/typesense_test/models");

    auto collection_create_op = collectionManager.create_collection(schema);
    ASSERT_TRUE(collection_create_op.ok());

    auto coll = collection_create_op.get();

    auto search_res = coll->search("john", {"title", "embedding"}, "", {}, {}, {0}, 20, 1, FREQUENCY, {true}, Index::DROP_TOKENS_THRESHOLD,
                                 spp::sparse_hash_set<std::string>(),
                                 spp::sparse_hash_set<std::string>(), 10, "", 30, 5,
                                 "", 10, {}, {}, {}, 0,
                                 "<mark>", "</mark>", {}, 1000, true, false, true, "", false, 6000 * 1000, 4, 7,
                                 fallback,
                                 4, {off}, 32767, 32767, 2,
                                 false, true, "embedding:([0.96826, 0.94, 0.39557, 0.306488])");
    
    ASSERT_FALSE(search_res.ok());

    ASSERT_EQ("Vector field `embedding` is not an auto-embedding field, do not use `query_by` with it, use `vector_query` instead.", search_res.error());
}

TEST_F(CollectionVectorTest, TestUnloadingModelsOnCollectionDelete) {
    nlohmann::json actual_schema = R"({
                        "name": "test",
                        "fields": [
                            {
                                "name": "title",
                                "type": "string"
                            },
                            {
                            "name": "title_vec",
                            "type": "float[]",
                            "embed": {
                                "from": [
                                    "title"
                                ],
                                "model_config": {
                                    "model_name": "ts/e5-small"
                                }
                            }
                            }
                        ]
                        })"_json;
    
    TextEmbedderManager::set_model_dir("/tmp/typesense_test/models");

    auto schema = actual_schema;
    auto collection_create_op = collectionManager.create_collection(schema);
    ASSERT_TRUE(collection_create_op.ok());

    auto coll = collection_create_op.get();

    auto text_embedders = TextEmbedderManager::get_instance()._get_text_embedders();

    ASSERT_EQ(1, text_embedders.size());

    auto delete_op = collectionManager.drop_collection("test", true);

    ASSERT_TRUE(delete_op.ok());
    text_embedders = TextEmbedderManager::get_instance()._get_text_embedders();
    ASSERT_EQ(0, text_embedders.size());

    // create another collection
    schema = actual_schema;
    collection_create_op = collectionManager.create_collection(schema);
    ASSERT_TRUE(collection_create_op.ok());

    coll = collection_create_op.get();

    text_embedders = TextEmbedderManager::get_instance()._get_text_embedders();
    ASSERT_EQ(1, text_embedders.size());

    // create second collection
    schema = actual_schema;
    schema["name"] = "test2";
    collection_create_op = collectionManager.create_collection(schema);
    ASSERT_TRUE(collection_create_op.ok());

    auto coll2 = collection_create_op.get();

    text_embedders = TextEmbedderManager::get_instance()._get_text_embedders();

    ASSERT_EQ(1, text_embedders.size());

    delete_op = collectionManager.drop_collection("test", true);
    ASSERT_TRUE(delete_op.ok());

    text_embedders = TextEmbedderManager::get_instance()._get_text_embedders();
    ASSERT_EQ(1, text_embedders.size());

    delete_op = collectionManager.drop_collection("test2", true);
    ASSERT_TRUE(delete_op.ok());

    text_embedders = TextEmbedderManager::get_instance()._get_text_embedders();
    ASSERT_EQ(0, text_embedders.size());
}  

TEST_F(CollectionVectorTest, TestUnloadingModelsOnDrop) {
    nlohmann::json actual_schema = R"({
                        "name": "test",
                        "fields": [
                            {
                                "name": "title",
                                "type": "string"
                            },
                            {
                            "name": "title_vec",
                            "type": "float[]",
                            "embed": {
                                "from": [
                                    "title"
                                ],
                                "model_config": {
                                    "model_name": "ts/e5-small"
                                }
                            }
                            }
                        ]
                        })"_json;
    
    TextEmbedderManager::set_model_dir("/tmp/typesense_test/models");

    auto schema = actual_schema;
    auto collection_create_op = collectionManager.create_collection(schema);
    ASSERT_TRUE(collection_create_op.ok());

    auto coll = collection_create_op.get();

    auto text_embedders = TextEmbedderManager::get_instance()._get_text_embedders();

    ASSERT_EQ(1, text_embedders.size());

    nlohmann::json drop_schema = R"({
                        "fields": [
                            {
                                "name": "title_vec",
                                "drop": true
                            }
                        ]
                        })"_json;
    
    auto drop_op = coll->alter(drop_schema);
    ASSERT_TRUE(drop_op.ok());

    text_embedders = TextEmbedderManager::get_instance()._get_text_embedders();
    ASSERT_EQ(0, text_embedders.size());

    // create another collection
    schema = actual_schema;
    schema["name"] = "test2";
    collection_create_op = collectionManager.create_collection(schema);
    ASSERT_TRUE(collection_create_op.ok());

    auto coll2 = collection_create_op.get();

    nlohmann::json alter_schema = R"({
                        "fields": [
                            {
                                "name": "title_vec",
                                "type": "float[]",
                                "embed": {
                                    "from": [
                                        "title"
                                    ],
                                    "model_config": {
                                        "model_name": "ts/e5-small"
                                    }
                                }
                            }
                        ]
                        })"_json;

    auto alter_op = coll->alter(alter_schema);
    ASSERT_TRUE(alter_op.ok());

    text_embedders = TextEmbedderManager::get_instance()._get_text_embedders();
    ASSERT_EQ(1, text_embedders.size());

    drop_op = coll2->alter(drop_schema);
    ASSERT_TRUE(drop_op.ok());

    text_embedders = TextEmbedderManager::get_instance()._get_text_embedders();
    ASSERT_EQ(1, text_embedders.size());

    drop_op = coll->alter(drop_schema);
    ASSERT_TRUE(drop_op.ok());

    text_embedders = TextEmbedderManager::get_instance()._get_text_embedders();
    ASSERT_EQ(0, text_embedders.size());
}

TEST_F(CollectionVectorTest, TestUnloadModelsCollectionHaveTwoEmbeddingField) {
        nlohmann::json actual_schema = R"({
                        "name": "test",
                        "fields": [
                            {
                                "name": "title",
                                "type": "string"
                            },
                            {
                                "name": "title_vec",
                                "type": "float[]",
                                "embed": {
                                    "from": [
                                        "title"
                                    ],
                                    "model_config": {
                                        "model_name": "ts/e5-small"
                                    }
                                }
                            },
                            {
                                "name": "title_vec2",
                                "type": "float[]",
                                "embed": {
                                    "from": [
                                        "title"
                                    ],
                                    "model_config": {
                                        "model_name": "ts/e5-small"
                                    }
                                }
                            }
                        ]
                        })"_json;
    
    TextEmbedderManager::set_model_dir("/tmp/typesense_test/models");

    auto schema = actual_schema;
    auto collection_create_op = collectionManager.create_collection(schema);
    ASSERT_TRUE(collection_create_op.ok());

    auto coll = collection_create_op.get();
    auto text_embedders = TextEmbedderManager::get_instance()._get_text_embedders();
    ASSERT_EQ(1, text_embedders.size());

    nlohmann::json drop_schema = R"({
                        "fields": [
                            {
                                "name": "title_vec",
                                "drop": true
                            }
                        ]
                        })"_json;
    
    auto alter_op = coll->alter(drop_schema);
    ASSERT_TRUE(alter_op.ok());

    text_embedders = TextEmbedderManager::get_instance()._get_text_embedders();
    ASSERT_EQ(1, text_embedders.size());

    drop_schema = R"({
                        "fields": [
                            {
                                "name": "title_vec2",
                                "drop": true
                            }
                        ]
                        })"_json;
    
    alter_op = coll->alter(drop_schema);
    ASSERT_TRUE(alter_op.ok());

    text_embedders = TextEmbedderManager::get_instance()._get_text_embedders();
    ASSERT_EQ(0, text_embedders.size());

    // create another collection
    schema = actual_schema;
    schema["name"] = "test2";

    collection_create_op = collectionManager.create_collection(schema);
    ASSERT_TRUE(collection_create_op.ok());

    auto coll2 = collection_create_op.get();

    text_embedders = TextEmbedderManager::get_instance()._get_text_embedders();
    ASSERT_EQ(1, text_embedders.size());

    // drop collection
    auto drop_op = collectionManager.drop_collection("test2", true);

    ASSERT_TRUE(drop_op.ok());

    text_embedders = TextEmbedderManager::get_instance()._get_text_embedders();
    ASSERT_EQ(0, text_embedders.size());
}

TEST_F(CollectionVectorTest, TestHybridSearchAlphaParam) {
    nlohmann::json schema = R"({
                        "name": "test",
                        "fields": [
                            {
                                "name": "name",
                                "type": "string"
                            },
                            {
                                "name": "embedding",
                                "type": "float[]",
                                "embed": {
                                    "from": [
                                        "name"
                                    ],
                                    "model_config": {
                                        "model_name": "ts/e5-small"
                                    }
                                }
                            }
                        ]
                        })"_json;
    
    TextEmbedderManager::set_model_dir("/tmp/typesense_test/models");

    auto collection_create_op = collectionManager.create_collection(schema);
    ASSERT_TRUE(collection_create_op.ok());

    auto coll = collection_create_op.get();

    auto add_op = coll->add(R"({
        "name": "soccer"
    })"_json.dump());
    ASSERT_TRUE(add_op.ok());

    add_op = coll->add(R"({
        "name": "basketball"
    })"_json.dump());
    ASSERT_TRUE(add_op.ok());

    add_op = coll->add(R"({
        "name": "volleyball"
    })"_json.dump());
    ASSERT_TRUE(add_op.ok());


    // do hybrid search
    auto hybrid_results = coll->search("sports", {"name", "embedding"},
                                 "", {}, {}, {2}, 10,
                                 1, FREQUENCY, {true},
                                 0, spp::sparse_hash_set<std::string>()).get();
                                
    ASSERT_EQ(3, hybrid_results["hits"].size());

    // check scores
    ASSERT_FLOAT_EQ(0.3, hybrid_results["hits"][0]["hybrid_search_info"]["rank_fusion_score"].get<float>());
    ASSERT_FLOAT_EQ(0.15, hybrid_results["hits"][1]["hybrid_search_info"]["rank_fusion_score"].get<float>());
    ASSERT_FLOAT_EQ(0.10, hybrid_results["hits"][2]["hybrid_search_info"]["rank_fusion_score"].get<float>());

    // do hybrid search with alpha = 0.5
    hybrid_results = coll->search("sports", {"name", "embedding"}, "", {}, {}, {0}, 20, 1, FREQUENCY, {true}, Index::DROP_TOKENS_THRESHOLD,
                                 spp::sparse_hash_set<std::string>(),
                                 spp::sparse_hash_set<std::string>(), 10, "", 30, 5,
                                 "", 10, {}, {}, {}, 0,
                                 "<mark>", "</mark>", {}, 1000, true, false, true, "", false, 6000 * 1000, 4, 7,
                                 fallback,
                                 4, {off}, 32767, 32767, 2,
                                 false, true, "embedding:([], alpha:0.5)").get();
    ASSERT_EQ(3, hybrid_results["hits"].size());

    // check scores
    ASSERT_FLOAT_EQ(0.5, hybrid_results["hits"][0]["hybrid_search_info"]["rank_fusion_score"].get<float>());
    ASSERT_FLOAT_EQ(0.25, hybrid_results["hits"][1]["hybrid_search_info"]["rank_fusion_score"].get<float>());
    ASSERT_FLOAT_EQ(0.16666667, hybrid_results["hits"][2]["hybrid_search_info"]["rank_fusion_score"].get<float>());
}   

TEST_F(CollectionVectorTest, TestHybridSearchInvalidAlpha) {
        nlohmann::json schema = R"({
                        "name": "test",
                        "fields": [
                            {
                                "name": "name",
                                "type": "string"
                            },
                            {
                                "name": "embedding",
                                "type": "float[]",
                                "embed": {
                                    "from": [
                                        "name"
                                    ],
                                    "model_config": {
                                        "model_name": "ts/e5-small"
                                    }
                                }
                            }
                        ]
                        })"_json;
    
    TextEmbedderManager::set_model_dir("/tmp/typesense_test/models");

    auto collection_create_op = collectionManager.create_collection(schema);
    ASSERT_TRUE(collection_create_op.ok());

    auto coll = collection_create_op.get();


    // do hybrid search with alpha = 1.5
    auto hybrid_results = coll->search("sports", {"name", "embedding"}, "", {}, {}, {0}, 20, 1, FREQUENCY, {true}, Index::DROP_TOKENS_THRESHOLD,
                                 spp::sparse_hash_set<std::string>(),
                                 spp::sparse_hash_set<std::string>(), 10, "", 30, 5,
                                 "", 10, {}, {}, {}, 0,
                                 "<mark>", "</mark>", {}, 1000, true, false, true, "", false, 6000 * 1000, 4, 7,
                                 fallback,
                                 4, {off}, 32767, 32767, 2,
                                 false, true, "embedding:([], alpha:1.5)");
    
    ASSERT_FALSE(hybrid_results.ok());
    ASSERT_EQ("Malformed vector query string: "
              "`alpha` parameter must be a float between 0.0-1.0.", hybrid_results.error());
    
    // do hybrid search with alpha = -0.5
    hybrid_results = coll->search("sports", {"name", "embedding"}, "", {}, {}, {0}, 20, 1, FREQUENCY, {true}, Index::DROP_TOKENS_THRESHOLD,
                                 spp::sparse_hash_set<std::string>(),
                                 spp::sparse_hash_set<std::string>(), 10, "", 30, 5,
                                 "", 10, {}, {}, {}, 0,
                                 "<mark>", "</mark>", {}, 1000, true, false, true, "", false, 6000 * 1000, 4, 7,
                                 fallback,
                                 4, {off}, 32767, 32767, 2,
                                 false, true, "embedding:([], alpha:-0.5)");
    
    ASSERT_FALSE(hybrid_results.ok());
    ASSERT_EQ("Malformed vector query string: "
              "`alpha` parameter must be a float between 0.0-1.0.", hybrid_results.error());
    
    // do hybrid search with alpha as string
    hybrid_results = coll->search("sports", {"name", "embedding"}, "", {}, {}, {0}, 20, 1, FREQUENCY, {true}, Index::DROP_TOKENS_THRESHOLD,
                                 spp::sparse_hash_set<std::string>(),
                                 spp::sparse_hash_set<std::string>(), 10, "", 30, 5,
                                 "", 10, {}, {}, {}, 0,
                                 "<mark>", "</mark>", {}, 1000, true, false, true, "", false, 6000 * 1000, 4, 7,
                                 fallback,
                                 4, {off}, 32767, 32767, 2,
                                 false, true, "embedding:([], alpha:\"0.5\")");
    
    ASSERT_FALSE(hybrid_results.ok());
    ASSERT_EQ("Malformed vector query string: "
              "`alpha` parameter must be a float between 0.0-1.0.", hybrid_results.error());
    
}

TEST_F(CollectionVectorTest, TestSearchNonIndexedEmbeddingField) {
    nlohmann::json schema = R"({
                    "name": "test",
                    "fields": [
                        {
                            "name": "name",
                            "type": "string"
                        },
                        {
                            "name": "embedding",
                            "type": "float[]",
                            "index": false,
                            "optional": true,
                            "embed": {
                                "from": [
                                    "name"
                                ],
                                "model_config": {
                                    "model_name": "ts/e5-small"
                                }
                            }
                        }
                    ]
                    })"_json;

    TextEmbedderManager::set_model_dir("/tmp/typesense_test/models");

    auto collection_create_op = collectionManager.create_collection(schema);
    ASSERT_TRUE(collection_create_op.ok());

    auto coll = collection_create_op.get();

    auto add_op = coll->add(R"({
        "name": "soccer"
>>>>>>> bf01fbb7
    })"_json.dump());

    ASSERT_TRUE(add_op.ok());

<<<<<<< HEAD
    add_op = coll->add(R"({
        "product_name": "shirt",
        "category": "clothing"
=======
    auto search_res = coll->search("soccer", {"name", "embedding"}, "", {}, {}, {0});
    ASSERT_FALSE(search_res.ok());

    ASSERT_EQ("Field `embedding` is marked as a non-indexed field in the schema.", search_res.error());
}

TEST_F(CollectionVectorTest, TestSearchNonIndexedVectorField) {
        nlohmann::json schema = R"({
                    "name": "test",
                    "fields": [
                        {
                            "name": "vec",
                            "type": "float[]",
                            "index": false,
                            "optional": true,
                            "num_dim": 2
                        }
                    ]
                    })"_json;
    
    auto collection_create_op = collectionManager.create_collection(schema);
    ASSERT_TRUE(collection_create_op.ok());

    auto coll = collection_create_op.get();

    auto add_op = coll->add(R"({
        "vec": [0.1, 0.2]
    })"_json.dump());

    ASSERT_TRUE(add_op.ok());

    auto search_result = coll->search("*", {}, "", {}, {}, {0}, 10, 1, FREQUENCY, {true}, Index::DROP_TOKENS_THRESHOLD,
                                 spp::sparse_hash_set<std::string>(),
                                 spp::sparse_hash_set<std::string>(), 10, "", 30, 5,
                                 "", 10, {}, {}, {}, 0,
                                 "<mark>", "</mark>", {}, 1000, true, false, true, "", false, 6000 * 1000, 4, 7, fallback,
                                 4, {off}, 32767, 32767, 2,
                                 false, true, "vec:([0.96826, 0.94])");
    
    ASSERT_FALSE(search_result.ok());
    ASSERT_EQ("Field `vec` is marked as a non-indexed field in the schema.", search_result.error());
}

TEST_F(CollectionVectorTest, TestSemanticSearchAfterUpdate) {
    nlohmann::json schema = R"({
                "name": "test",
                "fields": [
                    {
                        "name": "name",
                        "type": "string"
                    },
                    {
                        "name": "embedding",
                        "type": "float[]",
                        "embed": {
                            "from": [
                                "name"
                            ],
                            "model_config": {
                                "model_name": "ts/e5-small"
                            }
                        }
                    }
                ]
                })"_json;
    
    TextEmbedderManager::set_model_dir("/tmp/typesense_test/models");

    auto collection_create_op = collectionManager.create_collection(schema);
    ASSERT_TRUE(collection_create_op.ok());

    auto coll = collection_create_op.get();

    auto add_op = coll->add(R"({
        "name": "soccer",
        "id": "0"
>>>>>>> bf01fbb7
    })"_json.dump());

    ASSERT_TRUE(add_op.ok());

    add_op = coll->add(R"({
<<<<<<< HEAD
        "product_name": "pants",
        "category": "clothing"
=======
        "name": "basketball",
        "id": "1"
>>>>>>> bf01fbb7
    })"_json.dump());

    ASSERT_TRUE(add_op.ok());

<<<<<<< HEAD
    auto results_op = coll->search("how many products are there for clothing category?", {"embedding"},
                                 "", {}, {}, {2}, 10,
                                 1, FREQUENCY, {true},
                                 0, spp::sparse_hash_set<std::string>(), {},
                                 10, "", 30, 4, "", 1, "", "", {}, 3, "<mark>", "</mark>", {}, 4294967295UL, true, false,
                                 true, "", false, 6000000UL, 4, 7, fallback, 4, {off}, 32767UL, 32767UL, 2, 2, false, "",
                                 true, 0, max_score, 100, 0, 0, HASH, 30000, 2, "", {}, true, 0);
    
    ASSERT_TRUE(results_op.ok());

    auto results = results_op.get();

    ASSERT_EQ(4, results["hits"].size());
    ASSERT_TRUE(results.contains("conversation"));
    ASSERT_TRUE(results["conversation"].is_object());
    ASSERT_EQ("how many products are there for clothing category?", results["conversation"]["query"]);
    ASSERT_EQ(0, results["conversation"]["conversation_id"]);

    
    // test getting conversation history
    auto history_op = ConversationManager::get_conversation(0);

    ASSERT_TRUE(history_op.ok());

    auto history = history_op.get();

    ASSERT_TRUE(history.is_object());
    ASSERT_TRUE(history.contains("conversation"));
    ASSERT_TRUE(history["conversation"].is_array ());

    ASSERT_EQ("how many products are there for clothing category?", history["conversation"][0]["user"]);
=======
    add_op = coll->add(R"({
        "name": "typesense",
        "id": "2"
    })"_json.dump());

    ASSERT_TRUE(add_op.ok());

    add_op = coll->add(R"({
        "name": "potato",
        "id": "3"
    })"_json.dump());

    ASSERT_TRUE(add_op.ok());

    auto result = coll->search("*", {}, "", {}, {}, {0}, 20, 1, FREQUENCY, {true}, Index::DROP_TOKENS_THRESHOLD,
                                 spp::sparse_hash_set<std::string>(),
                                 spp::sparse_hash_set<std::string>(), 10, "", 30, 5,
                                 "", 10, {}, {}, {}, 0,
                                 "<mark>", "</mark>", {}, 1000, true, false, true, "", false, 6000 * 1000, 4, 7,
                                 fallback,
                                 4, {off}, 32767, 32767, 2,
                                 false, true, "embedding:([], id:0, k:1)");
    
    ASSERT_TRUE(result.ok());
    ASSERT_EQ(1, result.get()["hits"].size());
    ASSERT_EQ("basketball", result.get()["hits"][0]["document"]["name"]);

    auto update_op = coll->add(R"({
        "name": "onion",
        "id": "0"
    })"_json.dump(), index_operation_t::UPDATE, "0");

    ASSERT_TRUE(update_op.ok());

    result = coll->search("*", {}, "", {}, {}, {0}, 20, 1, FREQUENCY, {true}, Index::DROP_TOKENS_THRESHOLD,
                                 spp::sparse_hash_set<std::string>(),
                                 spp::sparse_hash_set<std::string>(), 10, "", 30, 5,
                                 "", 10, {}, {}, {}, 0,
                                 "<mark>", "</mark>", {}, 1000, true, false, true, "", false, 6000 * 1000, 4, 7,
                                 fallback,
                                 4, {off}, 32767, 32767, 2,
                                 false, true, "embedding:([], id:0, k:1)");

    ASSERT_TRUE(result.ok());
    ASSERT_EQ(1, result.get()["hits"].size());
    ASSERT_EQ("potato", result.get()["hits"][0]["document"]["name"]);   
>>>>>>> bf01fbb7
}<|MERGE_RESOLUTION|>--- conflicted
+++ resolved
@@ -2058,55 +2058,6 @@
     
     ASSERT_TRUE(semantic_results.ok());
 }
-
-<<<<<<< HEAD
-TEST_F(CollectionVectorTest, TestQAConversation) {
-    auto schema_json =
-        R"({
-        "name": "Products",
-        "fields": [
-            {"name": "product_name", "type": "string", "infix": true},
-            {"name": "category", "type": "string"},
-            {"name": "embedding", "type":"float[]", "embed":{"from": ["product_name", "category"], "model_config": {"model_name": "ts/e5-small"}}}
-        ]
-    })"_json;
-
-    TextEmbedderManager::set_model_dir("/tmp/typesense_test/models");
-
-    if (std::getenv("api_key") == nullptr) {
-        LOG(INFO) << "Skipping test as api_key is not set.";
-        return;
-    }
-
-    auto api_key = std::string(std::getenv("api_key"));
-
-    auto conversation_model_config = R"({
-        "model_name": "openai/gpt-3.5-turbo"
-    })"_json;
-
-    conversation_model_config["api_key"] = api_key;
-
-    auto collection_create_op = collectionManager.create_collection(schema_json);
-
-    ASSERT_TRUE(collection_create_op.ok());
-
-    auto coll = collection_create_op.get();
-
-    auto model_add_op = ConversationModelManager::add_model(conversation_model_config);
-
-    ASSERT_TRUE(model_add_op.ok());
-
-    auto add_op = coll->add(R"({
-        "product_name": "moisturizer",
-        "category": "beauty"
-    })"_json.dump());
-
-    ASSERT_TRUE(add_op.ok());
-
-    add_op = coll->add(R"({
-        "product_name": "shampoo",
-        "category": "beauty"
-=======
 
 TEST_F(CollectionVectorTest, TestTwoEmbeddingFieldsSamePrefix) {
     nlohmann::json schema = R"({
@@ -2332,7 +2283,7 @@
     ASSERT_TRUE(collection_create_op.ok());
 
     auto coll = collection_create_op.get();
-
+ 
     auto text_embedders = TextEmbedderManager::get_instance()._get_text_embedders();
 
     ASSERT_EQ(1, text_embedders.size());
@@ -2753,16 +2704,10 @@
 
     auto add_op = coll->add(R"({
         "name": "soccer"
->>>>>>> bf01fbb7
     })"_json.dump());
 
     ASSERT_TRUE(add_op.ok());
 
-<<<<<<< HEAD
-    add_op = coll->add(R"({
-        "product_name": "shirt",
-        "category": "clothing"
-=======
     auto search_res = coll->search("soccer", {"name", "embedding"}, "", {}, {}, {0});
     ASSERT_FALSE(search_res.ok());
 
@@ -2839,56 +2784,17 @@
     auto add_op = coll->add(R"({
         "name": "soccer",
         "id": "0"
->>>>>>> bf01fbb7
     })"_json.dump());
 
     ASSERT_TRUE(add_op.ok());
 
     add_op = coll->add(R"({
-<<<<<<< HEAD
-        "product_name": "pants",
-        "category": "clothing"
-=======
         "name": "basketball",
         "id": "1"
->>>>>>> bf01fbb7
     })"_json.dump());
 
     ASSERT_TRUE(add_op.ok());
 
-<<<<<<< HEAD
-    auto results_op = coll->search("how many products are there for clothing category?", {"embedding"},
-                                 "", {}, {}, {2}, 10,
-                                 1, FREQUENCY, {true},
-                                 0, spp::sparse_hash_set<std::string>(), {},
-                                 10, "", 30, 4, "", 1, "", "", {}, 3, "<mark>", "</mark>", {}, 4294967295UL, true, false,
-                                 true, "", false, 6000000UL, 4, 7, fallback, 4, {off}, 32767UL, 32767UL, 2, 2, false, "",
-                                 true, 0, max_score, 100, 0, 0, HASH, 30000, 2, "", {}, true, 0);
-    
-    ASSERT_TRUE(results_op.ok());
-
-    auto results = results_op.get();
-
-    ASSERT_EQ(4, results["hits"].size());
-    ASSERT_TRUE(results.contains("conversation"));
-    ASSERT_TRUE(results["conversation"].is_object());
-    ASSERT_EQ("how many products are there for clothing category?", results["conversation"]["query"]);
-    ASSERT_EQ(0, results["conversation"]["conversation_id"]);
-
-    
-    // test getting conversation history
-    auto history_op = ConversationManager::get_conversation(0);
-
-    ASSERT_TRUE(history_op.ok());
-
-    auto history = history_op.get();
-
-    ASSERT_TRUE(history.is_object());
-    ASSERT_TRUE(history.contains("conversation"));
-    ASSERT_TRUE(history["conversation"].is_array ());
-
-    ASSERT_EQ("how many products are there for clothing category?", history["conversation"][0]["user"]);
-=======
     add_op = coll->add(R"({
         "name": "typesense",
         "id": "2"
@@ -2935,5 +2841,101 @@
     ASSERT_TRUE(result.ok());
     ASSERT_EQ(1, result.get()["hits"].size());
     ASSERT_EQ("potato", result.get()["hits"][0]["document"]["name"]);   
->>>>>>> bf01fbb7
+}
+
+TEST_F(CollectionVectorTest, TestQAConversation) {
+    auto schema_json =
+        R"({
+        "name": "Products",
+        "fields": [
+            {"name": "product_name", "type": "string", "infix": true},
+            {"name": "category", "type": "string"},
+            {"name": "embedding", "type":"float[]", "embed":{"from": ["product_name", "category"], "model_config": {"model_name": "ts/e5-small"}}}
+        ]
+    })"_json;
+
+    TextEmbedderManager::set_model_dir("/tmp/typesense_test/models");
+
+    if (std::getenv("api_key") == nullptr) {
+        LOG(INFO) << "Skipping test as api_key is not set.";
+        return;
+    }
+
+    auto api_key = std::string(std::getenv("api_key"));
+
+    auto conversation_model_config = R"({
+        "model_name": "openai/gpt-3.5-turbo"
+    })"_json;
+
+    conversation_model_config["api_key"] = api_key;
+
+    auto collection_create_op = collectionManager.create_collection(schema_json);
+
+    ASSERT_TRUE(collection_create_op.ok());
+
+    auto coll = collection_create_op.get();
+
+    auto model_add_op = ConversationModelManager::add_model(conversation_model_config);
+
+    ASSERT_TRUE(model_add_op.ok());
+
+    auto add_op = coll->add(R"({
+        "product_name": "moisturizer",
+        "category": "beauty"
+    })"_json.dump());
+
+    ASSERT_TRUE(add_op.ok());
+
+    add_op = coll->add(R"({
+        "product_name": "shampoo",
+        "category": "beauty"
+    })"_json.dump());
+
+    ASSERT_TRUE(add_op.ok());
+
+    add_op = coll->add(R"({
+        "product_name": "shirt",
+        "category": "clothing"
+    })"_json.dump());
+
+    ASSERT_TRUE(add_op.ok());
+
+    add_op = coll->add(R"({
+        "product_name": "pants",
+        "category": "clothing"
+    })"_json.dump());
+
+    ASSERT_TRUE(add_op.ok());
+
+    auto results_op = coll->search("how many products are there for clothing category?", {"embedding"},
+                                 "", {}, {}, {2}, 10,
+                                 1, FREQUENCY, {true},
+                                 0, spp::sparse_hash_set<std::string>(), {},
+                                 10, "", 30, 4, "", 1, "", "", {}, 3, "<mark>", "</mark>", {}, 4294967295UL, true, false,
+                                 true, "", false, 6000000UL, 4, 7, fallback, 4, {off}, 32767UL, 32767UL, 2, 2, false, "",
+                                 true, 0, max_score, 100, 0, 0, HASH, 30000, 2, "", {}, true, 0);
+    
+    ASSERT_TRUE(results_op.ok());
+
+    auto results = results_op.get();
+
+    ASSERT_EQ(4, results["hits"].size());
+    ASSERT_TRUE(results.contains("conversation"));
+    ASSERT_TRUE(results["conversation"].is_object());
+    ASSERT_EQ("how many products are there for clothing category?", results["conversation"]["query"]);
+    ASSERT_EQ(0, results["conversation"]["conversation_id"]);
+
+    
+    // test getting conversation history
+    auto history_op = ConversationManager::get_conversation(0);
+
+    ASSERT_TRUE(history_op.ok());
+
+    auto history = history_op.get();
+
+    ASSERT_TRUE(history.is_object());
+    ASSERT_TRUE(history.contains("conversation"));
+    ASSERT_TRUE(history["conversation"].is_array ());
+
+    ASSERT_EQ("how many products are there for clothing category?", history["conversation"][0]["user"]);
 }