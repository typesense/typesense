#include <gtest/gtest.h>
#include <string>
#include <vector>
#include <fstream>
#include <algorithm>
#include <collection_manager.h>
#include "collection.h"
#include "synonym_index.h"
#include "synonym_index_manager.h"

class CollectionSynonymsTest : public ::testing::Test {
protected:
    Store *store;
    CollectionManager & collectionManager = CollectionManager::get_instance();
    SynonymIndexManager & manager = SynonymIndexManager::get_instance();
    std::atomic<bool> quit = false;
    Collection *coll_mul_fields;

    void setupCollection() {
        std::string state_dir_path = "/tmp/typesense_test/collection_override";
        LOG(INFO) << "Truncating and creating: " << state_dir_path;
        system(("rm -rf "+state_dir_path+" && mkdir -p "+state_dir_path).c_str());

        store = new Store(state_dir_path);
        collectionManager.init(store, 1.0, "auth_key", quit);
        collectionManager.load(8, 1000);

        std::ifstream infile(std::string(ROOT_DIR)+"test/multi_field_documents.jsonl");
        std::vector<field> fields = {
                field("title", field_types::STRING, false),
                field("starring", field_types::STRING, true),
                field("cast", field_types::STRING_ARRAY, true),
                field("points", field_types::INT32, false)
        };

        coll_mul_fields = collectionManager.get_collection("coll_mul_fields").get();
        if(coll_mul_fields == nullptr) {
            coll_mul_fields = collectionManager.create_collection("coll_mul_fields", 4, fields, "points").get();
            coll_mul_fields->set_synonym_sets({"index"});
        }

        std::string json_line;

        while (std::getline(infile, json_line)) {
            coll_mul_fields->add(json_line);
        }

        infile.close();

        SynonymIndex synonym_index(store, "index");
        manager.init_store(store);
        manager.add_synonym_index("index", std::move(synonym_index));
    }

    virtual void SetUp() {
        setupCollection();
    }

    virtual void TearDown() {
        collectionManager.drop_collection("coll_mul_fields");
        collectionManager.dispose();
        delete store;
    }
};

TEST_F(CollectionSynonymsTest, SynonymParsingFromJson) {
    nlohmann::json syn_json = {
        {"id", "syn-1"},
        {"root", "Ocean"},
        {"synonyms", {"Sea"} }
    };

    synonym_t synonym;
    auto syn_op = synonym_t::parse(syn_json, synonym);
    ASSERT_TRUE(syn_op.ok());

    ASSERT_STREQ("syn-1", synonym.id.c_str());
    ASSERT_STREQ("ocean", synonym.root[0].c_str());
    ASSERT_STREQ("sea", synonym.synonyms[0][0].c_str());

    // should accept without root
    nlohmann::json syn_json_without_root = {
        {"id", "syn-1"},
        {"synonyms", {"Sea", "ocean"} }
    };

    syn_op = synonym_t::parse(syn_json_without_root, synonym);
    ASSERT_TRUE(syn_op.ok());

    // should preserve symbols
    nlohmann::json syn_plus_json = {
        {"id", "syn-plus"},
        {"root", "+"},
        {"synonyms", {"plus", "#"} },
        {"symbols_to_index", {"+", "#"}},
    };

    synonym_t synonym_plus;
    syn_op = synonym_t::parse(syn_plus_json, synonym_plus);
    ASSERT_TRUE(syn_op.ok());

    ASSERT_STREQ("syn-plus", synonym_plus.id.c_str());
    ASSERT_STREQ("+", synonym_plus.root[0].c_str());
    ASSERT_STREQ("plus", synonym_plus.synonyms[0][0].c_str());
    ASSERT_STREQ("#", synonym_plus.synonyms[1][0].c_str());

    nlohmann::json view_json = synonym_plus.to_view_json();
    ASSERT_EQ(2, view_json["symbols_to_index"].size());
    ASSERT_EQ("+", view_json["symbols_to_index"][0].get<std::string>());
    ASSERT_EQ("#", view_json["symbols_to_index"][1].get<std::string>());

    // when `id` is not given
    nlohmann::json syn_json_without_id = {
        {"root", "Ocean"},
        {"synonyms", {"Sea"} }
    };

    syn_op = synonym_t::parse(syn_json_without_id, synonym);
    ASSERT_FALSE(syn_op.ok());
    ASSERT_STREQ("Missing `id` field.", syn_op.error().c_str());

    // synonyms missing
    nlohmann::json syn_json_without_synonyms = {
        {"id", "syn-1"},
        {"root", "Ocean"}
    };

    syn_op = synonym_t::parse(syn_json_without_synonyms, synonym);
    ASSERT_FALSE(syn_op.ok());
    ASSERT_STREQ("Could not find an array of `synonyms`", syn_op.error().c_str());

    // synonyms bad type

    nlohmann::json syn_json_bad_type1 = R"({
        "id": "syn-1",
        "root": "Ocean",
        "synonyms": [["Sea", 1]]
    })"_json;

    syn_op = synonym_t::parse(syn_json_bad_type1, synonym);
    ASSERT_FALSE(syn_op.ok());
    ASSERT_STREQ("Could not find a valid string array of `synonyms`", syn_op.error().c_str());

    nlohmann::json syn_json_bad_type3 = {
        {"id", "syn-1"},
        {"root", "Ocean"},
        {"synonyms", {} }
    };

    syn_op = synonym_t::parse(syn_json_bad_type3, synonym);
    ASSERT_FALSE(syn_op.ok());
    ASSERT_STREQ("Could not find an array of `synonyms`", syn_op.error().c_str());

    // empty string in synonym list
    nlohmann::json syn_json_bad_type4 = R"({
        "id": "syn-1",
        "root": "Ocean",
        "synonyms": [["Foo", ""]]
    })"_json;

    syn_op = synonym_t::parse(syn_json_bad_type4, synonym);
    ASSERT_FALSE(syn_op.ok());
    ASSERT_STREQ("Could not find a valid string array of `synonyms`", syn_op.error().c_str());

    // root bad type

    nlohmann::json syn_json_root_bad_type = {
        {"id", "syn-1"},
        {"root", 120},
        {"synonyms", {"Sea"} }
    };

    syn_op = synonym_t::parse(syn_json_root_bad_type, synonym);
    ASSERT_FALSE(syn_op.ok());
    ASSERT_STREQ("Key `root` should be a string.", syn_op.error().c_str());

    // bad symbols to index
    nlohmann::json syn_json_bad_symbols = {
        {"id", "syn-1"},
        {"root", "Ocean"},
        {"synonyms", {"Sea"} },
        {"symbols_to_index", {}}
    };

    syn_op = synonym_t::parse(syn_json_bad_symbols, synonym);
    ASSERT_FALSE(syn_op.ok());
    ASSERT_STREQ("Synonym `symbols_to_index` should be an array of strings.", syn_op.error().c_str());

    syn_json_bad_symbols = {
        {"id", "syn-1"},
        {"root", "Ocean"},
        {"synonyms", {"Sea"} },
        {"symbols_to_index", {"%^"}}
    };

    syn_op = synonym_t::parse(syn_json_bad_symbols, synonym);
    ASSERT_FALSE(syn_op.ok());
    ASSERT_STREQ("Synonym `symbols_to_index` should be an array of single character symbols.", syn_op.error().c_str());
}

TEST_F(CollectionSynonymsTest, SynonymReductionOneWay) {
    std::vector<std::vector<std::string>> results;

    nlohmann::json synonym1 = R"({
        "id": "nyc-expansion",
        "root": "nyc",
        "synonyms": ["new york"]
    })"_json;

    auto add_op = manager.upsert_synonym_item("index", synonym1);
    ASSERT_TRUE(add_op.ok());

    results.clear();
    coll_mul_fields->synonym_reduction({"red", "nyc", "tshirt"}, "", results);

    ASSERT_EQ(1, results.size());
    ASSERT_EQ(4, results[0].size());

    std::vector<std::string> red_new_york_tshirts = {"red", "new", "york", "tshirt"};
    for(size_t i=0; i<red_new_york_tshirts.size(); i++) {
        ASSERT_STREQ(red_new_york_tshirts[i].c_str(), results[0][i].c_str());
    }

    // when no synonyms exist, reduction should return nothing

    results.clear();
    coll_mul_fields->synonym_reduction({"foo", "bar", "baz"}, "", results);
    ASSERT_EQ(0, results.size());

    // compression and also ensure that it does not revert back to expansion rule

    results.clear();
    nlohmann::json synonym2 = R"({
        "id": "new-york-compression",
        "root": "new york",
        "synonyms": ["nyc"]
    })"_json;
    manager.upsert_synonym_item("index", synonym2);

    coll_mul_fields->synonym_reduction({"red", "new", "york", "tshirt"}, "", results);

    ASSERT_EQ(1, results.size());
    ASSERT_EQ(3, results[0].size());

    std::vector<std::string> red_nyc_tshirts = {"red", "nyc", "tshirt"};
    for(size_t i=0; i<red_nyc_tshirts.size(); i++) {
        ASSERT_STREQ(red_nyc_tshirts[i].c_str(), results[0][i].c_str());
    }

    // replace two synonyms with the same length
    results.clear();
    nlohmann::json synonym3 = R"({
        "id": "t-shirt-compression",
        "root": "t shirt",
        "synonyms": ["tshirt"]
    })"_json;
    manager.upsert_synonym_item("index", synonym3);

    coll_mul_fields->synonym_reduction({"new", "york", "t", "shirt"}, "", results);

    ASSERT_EQ(3, results.size());
    ASSERT_EQ(3, results[0].size());
    ASSERT_EQ(3, results[1].size());
    ASSERT_EQ(2, results[2].size());

    ASSERT_STREQ("new", results[0][0].c_str());
    ASSERT_STREQ("york", results[0][1].c_str());
    ASSERT_STREQ("tshirt", results[0][2].c_str());

    ASSERT_STREQ("nyc", results[1][0].c_str());
    ASSERT_STREQ("t", results[1][1].c_str());
    ASSERT_STREQ("shirt", results[1][2].c_str());

    ASSERT_STREQ("nyc", results[2][0].c_str());
    ASSERT_STREQ("tshirt", results[2][1].c_str());

    // replace two synonyms with different lengths
    results.clear();
    nlohmann::json synonym4 = R"({
        "id": "red-crimson",
        "root": "red",
        "synonyms": ["crimson"]
    })"_json;
    manager.upsert_synonym_item("index", synonym4);

    coll_mul_fields->synonym_reduction({"red", "new", "york", "cap"}, "", results);

    ASSERT_EQ(3, results.size());

    ASSERT_EQ(4, results[0].size());
    ASSERT_EQ(3, results[1].size());
    ASSERT_EQ(3, results[2].size());

    ASSERT_STREQ("crimson", results[0][0].c_str());
    ASSERT_STREQ("new", results[0][1].c_str());
    ASSERT_STREQ("york", results[0][2].c_str());
    ASSERT_STREQ("cap", results[0][3].c_str());

    ASSERT_STREQ("crimson", results[1][0].c_str());
    ASSERT_STREQ("nyc", results[1][1].c_str());
    ASSERT_STREQ("cap", results[1][2].c_str());

    ASSERT_STREQ("red", results[2][0].c_str());
    ASSERT_STREQ("nyc", results[2][1].c_str());
    ASSERT_STREQ("cap", results[2][2].c_str());
}

TEST_F(CollectionSynonymsTest, SynonymReductionMultiWay) {
    nlohmann::json synonym1 = R"({
        "id": "ipod-synonyms",
        "synonyms": ["ipod", "i pod", "pod"]
    })"_json;

    auto op = manager.upsert_synonym_item("index", synonym1);

    std::vector<std::vector<std::string>> results;
    coll_mul_fields->synonym_reduction({"ipod"}, "", results);

    ASSERT_EQ(2, results.size());
    ASSERT_EQ(2, results[0].size());
    ASSERT_EQ(1, results[1].size());

    std::vector<std::string> i_pod = {"i", "pod"};
    for(size_t i=0; i<i_pod.size(); i++) {
        ASSERT_STREQ(i_pod[i].c_str(), results[0][i].c_str());
    }

    ASSERT_STREQ("pod", results[1][0].c_str());

    nlohmann::json synonym2 = R"({
        "id": "car-synonyms",
        "synonyms": ["car", "automobile", "vehicle"]
    })"_json;
    
    op = manager.upsert_synonym_item("index", synonym2);
    ASSERT_TRUE(op.ok());
    results.clear();

    coll_mul_fields->synonym_reduction({"car"}, "", results);

    ASSERT_EQ(2, results.size());
    ASSERT_EQ(1, results[0].size());
    ASSERT_EQ(1, results[1].size());

    ASSERT_STREQ("automobile", results[0][0].c_str());
    ASSERT_STREQ("vehicle", results[1][0].c_str());

    results.clear();

    coll_mul_fields->synonym_reduction({"automobile"}, "", results);
    ASSERT_EQ(2, results.size());

    ASSERT_EQ(1, results[0].size());
    ASSERT_EQ(1, results[1].size());


    nlohmann::json synonym3 = R"({
        "id": "card-synonyms-3",
        "synonyms": ["credit card", "payment card", "cc"]
    })"_json;
    op = manager.upsert_synonym_item("index", synonym3);
    ASSERT_TRUE(op.ok());

    results.clear();
    coll_mul_fields->synonym_reduction({"credit", "card"}, "", results);
    ASSERT_EQ(2, results.size());
    ASSERT_EQ(1, results[0].size());
    ASSERT_EQ(2, results[1].size());

    ASSERT_STREQ("cc", results[0][0].c_str());
    ASSERT_STREQ("payment", results[1][0].c_str());
    ASSERT_STREQ("card", results[1][1].c_str());

    results.clear();
    coll_mul_fields->synonym_reduction({"payment", "card"}, "", results);

    ASSERT_EQ(2, results.size());
    ASSERT_EQ(1, results[0].size());
    ASSERT_EQ(2, results[1].size());

    ASSERT_STREQ("cc", results[0][0].c_str());
    ASSERT_STREQ("credit", results[1][0].c_str());
    ASSERT_STREQ("card", results[1][1].c_str());
}

TEST_F(CollectionSynonymsTest, SynonymBelongingToMultipleSets) {
    nlohmann::json synonym1 = R"({
        "id": "iphone-synonyms",
        "synonyms": ["i phone", "smart phone"]
    })"_json;

    nlohmann::json synonym2 = R"({
        "id": "samsung-synonyms",
        "synonyms": ["smart phone", "galaxy phone", "samsung phone"]
    })"_json;

    manager.upsert_synonym_item("index", synonym1);
    manager.upsert_synonym_item("index", synonym2);

    std::vector<std::vector<std::string>> results;
    coll_mul_fields->synonym_reduction({"smart", "phone"}, "", results);

    ASSERT_EQ(3, results.size());
    ASSERT_EQ(2, results[0].size());
    ASSERT_EQ(2, results[1].size());
    ASSERT_EQ(2, results[2].size());

    ASSERT_STREQ("galaxy", results[0][0].c_str());
    ASSERT_STREQ("phone", results[0][1].c_str());

    ASSERT_STREQ("i", results[1][0].c_str());
    ASSERT_STREQ("phone", results[1][1].c_str());

    ASSERT_STREQ("samsung", results[2][0].c_str());
    ASSERT_STREQ("phone", results[2][1].c_str());
}

TEST_F(CollectionSynonymsTest, OneWaySynonym) {
    nlohmann::json syn_json = {
        {"id", "syn-1"},
        {"root", "Ocean"},
        {"synonyms", {"Sea"} }
    };

    synonym_t synonym;
    auto syn_op = synonym_t::parse(syn_json, synonym);
    ASSERT_TRUE(syn_op.ok());

    // without synonym

    auto res = coll_mul_fields->search("ocean", {"title"}, "", {}, {}, {0}, 10).get();
    ASSERT_EQ(0, res["hits"].size());
    ASSERT_EQ(0, res["found"].get<uint32_t>());

    // add synonym and redo search
    ASSERT_TRUE(manager.upsert_synonym_item("index", synonym.to_view_json()).ok());

    res = coll_mul_fields->search("ocean", {"title"}, "", {}, {}, {0}, 10).get();
    ASSERT_EQ(1, res["hits"].size());
    ASSERT_EQ(1, res["found"].get<uint32_t>());
}

TEST_F(CollectionSynonymsTest, SynonymQueryVariantWithDropTokens) {
    std::vector<field> fields = {field("category", field_types::STRING_ARRAY, false),
                                 field("location", field_types::STRING, false),
                                 field("points", field_types::INT32, false),};

    Collection* coll1 = collectionManager.create_collection("coll1", 1, fields, "points").get();
    coll1->set_synonym_sets({"index"});

    nlohmann::json syn_json = {
        {"id", "syn-1"},
        {"root", "us"},
        {"synonyms", {"united states"} }
    };

    synonym_t synonym;
    auto syn_op = synonym_t::parse(syn_json, synonym);
    ASSERT_TRUE(syn_op.ok());
    manager.upsert_synonym_item("index", synonym.to_view_json());

    nlohmann::json doc1;
    doc1["id"] = "0";
    doc1["category"].push_back("sneakers");
    doc1["category"].push_back("jewellery");
    doc1["location"] = "united states";
    doc1["points"] = 10;

    nlohmann::json doc2;
    doc2["id"] = "1";
    doc2["category"].push_back("gloves");
    doc2["category"].push_back("wallets");
    doc2["location"] = "united states";
    doc2["points"] = 20;

    nlohmann::json doc3;
    doc3["id"] = "2";
    doc3["category"].push_back("sneakers");
    doc3["category"].push_back("jewellery");
    doc3["location"] = "england";
    doc3["points"] = 30;

    ASSERT_TRUE(coll1->add(doc1.dump()).ok());
    ASSERT_TRUE(coll1->add(doc2.dump()).ok());
    ASSERT_TRUE(coll1->add(doc3.dump()).ok());

    auto res = coll1->search("us sneakers", {"category", "location"}, "", {}, {}, {0}, 10, 1, FREQUENCY, {true}, 10).get();
    ASSERT_EQ(3, res["hits"].size());

    ASSERT_EQ("0", res["hits"][0]["document"]["id"].get<std::string>());
    ASSERT_EQ("1", res["hits"][1]["document"]["id"].get<std::string>());
    ASSERT_EQ("2", res["hits"][2]["document"]["id"].get<std::string>());

    collectionManager.drop_collection("coll1");
}

TEST_F(CollectionSynonymsTest, SynonymsTextMatchSameAsRootQuery) {
    std::vector<field> fields = {field("name", field_types::STRING, false),
                                 field("title", field_types::STRING, false),
                                 field("points", field_types::INT32, false),};

    Collection* coll1 = collectionManager.create_collection("coll1", 1, fields, "points").get();
    coll1->set_synonym_sets({"index"});

    nlohmann::json syn_json = {
        {"id", "syn-1"},
        {"root", "ceo"},
        {"synonyms", {"chief executive officer"} }
    };

    synonym_t synonym;
    auto syn_op = synonym_t::parse(syn_json, synonym);
    ASSERT_TRUE(syn_op.ok());
    manager.upsert_synonym_item("index", synonym.to_view_json());

    nlohmann::json doc1;
    doc1["id"] = "0";
    doc1["name"] = "Dan Fisher";
    doc1["title"] = "Chief Executive Officer";
    doc1["points"] = 10;

    nlohmann::json doc2;
    doc2["id"] = "1";
    doc2["name"] = "Jack Sparrow";
    doc2["title"] = "CEO";
    doc2["points"] = 20;

    ASSERT_TRUE(coll1->add(doc1.dump()).ok());
    ASSERT_TRUE(coll1->add(doc2.dump()).ok());

    auto res = coll1->search("ceo", {"name", "title"}, "", {}, {}, {0}, 10, 1, FREQUENCY, {true}, 0).get();
    ASSERT_EQ(2, res["hits"].size());

    ASSERT_EQ("1", res["hits"][0]["document"]["id"].get<std::string>());
    ASSERT_EQ("0", res["hits"][1]["document"]["id"].get<std::string>());
    ASSERT_EQ(res["hits"][1]["text_match"].get<size_t>(), res["hits"][0]["text_match"].get<size_t>());

    collectionManager.drop_collection("coll1");
}

TEST_F(CollectionSynonymsTest, MultiWaySynonym) {
    nlohmann::json syn_json = {
        {"id",       "syn-1"},
        {"synonyms", {"Home Land", "Homeland", "homǝland"}}
    };

    synonym_t synonym;
    auto syn_op = synonym_t::parse(syn_json, synonym);
    ASSERT_TRUE(syn_op.ok());

    // without synonym

    auto res = coll_mul_fields->search("homǝland", {"title"}, "", {}, {}, {0}, 10).get();
    ASSERT_EQ(0, res["hits"].size());
    ASSERT_EQ(0, res["found"].get<uint32_t>());

    manager.upsert_synonym_item("index", synonym.to_view_json());

    res = coll_mul_fields->search("homǝland", {"title"}, "", {}, {}, {0}, 10).get();

    ASSERT_EQ(1, res["hits"].size());
    ASSERT_EQ(1, res["found"].get<uint32_t>());
    ASSERT_STREQ("<mark>Homeland</mark> Security", res["hits"][0]["highlights"][0]["snippet"].get<std::string>().c_str());

    nlohmann::json syn_json2 = {
        {"id",       "syn-2"},
        {"synonyms", {"Samuel L. Jackson", "Sam Jackson", "Leroy"}}
    };

    res = coll_mul_fields->search("samuel leroy jackson", {"starring"}, "", {}, {}, {0}, 10, 1, FREQUENCY, {false}, 0).get();
    ASSERT_EQ(0, res["hits"].size());

    manager.upsert_synonym_item("index", syn_json2);

    res = coll_mul_fields->search("samuel leroy jackson", {"starring"}, "", {}, {}, {0}, 10).get();

    ASSERT_EQ(2, res["hits"].size());
    ASSERT_EQ(2, res["found"].get<uint32_t>());
    ASSERT_STREQ("<mark>Samuel</mark> <mark>L</mark>. <mark>Jackson</mark>", res["hits"][0]["highlights"][0]["snippet"].get<std::string>().c_str());
    ASSERT_STREQ("<mark>Samuel</mark> <mark>L</mark>. <mark>Jackson</mark>", res["hits"][1]["highlights"][0]["snippet"].get<std::string>().c_str());

    // for now we don't support synonyms on ANY prefix

    res = coll_mul_fields->search("ler", {"starring"}, "", {}, {}, {0}, 10, 1, FREQUENCY, {true}).get();
    ASSERT_EQ(0, res["hits"].size());
    ASSERT_EQ(0, res["found"].get<uint32_t>());
}

TEST_F(CollectionSynonymsTest, ExactMatchRankedSameAsSynonymMatch) {
    Collection *coll1;

    std::vector<field> fields = {field("title", field_types::STRING, false),
                                 field("description", field_types::STRING, false),
                                 field("points", field_types::INT32, false),};

    coll1 = collectionManager.get_collection("coll1").get();
    if(coll1 == nullptr) {
        coll1 = collectionManager.create_collection("coll1", 1, fields, "points").get();
        coll1->set_synonym_sets({"index"});
    }

    std::vector<std::vector<std::string>> records = {
        {"Laughing out Loud", "Description 1", "100"},
        {"Stop Laughing", "Description 2", "120"},
        {"LOL sure", "Laughing out loud sure", "200"},
        {"Really ROFL now", "Description 3", "250"},
    };

    for(size_t i=0; i<records.size(); i++) {
        nlohmann::json doc;

        doc["id"] = std::to_string(i);
        doc["title"] = records[i][0];
        doc["description"] = records[i][1];
        doc["points"] = std::stoi(records[i][2]);

        ASSERT_TRUE(coll1->add(doc.dump()).ok());
    }

    nlohmann::json syn_json = {
        {"id",       "syn-1"},
        {"synonyms", {"Lol", "ROFL", "laughing"}}
    };

    synonym_t synonym;
    auto syn_op = synonym_t::parse(syn_json, synonym);
    ASSERT_TRUE(syn_op.ok());

    manager.upsert_synonym_item("index", synonym.to_view_json());

    auto res = coll1->search("laughing", {"title"}, "", {}, {}, {0}, 10, 1, FREQUENCY, {false}, 0).get();

    ASSERT_EQ(4, res["hits"].size());
    ASSERT_EQ(4, res["found"].get<uint32_t>());

    ASSERT_STREQ("3", res["hits"][0]["document"]["id"].get<std::string>().c_str());
    ASSERT_STREQ("2", res["hits"][1]["document"]["id"].get<std::string>().c_str());
    ASSERT_STREQ("1", res["hits"][2]["document"]["id"].get<std::string>().c_str());
    ASSERT_STREQ("0", res["hits"][3]["document"]["id"].get<std::string>().c_str());

    collectionManager.drop_collection("coll1");
}

TEST_F(CollectionSynonymsTest, ExactMatchVsSynonymMatchCrossFields) {
    Collection *coll1;

    std::vector<field> fields = {field("title", field_types::STRING, false),
                                 field("description", field_types::STRING, false),
                                 field("points", field_types::INT32, false),};

    coll1 = collectionManager.get_collection("coll1").get();
    if(coll1 == nullptr) {
        coll1 = collectionManager.create_collection("coll1", 1, fields, "points").get();
        coll1->set_synonym_sets({"index"});
    }

    std::vector<std::vector<std::string>> records = {
        {"Head of Marketing", "The Chief Marketing Officer", "100"},
        {"VP of Sales", "Preparing marketing and sales materials.", "120"},
    };

    for(size_t i=0; i<records.size(); i++) {
        nlohmann::json doc;

        doc["id"] = std::to_string(i);
        doc["title"] = records[i][0];
        doc["description"] = records[i][1];
        doc["points"] = std::stoi(records[i][2]);

        ASSERT_TRUE(coll1->add(doc.dump()).ok());
    }

    nlohmann::json syn_json = {
        {"id",       "syn-1"},
        {"synonyms", {"cmo", "Chief Marketing Officer", "VP of Marketing"}}
    };

    synonym_t synonym;
    auto syn_op = synonym_t::parse(syn_json, synonym);
    ASSERT_TRUE(syn_op.ok());

    manager.upsert_synonym_item("index", synonym.to_view_json());

    auto res = coll1->search("cmo", {"title", "description"}, "", {}, {},
                             {0}, 10, 1, FREQUENCY, {false}, 0).get();

    ASSERT_EQ(2, res["hits"].size());
    ASSERT_EQ(2, res["found"].get<uint32_t>());

    ASSERT_EQ("0", res["hits"][0]["document"]["id"].get<std::string>());
    ASSERT_EQ("1", res["hits"][1]["document"]["id"].get<std::string>());

    collectionManager.drop_collection("coll1");
}

TEST_F(CollectionSynonymsTest, SynonymFieldOrdering) {
    // Synonym match on a field earlier in the fields list should rank above exact match of another field
    Collection *coll1;

    std::vector<field> fields = {field("title", field_types::STRING, false),
                                 field("description", field_types::STRING, false),
                                 field("points", field_types::INT32, false),};

    coll1 = collectionManager.get_collection("coll1").get();
    if(coll1 == nullptr) {
        coll1 = collectionManager.create_collection("coll1", 1, fields, "points").get();
        coll1->set_synonym_sets({"index"});
    }
    std::vector<std::vector<std::string>> records = {
        {"LOL really", "Description 1", "50"},
        {"Never stop", "Description 2", "120"},
        {"Yes and no", "Laughing out loud sure", "100"},
        {"And so on", "Description 3", "250"},
    };

    for(size_t i=0; i<records.size(); i++) {
        nlohmann::json doc;

        doc["id"] = std::to_string(i);
        doc["title"] = records[i][0];
        doc["description"] = records[i][1];
        doc["points"] = std::stoi(records[i][2]);

        ASSERT_TRUE(coll1->add(doc.dump()).ok());
    }

    nlohmann::json syn_json = {
        {"id",       "syn-1"},
        {"synonyms", {"Lol", "ROFL", "laughing"}}
    };

    synonym_t synonym;
    auto syn_op = synonym_t::parse(syn_json, synonym);
    ASSERT_TRUE(syn_op.ok());

    manager.upsert_synonym_item("index", synonym.to_view_json());

    auto res = coll1->search("laughing", {"title", "description"}, "", {}, {}, {0}, 10, 1, FREQUENCY, {false}, 0).get();

    ASSERT_EQ(2, res["hits"].size());
    ASSERT_EQ(2, res["found"].get<uint32_t>());

    ASSERT_STREQ("0", res["hits"][0]["document"]["id"].get<std::string>().c_str());
    ASSERT_STREQ("2", res["hits"][1]["document"]["id"].get<std::string>().c_str());

    collectionManager.drop_collection("coll1");
}

TEST_F(CollectionSynonymsTest, DeleteAndUpsertDuplicationOfSynonms) {
    manager.upsert_synonym_item("index", R"({"id": "ipod-synonyms", "synonyms": ["i pod", "Apple Phone"]})"_json);
    manager.upsert_synonym_item("index", R"({"id": "case-synonyms", "root": "Cases", "synonyms": ["phone cover", "mobile protector"]})"_json);
    manager.upsert_synonym_item("index", R"({"id": "samsung-synonyms", "root": "s3", "synonyms": ["s3 phone", "samsung"]})"_json);

    auto list_op = manager.list_synonym_items("index", 0, 0);
    ASSERT_TRUE(list_op.ok());
    ASSERT_EQ(3, list_op.get().size());
    ASSERT_TRUE(manager.delete_synonym_item("index", "ipod-synonyms").ok());
    ASSERT_TRUE(manager.delete_synonym_item("index", "case-synonyms").ok());

    auto res_op = coll_mul_fields->search("apple phone", {"starring"}, "", {}, {}, {0}, 10, 1, FREQUENCY, {true});
    ASSERT_TRUE(res_op.ok());

    res_op = coll_mul_fields->search("cases", {"starring"}, "", {}, {}, {0}, 10, 1, FREQUENCY, {true});
    ASSERT_TRUE(res_op.ok());

    auto list_op2 = manager.list_synonym_items("index", 0, 0);
    ASSERT_TRUE(list_op2.ok());
    ASSERT_EQ(1, list_op2.get().size());
    ASSERT_EQ("samsung-synonyms", list_op2.get()[0]["id"]);

    auto upsert_op = manager.upsert_synonym_item("index", R"({"id": "samsung-synonyms", "root": "s3 smartphone",
                                                    "synonyms": ["s3 phone", "samsung"]})"_json);
    ASSERT_TRUE(upsert_op.ok());

    auto list_op3 = manager.list_synonym_items("index", 0, 0);
    ASSERT_TRUE(list_op3.ok());
    ASSERT_EQ(1, list_op3.get().size());

    auto get_item = manager.get_synonym_item("index", "samsung-synonyms");
    ASSERT_TRUE(get_item.ok());
    ASSERT_EQ("s3 smartphone", get_item.get()["root"]);

    ASSERT_TRUE(manager.delete_synonym_item("index", "samsung-synonyms").ok());

    auto list_op4 = manager.list_synonym_items("index", 0, 0);
    ASSERT_TRUE(list_op4.ok());
    ASSERT_EQ(0, list_op4.get().size());
}

TEST_F(CollectionSynonymsTest, UpsertAndSearch) {
    nlohmann::json schema = R"({
        "name": "coll1",
        "enable_nested_fields": true,
        "fields": [
          {"name": "title", "type": "string", "locale": "da" },
          {"name": "points", "type": "int32" }
        ],
        "synonym_sets": ["index"]
    })"_json;

    auto op = collectionManager.create_collection(schema);
    ASSERT_TRUE(op.ok());
    Collection* coll1 = op.get();

    nlohmann::json doc;
    doc["title"] = "Rose gold rosenblade, 500 stk";
    doc["points"] = 0;
    coll1->add(doc.dump());

    manager.upsert_synonym_item("index", R"({"id":"abcde","locale":"da","root":"",
                           "synonyms":["rosegold","rosaguld","rosa guld","rose gold","roseguld","rose guld"]})"_json);

    auto list_op = manager.list_synonym_items("index", 0, 0);
    ASSERT_TRUE(list_op.ok());
    ASSERT_EQ(1, list_op.get().size());

    // try to upsert synonym with same ID
    auto upsert_op = manager.upsert_synonym_item("index", R"({"id":"abcde","locale":"da","root":"",
                           "synonyms":["rosegold","rosaguld","rosa guld","rose gold","roseguld","rose guld"]})"_json);
    ASSERT_TRUE(upsert_op.ok());
    auto list_op2 = manager.list_synonym_items("index", 0, 0);
    ASSERT_TRUE(list_op2.ok());
    ASSERT_EQ(1, list_op2.get().size());

    // now try searching
    auto res = coll1->search("rosa guld", {"title"}, "", {}, {}, {0}, 10, 1, FREQUENCY, {false}, 0).get();
    ASSERT_EQ(1, res["hits"].size());
    ASSERT_EQ(1, res["found"].get<uint32_t>());
}

TEST_F(CollectionSynonymsTest, SynonymJsonSerialization) {
    synonym_t synonym1;
    synonym1.id = "ipod-synonyms";
    synonym1.root = {"apple", "ipod"};
    synonym1.raw_root = "apple ipod";

    synonym1.raw_synonyms = {"ipod", "i pod", "pod"};
    synonym1.synonyms.push_back({"ipod"});
    synonym1.synonyms.push_back({"i", "pod"});
    synonym1.synonyms.push_back({"pod"});

    nlohmann::json obj = synonym1.to_view_json();
    ASSERT_STREQ("ipod-synonyms", obj["id"].get<std::string>().c_str());
    ASSERT_STREQ("apple ipod", obj["root"].get<std::string>().c_str());

    ASSERT_EQ(3, obj["synonyms"].size());
    ASSERT_STREQ("ipod", obj["synonyms"][0].get<std::string>().c_str());
    ASSERT_STREQ("i pod", obj["synonyms"][1].get<std::string>().c_str());
    ASSERT_STREQ("pod", obj["synonyms"][2].get<std::string>().c_str());
}

TEST_F(CollectionSynonymsTest, SynonymSingleTokenExactMatch) {
    Collection *coll1;

    std::vector<field> fields = {field("title", field_types::STRING, false),
                                 field("description", field_types::STRING, false),
                                 field("points", field_types::INT32, false),};

    coll1 = collectionManager.get_collection("coll1").get();
    if(coll1 == nullptr) {
        coll1 = collectionManager.create_collection("coll1", 1, fields, "points").get();
        coll1->set_synonym_sets({"index"});
    }

    std::vector<std::vector<std::string>> records = {
        {"Smashed Lemon", "Description 1", "100"},
        {"Lulu Guinness", "Description 2", "100"},
        {"Lululemon", "Description 3", "100"},
    };

    for(size_t i=0; i<records.size(); i++) {
        nlohmann::json doc;

        doc["id"] = std::to_string(i);
        doc["title"] = records[i][0];
        doc["description"] = records[i][1];
        doc["points"] = std::stoi(records[i][2]);

        ASSERT_TRUE(coll1->add(doc.dump()).ok());
    }

    manager.upsert_synonym_item("index", R"({"id": "syn-1", "root": "lulu lemon", "synonyms": ["lululemon"]})"_json);

    auto res = coll1->search("lulu lemon", {"title"}, "", {}, {}, {2}, 10, 1, FREQUENCY, {true}, 0).get();

    ASSERT_EQ(1, res["hits"].size());
    ASSERT_EQ(1, res["found"].get<uint32_t>());

    ASSERT_STREQ("2", res["hits"][0]["document"]["id"].get<std::string>().c_str());

    collectionManager.drop_collection("coll1");
}

TEST_F(CollectionSynonymsTest, SynonymExpansionAndCompressionRanking) {
    Collection *coll1;

    std::vector<field> fields = {field("title", field_types::STRING, false),
                                 field("points", field_types::INT32, false),};

    coll1 = collectionManager.get_collection("coll1").get();
    if(coll1 == nullptr) {
        coll1 = collectionManager.create_collection("coll1", 1, fields, "points").get();
        coll1->set_synonym_sets({"index"});
    }

    std::vector<std::vector<std::string>> records = {
        {"Smashed Lemon", "100"},
        {"Lulu Lemon", "100"},
        {"Lululemon", "200"},
    };

    for(size_t i=0; i<records.size(); i++) {
        nlohmann::json doc;

        doc["id"] = std::to_string(i);
        doc["title"] = records[i][0];
        doc["points"] = std::stoi(records[i][1]);

        ASSERT_TRUE(coll1->add(doc.dump()).ok());
    }

    manager.upsert_synonym_item("index", R"({"id": "syn-1", "root": "lululemon", "synonyms": ["lulu lemon"]})"_json);

    auto res = coll1->search("lululemon", {"title"}, "", {}, {}, {2}, 10, 1, FREQUENCY, {true}, 0).get();
    ASSERT_EQ(2, res["hits"].size());
    ASSERT_EQ(2, res["found"].get<uint32_t>());

    // Even thought "lulu lemon" has two token synonym match, it should have same text match score as "lululemon"
    // and hence must be tied and then ranked on "points"
    ASSERT_EQ("2", res["hits"][0]["document"]["id"].get<std::string>());
    ASSERT_EQ("1", res["hits"][1]["document"]["id"].get<std::string>());
    ASSERT_EQ(res["hits"][0]["text_match"].get<size_t>(), res["hits"][1]["text_match"].get<size_t>());

    // now with compression synonym
    manager.upsert_synonym_item("index", R"({"id": "syn-1", "root": "lulu lemon", "synonyms": ["lululemon"]})"_json);

    res = coll1->search("lulu lemon", {"title"}, "", {}, {}, {2}, 10, 1, FREQUENCY, {true}, 0).get();
    ASSERT_EQ(2, res["hits"].size());
    ASSERT_EQ(2, res["found"].get<uint32_t>());

    // Even thought "lululemon" has single token synonym match, it should have same text match score as "lulu lemon"
    // and hence must be tied and then ranked on "points"
    ASSERT_EQ("2", res["hits"][0]["document"]["id"].get<std::string>());
    ASSERT_EQ("1", res["hits"][1]["document"]["id"].get<std::string>());

    ASSERT_EQ(res["hits"][0]["text_match"].get<size_t>(), res["hits"][1]["text_match"].get<size_t>());

    collectionManager.drop_collection("coll1");
}

TEST_F(CollectionSynonymsTest, SynonymQueriesMustHavePrefixEnabled) {
    Collection *coll1;

    std::vector<field> fields = {field("title", field_types::STRING, false),
                                 field("points", field_types::INT32, false),};

    coll1 = collectionManager.get_collection("coll1").get();
    if(coll1 == nullptr) {
        coll1 = collectionManager.create_collection("coll1", 1, fields, "points").get();
        coll1->set_synonym_sets({"index"});
    }

    std::vector<std::vector<std::string>> records = {
        {"Nonstick Cookware", "100"},
    };

    for(size_t i=0; i<records.size(); i++) {
        nlohmann::json doc;

        doc["id"] = std::to_string(i);
        doc["title"] = records[i][0];
        doc["points"] = std::stoi(records[i][1]);

        ASSERT_TRUE(coll1->add(doc.dump()).ok());
    }

    manager.upsert_synonym_item("index", R"({"id": "syn-1", "root": "ns", "synonyms": ["nonstick"]})"_json);

    auto res = coll1->search("ns cook", {"title"}, "", {}, {}, {2}, 10, 1, FREQUENCY, {true}, 0).get();
    ASSERT_EQ(1, res["hits"].size());
    ASSERT_EQ(1, res["found"].get<uint32_t>());

    res = coll1->search("ns cook", {"title"}, "", {}, {}, {2}, 10, 1, FREQUENCY, {false}, 0).get();
    ASSERT_EQ(0, res["hits"].size());

    collectionManager.drop_collection("coll1");
}

TEST_F(CollectionSynonymsTest, SynonymUpsertTwice) {
    Collection *coll1;

    std::vector<field> fields = {field("title", field_types::STRING, false),
                                 field("points", field_types::INT32, false),};

    coll1 = collectionManager.get_collection("coll1").get();
    if(coll1 == nullptr) {
        coll1 = collectionManager.create_collection("coll1", 1, fields, "points").get();
        coll1->set_synonym_sets({"index"});
    }

    manager.upsert_synonym_item("index", R"({"id": "syn-1", "root": "prairie city", "synonyms": ["prairie", "prairiecty"]})"_json);
    manager.upsert_synonym_item("index", R"({"id": "syn-1", "root": "prairie city", "synonyms": ["prairie", "prairiecty"]})"_json);

    auto res = coll1->search("prairie city", {"title"}, "", {}, {}, {2}, 10, 1, FREQUENCY, {true}, 0).get();
    ASSERT_EQ(0, res["hits"].size());
    ASSERT_EQ(0, res["found"].get<uint32_t>());

    collectionManager.drop_collection("coll1");
}

TEST_F(CollectionSynonymsTest, SynonymUpsertTwiceLocale) {
    Collection *coll1;

    std::vector<field> fields = {field("title", field_types::STRING, false),
                                 field("points", field_types::INT32, false),};

    coll1 = collectionManager.get_collection("coll1").get();
    if(coll1 == nullptr) {
        coll1 = collectionManager.create_collection("coll1", 1, fields, "points").get();
        coll1->set_synonym_sets({"index"});
    }

    manager.upsert_synonym_item("index", R"({"id": "syn-1", "locale": "th", "root": "สวัสดีตอนเช้าครับ", "synonyms": ["สวัสดีตอนเช้าค่ะ"]})"_json);
    manager.upsert_synonym_item("index", R"({"id": "syn-1", "locale": "th", "root": "สวัสดีตอนเช้าครับ", "synonyms": ["สวัสดีตอนเช้าค่ะ"]})"_json);

    auto res = coll1->search("สวัสดีตอนเช้าครับ", {"title"}, "", {}, {}, {2}, 10, 1, FREQUENCY, {true}, 0).get();
    ASSERT_EQ(0, res["hits"].size());
    ASSERT_EQ(0, res["found"].get<uint32_t>());

    collectionManager.drop_collection("coll1");
}

TEST_F(CollectionSynonymsTest, HandleSpecialSymbols) {
    Collection *coll1;

    std::vector<field> fields = {field("title", field_types::STRING, false),
                                 field("points", field_types::INT32, false),};

    coll1 = collectionManager.get_collection("coll1").get();
    if(coll1 == nullptr) {
        coll1 = collectionManager.create_collection("coll1", 1, fields, "points",
                                                    0, "", {"+"}, {"."}).get();
        coll1->set_synonym_sets({"index"});
    }

    std::vector<std::vector<std::string>> records = {
        {"+", "100"},
        {"example.com", "100"},
    };

    for(size_t i=0; i<records.size(); i++) {
        nlohmann::json doc;

        doc["id"] = std::to_string(i);
        doc["title"] = records[i][0];
        doc["points"] = std::stoi(records[i][1]);

        ASSERT_TRUE(coll1->add(doc.dump()).ok());
    }

    nlohmann::json syn_plus_json = {
        {"id", "syn-1"},
        {"root", "plus"},
        {"synonyms", {"+"} },
        {"symbols_to_index", {"+"}}
    };

    ASSERT_TRUE(manager.upsert_synonym_item("index", syn_plus_json).ok());

    auto res = coll1->search("plus", {"title"}, "", {}, {}, {0}, 10, 1, FREQUENCY, {true}, 0).get();
    ASSERT_EQ(1, res["hits"].size());
    ASSERT_EQ("0", res["hits"][0]["document"]["id"].get<std::string>());
}

TEST_F(CollectionSynonymsTest, SynonymForNonAsciiLanguage) {
    Collection *coll1;

    std::vector<field> fields = {field("title", field_types::STRING, false),
                                 field("points", field_types::INT32, false),};

    coll1 = collectionManager.get_collection("coll1").get();
    if(coll1 == nullptr) {
        coll1 = collectionManager.create_collection("coll1", 1, fields, "points",
                                                    0, "", {"+"}, {"."}).get();
        coll1->set_synonym_sets({"index"});
    }

    std::vector<std::vector<std::string>> records = {
        {"அனைவருக்கும் வணக்கம்", "100"},
    };

    for(size_t i=0; i<records.size(); i++) {
        nlohmann::json doc;

        doc["id"] = std::to_string(i);
        doc["title"] = records[i][0];
        doc["points"] = std::stoi(records[i][1]);

        ASSERT_TRUE(coll1->add(doc.dump()).ok());
    }

    nlohmann::json syn_plus_json = {
            {"id", "syn-1"},
            {"root", "எல்லோருக்கும்"},
            {"synonyms", {"அனைவருக்கும்"} }
    };

    ASSERT_TRUE(manager.upsert_synonym_item("index", syn_plus_json).ok());

    auto res = coll1->search("எல்லோருக்கும்", {"title"}, "", {}, {}, {0}, 10, 1, FREQUENCY, {true}, 0).get();
    ASSERT_EQ(1, res["hits"].size());
    ASSERT_EQ("0", res["hits"][0]["document"]["id"].get<std::string>());
}

TEST_F(CollectionSynonymsTest, SynonymForKorean) {
    nlohmann::json schema = R"({
        "name": "coll1",
        "fields": [
          {"name": "title", "type": "string", "locale": "ko"},
          {"name": "points", "type": "int32" }
        ],
        "synonym_sets": ["index"]
    })"_json;

    auto op = collectionManager.create_collection(schema);
    ASSERT_TRUE(op.ok());
    Collection* coll1 = op.get();

    std::vector<std::vector<std::string>> records = {
        {"도쿄구울", "100"},
        {"도쿄 구울", "100"},
        {"구울", "100"},
    };

    for(size_t i=0; i<records.size(); i++) {
        nlohmann::json doc;

        doc["id"] = std::to_string(i);
        doc["title"] = records[i][0];
        doc["points"] = std::stoi(records[i][1]);

        auto add_op = coll1->add(doc.dump());
        ASSERT_TRUE(add_op.ok());
    }

    nlohmann::json synonym1 = R"({
        "id": "syn-1",
        "root": "",
        "synonyms": ["도쿄구울", "도쿄 구울", "구울"],
        "locale": "ko"
    })"_json;

    ASSERT_TRUE(manager.upsert_synonym_item("index", synonym1).ok());

    auto res = coll1->search("도쿄구울", {"title"}, "", {}, {}, {0}, 10, 1, FREQUENCY, {true}, 0).get();
    ASSERT_EQ(3, res["hits"].size());

    res = coll1->search("도쿄 구울", {"title"}, "", {}, {}, {0}, 10, 1, FREQUENCY, {true}, 0).get();
    ASSERT_EQ(3, res["hits"].size());

    res = coll1->search("구울", {"title"}, "", {}, {}, {0}, 10, 1, FREQUENCY, {true}, 0).get();
    ASSERT_EQ(3, res["hits"].size());
}

TEST_F(CollectionSynonymsTest, SynonymWithLocaleMatch) {
    nlohmann::json schema = R"({
        "name": "coll1",
        "fields": [
          {"name": "title_en", "type": "string"},
          {"name": "title_es", "type": "string", "locale": "es"},
          {"name": "title_de", "type": "string", "locale": "de"}
        ],
        "synonym_sets": ["index"]
    })"_json;

    auto op = collectionManager.create_collection(schema);
    ASSERT_TRUE(op.ok());
    Collection* coll1 = op.get();

    std::vector<std::vector<std::string>> records = {
        {"Brun New Shoe", "Zapato  nuevo / Sandalen", "Nagelneuer Schuh"},
        {"Marrones socks", "Calcetines marrones / Schuh", "Braune Socken"},
    };

    for(size_t i=0; i<records.size(); i++) {
        nlohmann::json doc;

        doc["id"] = std::to_string(i);
        doc["title_en"] = records[i][0];
        doc["title_es"] = records[i][1];
        doc["title_de"] = records[i][2];

        auto add_op = coll1->add(doc.dump());
        ASSERT_TRUE(add_op.ok());
    }

    nlohmann::json synonym1 = R"({
        "id": "syn-1",
        "root": "",
        "synonyms": ["marrones", "brun"],
        "locale": "es"
    })"_json;

    ASSERT_TRUE(manager.upsert_synonym_item("index", synonym1).ok());

    nlohmann::json synonym2 = R"({
        "id": "syn-2",
        "root": "",
        "synonyms": ["schuh", "sandalen"],
        "locale": "de"
    })"_json;

    ASSERT_TRUE(manager.upsert_synonym_item("index", synonym2).ok());

    // the "es" synonym should NOT be resolved to en locale (missing locale field)
    auto res = coll1->search("brun", {"title_en"}, "", {}, {}, {0}, 10, 1, FREQUENCY, {true}, 0).get();
    ASSERT_EQ(1, res["hits"].size());
    ASSERT_EQ("0", res["hits"][0]["document"]["id"]);

    // the "de" synonym should not work for "es"
    res = coll1->search("schuh", {"title_es"}, "", {}, {}, {0}, 10, 1, FREQUENCY, {true}, 0).get();
    ASSERT_EQ(1, res["hits"].size());
    ASSERT_EQ("1", res["hits"][0]["document"]["id"]);
}

TEST_F(CollectionSynonymsTest, MultipleSynonymSubstitution) {
    nlohmann::json schema = R"({
        "name": "coll2",
        "fields": [
          {"name": "title", "type": "string"},
          {"name": "gender", "type": "string"}
        ],
        "synonym_sets": ["index"]
    })"_json;

    auto op = collectionManager.create_collection(schema);
    ASSERT_TRUE(op.ok());
    Collection* coll2 = op.get();

    std::vector<std::vector<std::string>> records = {
            {"Beautiful Blazer", "Male"},
    };

    for(size_t i=0; i<records.size(); i++) {
        nlohmann::json doc;

        doc["id"] = std::to_string(i);
        doc["title"] = records[i][0];
        doc["gender"] = records[i][1];

        auto add_op = coll2->add(doc.dump());
        ASSERT_TRUE(add_op.ok());
    }

    nlohmann::json synonym1 = R"({
        "id": "foobar",
        "synonyms": ["blazer", "suit"]
    })"_json;

    nlohmann::json synonym2 = R"({
        "id": "foobar2",
        "synonyms": ["male", "man"]
    })"_json;


    ASSERT_TRUE(manager.upsert_synonym_item("index", synonym1).ok());
    ASSERT_TRUE(manager.upsert_synonym_item("index", synonym2).ok());

    auto res = coll2->search("blazer male", {"title", "gender"}, "", {},
                             {}, {0}, 10, 1, FREQUENCY, {true},0).get();
    ASSERT_EQ(1, res["hits"].size());

    res = coll2->search("blazer man", {"title", "gender"}, "", {},
                             {}, {0}, 10, 1, FREQUENCY, {true}, 0).get();
    ASSERT_EQ(1, res["hits"].size());

    res = coll2->search("suit male", {"title", "gender"}, "", {},
                             {}, {0}, 10, 1, FREQUENCY, {true}, 0).get();
    ASSERT_EQ(1, res["hits"].size());

    res = coll2->search("suit man", {"title", "gender"}, "", {},
                             {}, {0}, 10, 1, FREQUENCY, {true}, 0).get();
    ASSERT_EQ(1, res["hits"].size());
}

TEST_F(CollectionSynonymsTest, EnableSynonymFlag) {
    nlohmann::json schema = R"({
        "name": "coll2",
        "fields": [
          {"name": "title", "type": "string"},
          {"name": "gender", "type": "string"}
        ],
        "synonym_sets": ["index"]
    })"_json;

    auto op = collectionManager.create_collection(schema);
    ASSERT_TRUE(op.ok());
    Collection* coll2 = op.get();

    std::vector<std::vector<std::string>> records = {
            {"Beautiful Blazer", "Male"},
    };

    for(size_t i=0; i<records.size(); i++) {
        nlohmann::json doc;

        doc["id"] = std::to_string(i);
        doc["title"] = records[i][0];
        doc["gender"] = records[i][1];

        auto add_op = coll2->add(doc.dump());
        ASSERT_TRUE(add_op.ok());
    }

    nlohmann::json synonym1 = R"({
        "id": "foobar",
        "synonyms": ["blazer", "suit"]
    })"_json;

    nlohmann::json synonym2 = R"({
        "id": "foobar2",
        "synonyms": ["male", "man"]
    })"_json;


    ASSERT_TRUE(manager.upsert_synonym_item("index", synonym1).ok());
    ASSERT_TRUE(manager.upsert_synonym_item("index", synonym2).ok());
    bool enable_synonyms = true;

    auto res = coll2->search("suit man", {"title", "gender"}, "", {},
                           {}, {2}, 10, 1,FREQUENCY, {true},
                           Index::DROP_TOKENS_THRESHOLD, spp::sparse_hash_set<std::string>(),
                           spp::sparse_hash_set<std::string>(), 10, "",
                           30, 4, "", 40,
                           {}, {}, {}, 0,"<mark>",
                           "</mark>", {}, 1000,true,
                           false, true, "", false,
                           6000*1000, 4, 7, fallback, 4,
                           {off}, INT16_MAX, INT16_MAX,2,
                           2, false, "", true,
                           0, max_score, 100, 0, 0, 0,
                           "exhaustive", 30000, 2, "",
                           {},{}, "right_to_left", true,
                           true, false, "", "", "",
                           "", false, enable_synonyms).get();

    ASSERT_EQ(1, res["hits"].size());

    enable_synonyms = false;
    res = coll2->search("suit man", {"title", "gender"}, "", {},
                        {}, {2}, 10, 1,FREQUENCY, {true},
                        Index::DROP_TOKENS_THRESHOLD, spp::sparse_hash_set<std::string>(),
                        spp::sparse_hash_set<std::string>(), 10, "",
                        30, 4, "", 40,
                        {}, {}, {}, 0,"<mark>",
                        "</mark>", {}, 1000,true,
                        false, true, "", false,
                        6000*1000, 4, 7, fallback, 4,
                        {off}, INT16_MAX, INT16_MAX,2,
                        2, false, "", true,
                        0, max_score, 100, 0, 0, 0,
                        "exhaustive", 30000, 2, "",
                        {},{}, "right_to_left", true,
                        true, false, "", "", "",
                        "", false, enable_synonyms).get();

    ASSERT_EQ(0, res["hits"].size());
}

TEST_F(CollectionSynonymsTest, SynonymTypos) {
    nlohmann::json schema = R"({
        "name": "coll3",
        "fields": [
          {"name": "title", "type": "string"}
        ],
        "synonym_sets": ["index"]
    })"_json;

    auto op = collectionManager.create_collection(schema);
    ASSERT_TRUE(op.ok());
    Collection *coll3 = op.get();

    nlohmann::json doc;
    doc["id"] = "0";
    doc["title"] = "Cool Trousers";

    auto add_op = coll3->add(doc.dump());
    ASSERT_TRUE(add_op.ok());

    nlohmann::json synonym1 = R"({
        "id": "foobar",
        "synonyms": ["trousers", "pants"]
    })"_json;

    ASSERT_TRUE(manager.upsert_synonym_item("index", synonym1).ok());

    auto res = coll3->search("trousers", {"title"}, "", {},
                             {}, {0}, 10, 1, FREQUENCY, {true},0).get();
    ASSERT_EQ(1, res["hits"].size());

    res = coll3->search("pants", {"title"}, "", {},
                        {}, {0}, 10, 1, FREQUENCY, {true}, 0).get();
    ASSERT_EQ(1, res["hits"].size());

    //try with typos
    uint32_t synonym_num_typos = 0;
    res = coll3->search("patns", {"title"}, "", {},
                        {}, {2}, 10, 1,FREQUENCY, {true},
                        Index::DROP_TOKENS_THRESHOLD, spp::sparse_hash_set<std::string>(),
                        spp::sparse_hash_set<std::string>(), 10, "",
                        30, 4, "", 40,
                        {}, {}, {}, 0,"<mark>",
                        "</mark>", {}, 1000,true,
                        false, true, "", false,
                        6000*1000, 4, 7, fallback, 4,
                        {off}, INT16_MAX, INT16_MAX,2,
                        2, false, "", true,
                        0, max_score, 100, 0, 0, 0,
                        "exhaustive", 30000, 2, "",
                        {},{}, "right_to_left", true,
                        true, false, "", "", "",
                        "", false, true, false, synonym_num_typos).get();
    ASSERT_EQ(0, res["hits"].size());

    synonym_num_typos = 2;

    res = coll3->search("patns", {"title"}, "", {},
                        {}, {2}, 10, 1,FREQUENCY, {true},
                        Index::DROP_TOKENS_THRESHOLD, spp::sparse_hash_set<std::string>(),
                        spp::sparse_hash_set<std::string>(), 10, "",
                        30, 4, "", 40,
                        {}, {}, {}, 0,"<mark>",
                        "</mark>", {}, 1000,true,
                        false, true, "", false,
                        6000*1000, 4, 7, fallback, 4,
                        {off}, INT16_MAX, INT16_MAX,2,
                        2, false, "", true,
                        0, max_score, 100, 0, 0, 0,
                        "exhaustive", 30000, 2, "",
                        {},{}, "right_to_left", true,
                        true, false, "", "", "",
                        "", false, true, false, false, synonym_num_typos).get();
    ASSERT_EQ(1, res["hits"].size());

    //max 2 typos supported
    synonym_num_typos = 3;
    auto search_op = coll3->search("trosuers", {"title"}, "", {},
                        {}, {2}, 10, 1,FREQUENCY, {true},
                        Index::DROP_TOKENS_THRESHOLD, spp::sparse_hash_set<std::string>(),
                        spp::sparse_hash_set<std::string>(), 10, "",
                        30, 4, "", 40,
                        {}, {}, {}, 0,"<mark>",
                        "</mark>", {}, 1000,true,
                        false, true, "", false,
                        6000*1000, 4, 7, fallback, 4,
                        {off}, INT16_MAX, INT16_MAX,2,
                        2, false, "", true,
                        0, max_score, 100, 0, 0, 0,
                        "exhaustive", 30000, 2, "",
                        {},{}, "right_to_left", true,
                        true, false, "", "", "",
                        "", false, true, false,false, synonym_num_typos);

    ASSERT_FALSE(search_op.ok());
    ASSERT_EQ("Value of `synonym_num_typos` must not be greater than 2.",search_op.error());
}

TEST_F(CollectionSynonymsTest, SynonymPrefix) {
    nlohmann::json schema = R"({
        "name": "coll3",
        "fields": [
          {"name": "title", "type": "string"}
        ],
        "synonym_sets": ["index"]
    })"_json;

    auto op = collectionManager.create_collection(schema);
    ASSERT_TRUE(op.ok());
    Collection *coll3 = op.get();

    nlohmann::json doc;
    doc["id"] = "0";
    doc["title"] = "Cool Trousers";
    auto add_op = coll3->add(doc.dump());
    ASSERT_TRUE(add_op.ok());

    doc["id"] = "1";
    doc["title"] = "Cool Pants";
    add_op = coll3->add(doc.dump());
    ASSERT_TRUE(add_op.ok());

    nlohmann::json synonym1 = R"({
        "id": "foobar",
        "synonyms": ["trousers", "pants"]
    })"_json;
    auto syn_op = manager.upsert_synonym_item("index", synonym1);
    LOG(INFO) << "Add synonym foobar: " << syn_op.error();
    ASSERT_TRUE(syn_op.ok());

    bool synonym_prefix = false;

    auto res = coll3->search("pan", {"title"}, "", {},
                                   {}, {2}, 10, 1,FREQUENCY, {false},
                                   Index::DROP_TOKENS_THRESHOLD, spp::sparse_hash_set<std::string>(),
                                   spp::sparse_hash_set<std::string>(), 10, "",
                                   30, 4, "", 40,
                                   {}, {}, {}, 0,"<mark>",
                                   "</mark>", {}, 1000,true,
                                   false, true, "", false,
                                   6000*1000, 4, 7, fallback, 4,
                                   {off}, INT16_MAX, INT16_MAX,2,
                                   2, false, "", true,
                                   0, max_score, 100, 0, 0, 0,
                                   "exhaustive", 30000, 2, "",
                                   {},{}, "right_to_left", true,
                                   true, false, "", "", "",
                                   "", false, true, synonym_prefix).get();

    ASSERT_EQ(0, res["hits"].size());

    synonym_prefix = true;

    res = coll3->search("pan", {"title"}, "", {},
                             {}, {2}, 10, 1,FREQUENCY, {false},
                             Index::DROP_TOKENS_THRESHOLD, spp::sparse_hash_set<std::string>(),
                             spp::sparse_hash_set<std::string>(), 10, "",
                             30, 4, "", 40,
                             {}, {}, {}, 0,"<mark>",
                             "</mark>", {}, 1000,true,
                             false, true, "", false,
                             6000*1000, 4, 7, fallback, 4,
                             {off}, INT16_MAX, INT16_MAX,2,
                             2, false, "", true,
                             0, max_score, 100, 0, 0, 0,
                             "exhaustive", 30000, 2, "",
                             {},{}, "right_to_left", true,
                             true, false, "", "", "",
                             "", false, true,false, synonym_prefix).get();

    ASSERT_EQ(2, res["hits"].size());
}

TEST_F(CollectionSynonymsTest, SynonymsPagination) {
    Collection *coll3;
    SynonymIndexManager& mgr = manager;


    for (int i = 0; i < 5; ++i) {
        nlohmann::json synonym_json = R"(
                {
                    "id": "foobar",
                    "synonyms": ["blazer", "suit"]
                })"_json;

        synonym_json["id"] = synonym_json["id"].get<std::string>() + std::to_string(i + 1);

        mgr.upsert_synonym_item("index", synonym_json);
    }

    uint32_t limit = 0, offset = 0;

    limit = 2;
    auto synonym_op = mgr.list_synonym_items("index", limit, offset);
    auto synonym_map = synonym_op.get();
    ASSERT_EQ(2, synonym_map.size());
    ASSERT_EQ("foobar1", synonym_map[0]["id"]);
    ASSERT_EQ("foobar2", synonym_map[1]["id"]);

    offset = 3;
    synonym_op = mgr.list_synonym_items("index", limit, offset);
    synonym_map = synonym_op.get();
    ASSERT_EQ(2, synonym_map.size());
    ASSERT_EQ("foobar4", synonym_map[0]["id"]);
    ASSERT_EQ("foobar5", synonym_map[1]["id"]);

    offset = 1;
    limit = 0;
    synonym_op = mgr.list_synonym_items("index", limit, offset);
    synonym_map = synonym_op.get();
    ASSERT_EQ(4, synonym_map.size());
    ASSERT_EQ("foobar2", synonym_map[0]["id"]);
    ASSERT_EQ("foobar3", synonym_map[1]["id"]);
    ASSERT_EQ("foobar4", synonym_map[2]["id"]);
    ASSERT_EQ("foobar5", synonym_map[3]["id"]);

    offset = 4, limit = 1;
    synonym_op = mgr.list_synonym_items("index", limit, offset);
    synonym_map = synonym_op.get();
    ASSERT_EQ(1, synonym_map.size());
    ASSERT_EQ("foobar5", synonym_map[0]["id"]);

    offset = 0;
    limit = 8;
    synonym_op = mgr.list_synonym_items("index", limit, offset);
    synonym_map = synonym_op.get();
    ASSERT_EQ(5, synonym_map.size());
    ASSERT_EQ("foobar1", synonym_map[0]["id"]);
    ASSERT_EQ("foobar2", synonym_map[1]["id"]);
    ASSERT_EQ("foobar3", synonym_map[2]["id"]);
    ASSERT_EQ("foobar4", synonym_map[3]["id"]);
    ASSERT_EQ("foobar5", synonym_map[4]["id"]);

    offset = 3;
    limit = 4;
    synonym_op = mgr.list_synonym_items("index", limit, offset);
    synonym_map = synonym_op.get();
    ASSERT_EQ(2, synonym_map.size());
    ASSERT_EQ("foobar4", synonym_map[0]["id"]);
    ASSERT_EQ("foobar5", synonym_map[1]["id"]);

    offset = 6;
    limit = 0;
    synonym_op = mgr.list_synonym_items("index", limit, offset);
    ASSERT_FALSE(synonym_op.ok());
    ASSERT_EQ("Invalid offset param.", synonym_op.error());
}

TEST_F(CollectionSynonymsTest, AddDuplicateIndexRemovesOld) {

    SynonymIndexManager& mgr = manager;
    // Add first index
    auto add_op1 = mgr.add_synonym_index("dup_index");
    ASSERT_TRUE(add_op1.ok());
    SynonymIndex* idx1 = add_op1.get();

    // Add again, should remove old and create new
    auto add_op2 = mgr.add_synonym_index("dup_index");
    ASSERT_TRUE(add_op2.ok());
    SynonymIndex* idx2 = add_op2.get();

    ASSERT_NE(idx1, idx2);
    // Should only be one in map
    auto get_op = mgr.get_synonym_index("dup_index");
    ASSERT_TRUE(get_op.ok());
    ASSERT_EQ(get_op.get(), idx2);

    // Remove the index
    auto rem_op = mgr.remove_synonym_index("dup_index");
    ASSERT_TRUE(rem_op.ok());
}

TEST_F(CollectionSynonymsTest, RemoveNonexistentIndex) {
    SynonymIndexManager& mgr = manager;
    auto rem_op = mgr.remove_synonym_index("does_not_exist");
    ASSERT_FALSE(rem_op.ok());
    ASSERT_EQ(rem_op.error(), "Synonym index not found");
}

TEST_F(CollectionSynonymsTest, GetAllSynonymIndicesJson) {
    SynonymIndexManager& mgr = manager;
    mgr.add_synonym_index("idx1");
    mgr.add_synonym_index("idx2");
    auto all_json = mgr.get_all_synonym_indices_json();
    ASSERT_TRUE(all_json.is_array());
    ASSERT_EQ(all_json.size(), 3);
    std::set<std::string> names;
    for (auto& obj : all_json) {
        names.insert(obj["name"].get<std::string>());
    }
    ASSERT_TRUE(names.count("idx1"));
    ASSERT_TRUE(names.count("idx2"));
}

TEST_F(CollectionSynonymsTest, ValidateSynonymIndexPayload) {
    nlohmann::json bad_type = 123;
    auto op = SynonymIndexManager::validate_synonym_index(bad_type);
    ASSERT_FALSE(op.ok());
    ASSERT_EQ(op.error(), "Invalid synonym index format");

    nlohmann::json missing_synonyms = {{"name", "foo"}};
    op = SynonymIndexManager::validate_synonym_index(missing_synonyms);
    ASSERT_FALSE(op.ok());
    ASSERT_EQ(op.error(), "Missing or invalid 'items' field");

    nlohmann::json bad_synonym = {
        {"name", "foo"},
        {"items", { {{"id", "syn-1"}, {"synonyms", {1, 2}} } }}
    };
    op = SynonymIndexManager::validate_synonym_index(bad_synonym);
    ASSERT_FALSE(op.ok());
    ASSERT_TRUE(op.error().find("Could not find a valid string array of `synonyms`") != std::string::npos);
}

TEST_F(CollectionSynonymsTest, SynonymIndexInSearchParams) {
    SynonymIndex idx(store, "tsyn_idx");
    
    nlohmann::json synonym1 = {
        {"id", "syn-1"},
        {"synonyms", {"apple", "fruit"}}
    };
    synonym_t syn;
    synonym_t::parse(synonym1, syn);
    idx.add_synonym(syn);

    SynonymIndexManager& mgr = manager;
    mgr.add_synonym_index("tsyn_idx", std::move(idx));

    Collection *coll1;
    std::vector<field> fields = {field("title", field_types::STRING, false),
                                 field("points", field_types::INT32, false)};
    coll1 = collectionManager.get_collection("coll1").get();
    if (coll1 == nullptr) {
        coll1 = collectionManager.create_collection("coll1", 1, fields, "points").get();
        coll1->set_synonym_sets({"index"});
    }

    coll1->add(R"({"id": "1", "title": "apple", "points": 100})"_json.dump());

    auto search_op = coll1->search("fruit", {"title"}, "", {}, {}, {0}, 10);
    ASSERT_TRUE(search_op.ok());
    ASSERT_EQ(search_op.get()["hits"].size(), 0);

    search_op = coll1->search("fruit", {"title"}, "", {}, {}, {0}, 10, 1, FREQUENCY, 
                                {true}, 0, spp::sparse_hash_set<string>{}, spp::sparse_hash_set<string>{}, 10, "", 30, 4, "", 40,
                                {}, {}, {}, 0, "<mark>", "</mark>", {}, 1000, true,
                                false, true, "", false, 6000 * 1000, 4, 7, fallback, 4,
                                {off}, INT16_MAX, INT16_MAX, 2, 2, false, "", true,
                                0, max_score, 100, 0, 0,0,
                                "exhaustive", 30000, 2, "", {}, {}, "right_to_left", true,
                                true, false, "", "", "", "", false,
                                true, false, false, 0, false, false, DEFAULT_FILTER_BY_CANDIDATES, false, true, true,
                                "", "", "", "", "", "", "", 0, {"tsyn_idx"});

    ASSERT_TRUE(search_op.ok());
    auto res = search_op.get();
    ASSERT_EQ(res["hits"].size(), 1);
    ASSERT_EQ(res["hits"][0]["document"]["id"].get<std::string>(), "1");
    ASSERT_EQ(res["hits"][0]["document"]["title"].get<std::string>(), "apple");
    ASSERT_EQ(res["hits"][0]["document"]["points"].get<int>(), 100);
}

TEST_F(CollectionSynonymsTest, SynonymPrefixDisabled) {
    nlohmann::json schema = R"({
        "name": "coll3",
        "fields": [
          {"name": "title", "type": "string"}
        ]
    })"_json;

    auto op = collectionManager.create_collection(schema);
    ASSERT_TRUE(op.ok());
    Collection *coll = op.get();

    nlohmann::json doc;
    doc["id"] = "0";
    doc["title"] = "ccccc";
    auto add_op = coll->add(doc.dump());
    ASSERT_TRUE(add_op.ok());

    SynonymIndex idx(store, "tsyn_idx");

    SynonymIndexManager& mgr = manager;

    
    nlohmann::json synonym1 = {
        {"id", "syn-1"},
        {"synonyms", {"test", "ccccc"}}
    };
    synonym_t syn;
    synonym_t::parse(synonym1, syn);
    idx.add_synonym(syn);
    mgr.add_synonym_index("tsyn_idx", std::move(idx));
    coll->set_synonym_sets({"tsyn_idx"});

    bool synonym_prefix = false;

    auto res = coll->search("t", {"title"}, "", {},
                             {}, {2}, 10, 1,FREQUENCY, {false},
                             Index::DROP_TOKENS_THRESHOLD, spp::sparse_hash_set<std::string>(),
                             spp::sparse_hash_set<std::string>(), 10, "",
                             30, 4, "", 40,
                             {}, {}, {}, 0,"<mark>",
                             "</mark>", {}, 1000,true,
                             false, true, "", false,
                             6000*1000, 4, 7, fallback, 4,
                             {off}, INT16_MAX, INT16_MAX,2,
                             2, false, "", true,
                             0, max_score, 100, 0, 0, 0,
                             "exhaustive", 30000, 2, "",
                             {},{}, "right_to_left", true,
                             true, false, "", "", "",
                             "", false, true, synonym_prefix).get();

    ASSERT_EQ(0, res["hits"].size());

    synonym_prefix = true;

    res = coll->search("t", {"title"}, "", {},
                        {}, {2}, 10, 1,FREQUENCY, {false},
                        Index::DROP_TOKENS_THRESHOLD, spp::sparse_hash_set<std::string>(),
                        spp::sparse_hash_set<std::string>(), 10, "",
                        30, 4, "", 40,
                        {}, {}, {}, 0,"<mark>",
                        "</mark>", {}, 1000,true,
                        false, true, "", false,
                        6000*1000, 4, 7, fallback, 4,
                        {off}, INT16_MAX, INT16_MAX,2,
                        2, false, "", true,
                        0, max_score, 100, 0, 0, 0,
                        "exhaustive", 30000, 2, "",
                        {},{}, "right_to_left", true,
                        true, false, "", "", "",
                        "", false, true, false, synonym_prefix).get();

    ASSERT_EQ(1, res["hits"].size());
}

<<<<<<< HEAD
TEST_F(CollectionSynonymsTest, SynonymMatchShouldNotOutrankCloserDirectMatch) {
    Collection *coll1;

    std::vector<field> fields = {field("title", field_types::STRING, false),
                                 field("points", field_types::INT32, false),};

    coll1 = collectionManager.get_collection("coll1").get();
    if(coll1 == nullptr) {
        coll1 = collectionManager.create_collection("coll1", 1, fields, "points").get();
        coll1->set_synonym_sets({"index"});
    }

    std::vector<std::vector<std::string>> records = {
        {"Horween Brown Chromexcel Horsehide brwn", "100"},
        {"The Chromexcel For Brown", "100"},
    };

    for(size_t i=0; i<records.size(); i++) {
        nlohmann::json doc;

        doc["id"] = std::to_string(i);
        doc["title"] = records[i][0];
        doc["points"] = std::stoi(records[i][1]);

        ASSERT_TRUE(coll1->add(doc.dump()).ok());
    }

    manager.upsert_synonym_item("index", R"({"id": "syn-1", "root": "brown", "synonyms": ["brwn"]})"_json);

    auto res = coll1->search("brown chromexcel", {"title"}, "", {}, {}, {2}, 10, 1, FREQUENCY, {true}, 0).get();
    ASSERT_EQ(2, res["hits"].size());
    ASSERT_EQ(2, res["found"].get<uint32_t>());

    // Better word proximity must be ranked higher with better match score

    ASSERT_EQ("0", res["hits"][0]["document"]["id"].get<std::string>());
    ASSERT_EQ("1", res["hits"][1]["document"]["id"].get<std::string>());

    ASSERT_NE(res["hits"][0]["text_match"].get<size_t>(), res["hits"][1]["text_match"].get<size_t>());

    collectionManager.drop_collection("coll1");
}

TEST_F(CollectionSynonymsTest, SynonymDirectMatchOutrankDirectMatch) {
    Collection *coll1;

    std::vector<field> fields = {field("title", field_types::STRING, false),
                                 field("points", field_types::INT32, false),};

    coll1 = collectionManager.get_collection("coll1").get();
    if(coll1 == nullptr) {
        coll1 = collectionManager.create_collection("coll1", 1, fields, "points").get();
        coll1->set_synonym_sets({"index"});
    }

    manager.upsert_synonym_item("index", R"({"id": "syn-cap", "root": "marketing officer", "synonyms": ["chief marketing officer"]})"_json);

    nlohmann::json a; a["id"] = "0"; a["title"] = "Marketing Officer"; a["points"] = 100;
    nlohmann::json b; b["id"] = "1"; b["title"] = "chief Marketing really very extremely amazingly far Officer"; b["points"] = 100;

    ASSERT_TRUE(coll1->add(a.dump()).ok());
    ASSERT_TRUE(coll1->add(b.dump()).ok());

    auto res = coll1->search("marketing officer", {"title"}, "", {}, {}, {0}, 10, 1, FREQUENCY, {true}, 0).get();
    ASSERT_EQ(2, res["hits"].size());

    ASSERT_EQ("0", res["hits"][0]["document"]["id"].get<std::string>());
    ASSERT_EQ("1", res["hits"][1]["document"]["id"].get<std::string>());

    ASSERT_NE(res["hits"][0]["text_match"].get<size_t>(), res["hits"][1]["text_match"].get<size_t>());

    collectionManager.drop_collection("coll1");
}

TEST_F(CollectionSynonymsTest, PrioritizeSynonymMatch) {
    Collection *coll1;

    std::vector<field> fields = {field("title", field_types::STRING, false),
                                 field("points", field_types::INT32, false),};

    coll1 = collectionManager.get_collection("coll1").get();
    if(coll1 == nullptr) {
        coll1 = collectionManager.create_collection("coll1", 1, fields, "points").get();
        coll1->set_synonym_sets({"index"});
    }

    manager.upsert_synonym_item("index", R"({"id": "syn-cap", "root": "cmo", "synonyms": ["chief marketing officer"]})"_json);

    nlohmann::json a; a["id"] = "0"; a["title"] = "cmo"; a["points"] = 100;
    nlohmann::json b; b["id"] = "1"; b["title"] = "chief Marketing Officer"; b["points"] = 100;

    ASSERT_TRUE(coll1->add(a.dump()).ok());
    ASSERT_TRUE(coll1->add(b.dump()).ok());

    auto search_op = coll1->search("cmo", {"title"}, "", {}, {}, {0}, 10, 1, FREQUENCY,
      {true}, 0, spp::sparse_hash_set<string>{}, spp::sparse_hash_set<string>{}, 10, "", 30, 4, "", 40,
      {}, {}, {}, 0, "<mark>", "</mark>", {}, 1000, true,
      false, true, "", false, 6000 * 1000, 4, 7, fallback, 4,
      {off}, INT16_MAX, INT16_MAX, 2, 2, false, "", true,
      0, max_score, 100, 0, 0,0,
      "exhaustive", 30000, 2, "", {}, {}, "right_to_left", true,
      true, false, "", "", "", "", false,
      true, true, false, 0, false, true, DEFAULT_FILTER_BY_CANDIDATES, false, true, true,
      "", "", "", "", "", "", "", 0);

    auto res = search_op.get();
    ASSERT_EQ(2, res["hits"].size());

    ASSERT_EQ("1", res["hits"][0]["document"]["id"].get<std::string>());
    ASSERT_EQ("0", res["hits"][1]["document"]["id"].get<std::string>());

    ASSERT_NE(res["hits"][0]["text_match"].get<size_t>(), res["hits"][1]["text_match"].get<size_t>());

    collectionManager.drop_collection("coll1");
=======
TEST_F(CollectionSynonymsTest, DeEnLocaleFieldSpecificSynonyms) {
    nlohmann::json schema = R"({
        "name": "de_en_test_coll",
        "fields": [
          {"name": "title_de_en", "type": "string", "locale": "de_en"},
          {"name": "title_en", "type": "string"}
        ],
        "synonym_sets": ["index"]
    })"_json;

    auto op = collectionManager.create_collection(schema);
    ASSERT_TRUE(op.ok());
    Collection* coll = op.get();

    nlohmann::json doc;
    doc["id"] = "0";
    doc["title_de_en"] = "apple";
    doc["title_en"] = "apple";
    ASSERT_TRUE(coll->add(doc.dump()).ok());

    // create a synonym "orange" -> "apple" with de_en locale
    nlohmann::json synonym = R"({
        "id": "orange-apple",
        "root": "orange",
        "synonyms": ["apple"],
        "locale": "de_en"
    })"_json;

    ASSERT_TRUE(manager.upsert_synonym_item("index", synonym).ok());

    // search for "orange" in de_en field: should find "apple" because of synonym
    auto res = coll->search("orange", {"title_de_en"}, "", {}, {}, {0}, 10, 1, FREQUENCY, {true}, 0).get();
    ASSERT_EQ(1, res["hits"].size()) << "Synonym should work for de_en locale field";
    ASSERT_EQ("0", res["hits"][0]["document"]["id"].get<std::string>());

    // search for "orange" in regular field: should NOT find anything
    res = coll->search("orange", {"title_en"}, "", {}, {}, {0}, 10, 1, FREQUENCY, {true}, 0).get();
    ASSERT_EQ(0, res["hits"].size()) << "Synonym should NOT work for fields without de_en locale";

    // search for "apple" directly: should find the document
    res = coll->search("apple", {"title_en"}, "", {}, {}, {0}, 10, 1, FREQUENCY, {true}, 0).get();
    ASSERT_EQ(1, res["hits"].size()) << "Direct term 'apple' should match the document";
    ASSERT_EQ("0", res["hits"][0]["document"]["id"].get<std::string>());

    collectionManager.drop_collection("de_en_test_coll");
>>>>>>> b1ac0b65
}<|MERGE_RESOLUTION|>--- conflicted
+++ resolved
@@ -1805,7 +1805,6 @@
     ASSERT_EQ(1, res["hits"].size());
 }
 
-<<<<<<< HEAD
 TEST_F(CollectionSynonymsTest, SynonymMatchShouldNotOutrankCloserDirectMatch) {
     Collection *coll1;
 
@@ -1920,7 +1919,8 @@
     ASSERT_NE(res["hits"][0]["text_match"].get<size_t>(), res["hits"][1]["text_match"].get<size_t>());
 
     collectionManager.drop_collection("coll1");
-=======
+}
+
 TEST_F(CollectionSynonymsTest, DeEnLocaleFieldSpecificSynonyms) {
     nlohmann::json schema = R"({
         "name": "de_en_test_coll",
@@ -1966,5 +1966,4 @@
     ASSERT_EQ("0", res["hits"][0]["document"]["id"].get<std::string>());
 
     collectionManager.drop_collection("de_en_test_coll");
->>>>>>> b1ac0b65
 }