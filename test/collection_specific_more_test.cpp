--- conflicted
+++ resolved
@@ -2451,15 +2451,10 @@
     results = coll1->search("*", {"*"}, "", {}, {}, {0}).get();
     ASSERT_EQ(5, results["found"]);
 
-<<<<<<< HEAD
     ids = {"19", "18", "14", "13", "12"};
     for(size_t i = 0; i < results["hits"].size(); i++) {
         ASSERT_EQ(ids[i], results["hits"][i]["document"]["id"]);
     }
-}
-=======
-    delete filter_tree_root;
-    collectionManager.drop_collection("Collection");
 }
 
 TEST_F(CollectionSpecificMoreTest, HybridSearchTextMatchInfo) {
@@ -2512,6 +2507,4 @@
 
     ASSERT_EQ(0, results["hits"][0]["text_match_info"]["tokens_matched"].get<size_t>());
     ASSERT_EQ(0, results["hits"][1]["text_match_info"]["tokens_matched"].get<size_t>());
-}
-
->>>>>>> bbf67e19
+}