#include <gtest/gtest.h>
#include <string>
#include <vector>
#include <fstream>
#include <algorithm>
#include <collection_manager.h>
#include "collection.h"

class CollectionOverrideTest : public ::testing::Test {
protected:
    Store *store;
    CollectionManager & collectionManager = CollectionManager::get_instance();
    std::atomic<bool> quit = false;
    Collection *coll_mul_fields;

    void setupCollection() {
        std::string state_dir_path = "/tmp/typesense_test/collection_override";
        LOG(INFO) << "Truncating and creating: " << state_dir_path;
        system(("rm -rf "+state_dir_path+" && mkdir -p "+state_dir_path).c_str());

        store = new Store(state_dir_path);
        collectionManager.init(store, 1.0, "auth_key", quit);
        collectionManager.load(8, 1000);

        std::ifstream infile(std::string(ROOT_DIR)+"test/multi_field_documents.jsonl");
        std::vector<field> fields = {
                field("title", field_types::STRING, false),
                field("starring", field_types::STRING, true),
                field("cast", field_types::STRING_ARRAY, true),
                field("points", field_types::INT32, false)
        };

        coll_mul_fields = collectionManager.get_collection("coll_mul_fields").get();
        if(coll_mul_fields == nullptr) {
            coll_mul_fields = collectionManager.create_collection("coll_mul_fields", 4, fields, "points").get();
        }

        std::string json_line;

        while (std::getline(infile, json_line)) {
            coll_mul_fields->add(json_line);
        }

        infile.close();
    }

    virtual void SetUp() {
        setupCollection();
    }

    virtual void TearDown() {
        collectionManager.drop_collection("coll_mul_fields");
        collectionManager.dispose();
        delete store;
    }
};

TEST_F(CollectionOverrideTest, ExcludeIncludeExactQueryMatch) {
    Config::get_instance().set_enable_search_analytics(true);

    nlohmann::json override_json = {
            {"id",   "exclude-rule"},
            {
             "rule", {
                             {"query", "of"},
                             {"match", override_t::MATCH_EXACT}
                     }
            }
    };
    override_json["excludes"] = nlohmann::json::array();
    override_json["excludes"][0] = nlohmann::json::object();
    override_json["excludes"][0]["id"] = "4";

    override_json["excludes"][1] = nlohmann::json::object();
    override_json["excludes"][1]["id"] = "11";

    override_t override;
    override_t::parse(override_json, "", override);

    coll_mul_fields->add_override(override);

    std::vector<std::string> facets = {"cast"};

    Option<nlohmann::json> res_op = coll_mul_fields->search("of", {"title"}, "", facets, {}, {0}, 10);
    ASSERT_TRUE(res_op.ok());
    nlohmann::json results = res_op.get();

    ASSERT_EQ(3, results["hits"].size());
    ASSERT_EQ(3, results["found"].get<uint32_t>());
    ASSERT_EQ(6, results["facet_counts"][0]["counts"].size());

    ASSERT_STREQ("12", results["hits"][0]["document"]["id"].get<std::string>().c_str());
    ASSERT_STREQ("5", results["hits"][1]["document"]["id"].get<std::string>().c_str());
    ASSERT_STREQ("17", results["hits"][2]["document"]["id"].get<std::string>().c_str());

    // include
    nlohmann::json override_json_include = {
            {"id",   "include-rule"},
            {
             "rule", {
                             {"query", "in"},
                             {"match", override_t::MATCH_EXACT}
                     }
            }
    };
    override_json_include["includes"] = nlohmann::json::array();
    override_json_include["includes"][0] = nlohmann::json::object();
    override_json_include["includes"][0]["id"] = "0";
    override_json_include["includes"][0]["position"] = 1;

    override_json_include["includes"][1] = nlohmann::json::object();
    override_json_include["includes"][1]["id"] = "3";
    override_json_include["includes"][1]["position"] = 2;

    override_t override_include;
    override_t::parse(override_json_include, "", override_include);

    coll_mul_fields->add_override(override_include);

    res_op = coll_mul_fields->search("in", {"title"}, "", {}, {}, {0}, 10);
    ASSERT_TRUE(res_op.ok());
    results = res_op.get();

    ASSERT_EQ(3, results["hits"].size());
    ASSERT_EQ(3, results["found"].get<uint32_t>());
    ASSERT_FALSE(results.contains("metadata"));

    ASSERT_STREQ("0", results["hits"][0]["document"]["id"].get<std::string>().c_str());
    ASSERT_STREQ("3", results["hits"][1]["document"]["id"].get<std::string>().c_str());
    ASSERT_STREQ("13", results["hits"][2]["document"]["id"].get<std::string>().c_str());

    // curated results should be marked as such
    ASSERT_EQ(true, results["hits"][0]["curated"].get<bool>());
    ASSERT_EQ(true, results["hits"][1]["curated"].get<bool>());
    ASSERT_EQ(0, results["hits"][2].count("curated"));

    coll_mul_fields->remove_override("exclude-rule");
    coll_mul_fields->remove_override("include-rule");

    // contains cases

    nlohmann::json override_contains_inc = {
            {"id",   "include-rule"},
            {
             "rule", {
                             {"query", "will"},
                             {"match", override_t::MATCH_CONTAINS}
                     }
            }
    };
    override_contains_inc["includes"] = nlohmann::json::array();
    override_contains_inc["includes"][0] = nlohmann::json::object();
    override_contains_inc["includes"][0]["id"] = "0";
    override_contains_inc["includes"][0]["position"] = 1;

    override_contains_inc["includes"][1] = nlohmann::json::object();
    override_contains_inc["includes"][1]["id"] = "1";
    override_contains_inc["includes"][1]["position"] = 7;  // purposely setting it way out

    override_t override_inc_contains;
    override_t::parse(override_contains_inc, "", override_inc_contains);

    coll_mul_fields->add_override(override_inc_contains);

    res_op = coll_mul_fields->search("will smith", {"title"}, "", {}, {}, {0}, 10);
    ASSERT_TRUE(res_op.ok());
    results = res_op.get();

    ASSERT_EQ(4, results["hits"].size());
    ASSERT_EQ(4, results["found"].get<uint32_t>());

    ASSERT_STREQ("0", results["hits"][0]["document"]["id"].get<std::string>().c_str());
    ASSERT_STREQ("3", results["hits"][1]["document"]["id"].get<std::string>().c_str());
    ASSERT_STREQ("2", results["hits"][2]["document"]["id"].get<std::string>().c_str());
    ASSERT_STREQ("1", results["hits"][3]["document"]["id"].get<std::string>().c_str());

    // partial word should not match
    res_op = coll_mul_fields->search("dowillow", {"title"}, "", {}, {}, {0}, 10);
    ASSERT_TRUE(res_op.ok());
    results = res_op.get();

    ASSERT_EQ(0, results["hits"].size());
    ASSERT_EQ(0, results["found"].get<uint32_t>());

    // ability to disable overrides
    bool enable_overrides = false;
    res_op = coll_mul_fields->search("will", {"title"}, "", {}, {}, {0}, 10,
                                     1, FREQUENCY, {false}, 0, spp::sparse_hash_set<std::string>(),
                                     spp::sparse_hash_set<std::string>(), 10, "", 30, 4, "", 0, {}, {}, {}, 0,
                                     "<mark>", "</mark>", {1}, 10000, true, false, enable_overrides);
    ASSERT_TRUE(res_op.ok());
    results = res_op.get();

    ASSERT_EQ(2, results["hits"].size());
    ASSERT_EQ(2, results["found"].get<uint32_t>());

    ASSERT_STREQ("3", results["hits"][0]["document"]["id"].get<std::string>().c_str());
    ASSERT_STREQ("2", results["hits"][1]["document"]["id"].get<std::string>().c_str());

    enable_overrides = true;
    res_op = coll_mul_fields->search("will", {"title"}, "", {}, {}, {0}, 10,
                                     1, FREQUENCY, {false}, 0, spp::sparse_hash_set<std::string>(),
                                     spp::sparse_hash_set<std::string>(), 10, "", 30, 4, "", 0, {}, {}, {}, 0,
                                     "<mark>", "</mark>", {1}, 10000, true, false, enable_overrides);
    ASSERT_TRUE(res_op.ok());
    results = res_op.get();

    ASSERT_EQ(4, results["hits"].size());
    ASSERT_EQ(4, results["found"].get<uint32_t>());

    coll_mul_fields->remove_override("include-rule");
    Config::get_instance().set_enable_search_analytics(false);
}

TEST_F(CollectionOverrideTest, OverrideJSONValidation) {
    nlohmann::json exclude_json = {
            {"id", "exclude-rule"},
            {
             "rule", {
                       {"query", "of"},
                       {"match", override_t::MATCH_EXACT}
                   }
            }
    };

    exclude_json["excludes"] = nlohmann::json::array();
    exclude_json["excludes"][0] = nlohmann::json::object();
    exclude_json["excludes"][0]["id"] = 11;

    override_t override1;
    auto parse_op = override_t::parse(exclude_json, "", override1);

    ASSERT_FALSE(parse_op.ok());
    ASSERT_STREQ("Exclusion `id` must be a string.", parse_op.error().c_str());

    nlohmann::json include_json = {
            {"id", "include-rule"},
            {
             "rule", {
                           {"query", "of"},
                           {"match", override_t::MATCH_EXACT}
                   }
            }
    };

    include_json["includes"] = nlohmann::json::array();
    include_json["includes"][0] = nlohmann::json::object();
    include_json["includes"][0]["id"] = "11";

    override_t override2;
    parse_op = override_t::parse(include_json, "", override2);

    ASSERT_FALSE(parse_op.ok());
    ASSERT_STREQ("Inclusion definition must define both `id` and `position` keys.", parse_op.error().c_str());

    include_json["includes"][0]["position"] = "1";

    parse_op = override_t::parse(include_json, "", override2);
    ASSERT_FALSE(parse_op.ok());
    ASSERT_STREQ("Inclusion `position` must be an integer.", parse_op.error().c_str());

    include_json["includes"][0]["position"] = 1;
    parse_op = override_t::parse(include_json, "", override2);
    ASSERT_TRUE(parse_op.ok());

    nlohmann::json include_json2 = {
            {"id", "include-rule"},
            {
             "rule", {
                           {"query", "of"},
                           {"match", override_t::MATCH_EXACT}
                   }
            }
    };

    parse_op = override_t::parse(include_json2, "", override2);
    ASSERT_FALSE(parse_op.ok());
    ASSERT_STREQ("Must contain one of: `includes`, `excludes`, `metadata`, `filter_by`, `sort_by`, "
                 "`remove_matched_tokens`, `replace_query`.", parse_op.error().c_str());

    include_json2["includes"] = nlohmann::json::array();
    include_json2["includes"][0] = 100;

    parse_op = override_t::parse(include_json2, "", override2);
    ASSERT_FALSE(parse_op.ok());
    ASSERT_STREQ("The `includes` value must be an array of objects.", parse_op.error().c_str());

    nlohmann::json exclude_json2 = {
            {"id", "exclude-rule"},
            {
             "rule", {
                           {"query", "of"},
                           {"match", override_t::MATCH_EXACT}
                   }
            }
    };

    exclude_json2["excludes"] = nlohmann::json::array();
    exclude_json2["excludes"][0] = "100";

    parse_op = override_t::parse(exclude_json2, "", override2);
    ASSERT_FALSE(parse_op.ok());
    ASSERT_STREQ("The `excludes` value must be an array of objects.", parse_op.error().c_str());
}

TEST_F(CollectionOverrideTest, IncludeHitsFilterOverrides) {
    // Check facet field highlight for overridden results
    nlohmann::json override_json_include = {
            {"id", "include-rule"},
            {
             "rule", {
                           {"query", "not-found"},
                           {"match", override_t::MATCH_EXACT}
                   }
            },
            {"metadata", {{"foo", "bar"}}},
    };

    override_json_include["includes"] = nlohmann::json::array();
    override_json_include["includes"][0] = nlohmann::json::object();
    override_json_include["includes"][0]["id"] = "0";
    override_json_include["includes"][0]["position"] = 1;

    override_json_include["includes"][1] = nlohmann::json::object();
    override_json_include["includes"][1]["id"] = "2";
    override_json_include["includes"][1]["position"] = 2;

    override_json_include["filter_curated_hits"] = true;

    override_t override_include;
    override_t::parse(override_json_include, "", override_include);
    coll_mul_fields->add_override(override_include);

    std::map<std::string, override_t*> overrides = coll_mul_fields->get_overrides().get();
    ASSERT_EQ(1, overrides.size());
    auto override_json = overrides.at("include-rule")->to_json();
    ASSERT_TRUE(override_json.contains("filter_curated_hits"));
    ASSERT_TRUE(override_json["filter_curated_hits"].get<bool>());

    auto results = coll_mul_fields->search("not-found", {"title"}, "points:>70", {"starring"}, {}, {0}, 10, 1, FREQUENCY,
                                           {false}, Index::DROP_TOKENS_THRESHOLD,
                                           spp::sparse_hash_set<std::string>(),
                                           spp::sparse_hash_set<std::string>(), 10, "starring: will").get();

    ASSERT_EQ(1, results["hits"].size());
    ASSERT_EQ("bar", results["metadata"]["foo"].get<std::string>());

    // disable filter curation option
    override_json_include["filter_curated_hits"] = false;
    override_t::parse(override_json_include, "", override_include);
    coll_mul_fields->add_override(override_include);
    results = coll_mul_fields->search("not-found", {"title"}, "points:>70", {"starring"}, {}, {0}, 10, 1, FREQUENCY,
                                      {false}, Index::DROP_TOKENS_THRESHOLD,
                                      spp::sparse_hash_set<std::string>(),
                                      spp::sparse_hash_set<std::string>(), 10, "starring: will").get();

    ASSERT_EQ(2, results["hits"].size());

    // remove filter curation option: by default no filtering should be done
    override_json_include.erase("filter_curated_hits");
    override_t::parse(override_json_include, "", override_include);
    coll_mul_fields->add_override(override_include);
    results = coll_mul_fields->search("not-found", {"title"}, "points:>70", {"starring"}, {}, {0}, 10, 1, FREQUENCY,
                                      {false}, Index::DROP_TOKENS_THRESHOLD,
                                      spp::sparse_hash_set<std::string>(),
                                      spp::sparse_hash_set<std::string>(), 10, "starring: will").get();

    ASSERT_EQ(2, results["hits"].size());

    // query param configuration should take precedence over override level config
    results = coll_mul_fields->search("not-found", {"title"}, "points:>70", {"starring"}, {}, {0}, 10, 1, FREQUENCY,
                                      {false}, Index::DROP_TOKENS_THRESHOLD,
                                      spp::sparse_hash_set<std::string>(),
                                      spp::sparse_hash_set<std::string>(), 10, "",
                                      30, 5,
                                      "", 10, {}, {}, {}, 0,
                                      "<mark>", "</mark>", {}, 1000, true, false, true, "", false, 6000 * 1000, 4, 7, fallback,
                                      4, {off}, 32767, 32767, 2, 1).get();

    ASSERT_EQ(1, results["hits"].size());

    // try disabling and overriding

    override_json_include["filter_curated_hits"] = false;
    override_t::parse(override_json_include, "", override_include);
    coll_mul_fields->add_override(override_include);

    results = coll_mul_fields->search("not-found", {"title"}, "points:>70", {"starring"}, {}, {0}, 10, 1, FREQUENCY,
                                      {false}, Index::DROP_TOKENS_THRESHOLD,
                                      spp::sparse_hash_set<std::string>(),
                                      spp::sparse_hash_set<std::string>(), 10, "",
                                      30, 5,
                                      "", 10, {}, {}, {}, 0,
                                      "<mark>", "</mark>", {}, 1000, true, false, true, "", false, 6000 * 1000, 4, 7, fallback,
                                      4, {off}, 32767, 32767, 2, 1).get();

    ASSERT_EQ(1, results["hits"].size());

    // try enabling and overriding
    override_json_include["filter_curated_hits"] = true;
    override_t::parse(override_json_include, "", override_include);
    coll_mul_fields->add_override(override_include);

    results = coll_mul_fields->search("not-found", {"title"}, "points:>70", {"starring"}, {}, {0}, 10, 1, FREQUENCY,
                                      {false}, Index::DROP_TOKENS_THRESHOLD,
                                      spp::sparse_hash_set<std::string>(),
                                      spp::sparse_hash_set<std::string>(), 10, "",
                                      30, 5,
                                      "", 10, {}, {}, {}, 0,
                                      "<mark>", "</mark>", {}, 1000, true, false, true, "", false, 6000 * 1000, 4, 7, fallback,
                                      4, {off}, 32767, 32767, 2, 0).get();

    ASSERT_EQ(1, results["hits"].size());

}

TEST_F(CollectionOverrideTest, ExcludeIncludeFacetFilterQuery) {
    // Check facet field highlight for overridden results
    nlohmann::json override_json_include = {
        {"id", "include-rule"},
        {
         "rule", {
                   {"query", "not-found"},
                   {"match", override_t::MATCH_EXACT}
               }
        }
    };

    override_json_include["includes"] = nlohmann::json::array();
    override_json_include["includes"][0] = nlohmann::json::object();
    override_json_include["includes"][0]["id"] = "0";
    override_json_include["includes"][0]["position"] = 1;

    override_json_include["includes"][1] = nlohmann::json::object();
    override_json_include["includes"][1]["id"] = "2";
    override_json_include["includes"][1]["position"] = 2;

    override_t override_include;
    override_t::parse(override_json_include, "", override_include);

    coll_mul_fields->add_override(override_include);

    std::map<std::string, override_t*> overrides = coll_mul_fields->get_overrides().get();
    ASSERT_EQ(1, overrides.size());
    auto override_json = overrides.at("include-rule")->to_json();
    ASSERT_FALSE(override_json.contains("filter_by"));
    ASSERT_TRUE(override_json.contains("remove_matched_tokens"));
    ASSERT_TRUE(override_json.contains("filter_curated_hits"));
    ASSERT_FALSE(override_json["remove_matched_tokens"].get<bool>());
    ASSERT_FALSE(override_json["filter_curated_hits"].get<bool>());

    auto results = coll_mul_fields->search("not-found", {"title"}, "", {"starring"}, {}, {0}, 10, 1, FREQUENCY,
                                           {false}, Index::DROP_TOKENS_THRESHOLD,
                                           spp::sparse_hash_set<std::string>(),
                                           spp::sparse_hash_set<std::string>(), 10, "starring: will").get();

    ASSERT_EQ("<mark>Will</mark> Ferrell", results["facet_counts"][0]["counts"][0]["highlighted"].get<std::string>());
    ASSERT_EQ("Will Ferrell", results["facet_counts"][0]["counts"][0]["value"].get<std::string>());
    ASSERT_EQ(1, results["facet_counts"][0]["counts"][0]["count"].get<size_t>());

    coll_mul_fields->remove_override("include-rule");

    // facet count is okay when results are excluded
    nlohmann::json override_json_exclude = {
        {"id",   "exclude-rule"},
        {
         "rule", {
                     {"query", "the"},
                     {"match", override_t::MATCH_EXACT}
                 }
        }
    };
    override_json_exclude["excludes"] = nlohmann::json::array();
    override_json_exclude["excludes"][0] = nlohmann::json::object();
    override_json_exclude["excludes"][0]["id"] = "10";

    override_t override;
    override_t::parse(override_json_exclude, "", override);

    coll_mul_fields->add_override(override);

    results = coll_mul_fields->search("the", {"title"}, "", {"starring"}, {}, {0}, 10, 1, FREQUENCY,
                                      {false}, Index::DROP_TOKENS_THRESHOLD,
                                      spp::sparse_hash_set<std::string>(),
                                      spp::sparse_hash_set<std::string>(), 10, "starring: scott").get();

    ASSERT_EQ(9, results["found"].get<size_t>());

    // "count" would be `2` without exclusion
    ASSERT_EQ("<mark>Scott</mark> Glenn", results["facet_counts"][0]["counts"][0]["highlighted"].get<std::string>());
    ASSERT_EQ(1, results["facet_counts"][0]["counts"][0]["count"].get<size_t>());

    ASSERT_EQ("Kristin <mark>Scott</mark> Thomas", results["facet_counts"][0]["counts"][1]["highlighted"].get<std::string>());
    ASSERT_EQ(1, results["facet_counts"][0]["counts"][1]["count"].get<size_t>());

    // ensure per_page is respected
    // first with per_page = 0
    results = coll_mul_fields->search("the", {"title"}, "", {"starring"}, {}, {0}, 0, 1, FREQUENCY,
                                      {false}, Index::DROP_TOKENS_THRESHOLD,
                                      spp::sparse_hash_set<std::string>(),
                                      spp::sparse_hash_set<std::string>(), 10, "starring: scott").get();

    ASSERT_EQ(9, results["found"].get<size_t>());
    ASSERT_EQ(0, results["hits"].size());

    coll_mul_fields->remove_override("exclude-rule");

    // now with per_page = 1, and an include query

    coll_mul_fields->add_override(override_include);
    results = coll_mul_fields->search("not-found", {"title"}, "", {"starring"}, {}, {0}, 1, 1, FREQUENCY,
                                      {false}, Index::DROP_TOKENS_THRESHOLD,
                                      spp::sparse_hash_set<std::string>(),
                                      spp::sparse_hash_set<std::string>(), 10, "").get();

    ASSERT_EQ(2, results["found"].get<size_t>());
    ASSERT_EQ(1, results["hits"].size());
    ASSERT_EQ("0", results["hits"][0]["document"]["id"].get<std::string>());

    // should be able to replace existing override
    override_include.rule.query = "found";
    coll_mul_fields->add_override(override_include);
    ASSERT_STREQ("found", coll_mul_fields->get_overrides().get()["include-rule"]->rule.query.c_str());

    coll_mul_fields->remove_override("include-rule");
}

TEST_F(CollectionOverrideTest, FilterCuratedHitsSlideToCoverMissingSlots) {
    // when some of the curated hits are filtered away, lower ranked hits must be pulled up
    nlohmann::json override_json_include = {
            {"id", "include-rule"},
            {
             "rule", {
                           {"query", "scott"},
                           {"match", override_t::MATCH_EXACT}
                   }
            }
    };

    // first 2 hits won't match the filter, 3rd position should float up to position 1
    override_json_include["includes"] = nlohmann::json::array();
    override_json_include["includes"][0] = nlohmann::json::object();
    override_json_include["includes"][0]["id"] = "7";
    override_json_include["includes"][0]["position"] = 1;

    override_json_include["includes"][1] = nlohmann::json::object();
    override_json_include["includes"][1]["id"] = "17";
    override_json_include["includes"][1]["position"] = 2;

    override_json_include["includes"][2] = nlohmann::json::object();
    override_json_include["includes"][2]["id"] = "10";
    override_json_include["includes"][2]["position"] = 3;

    override_json_include["filter_curated_hits"] = true;

    override_t override_include;
    override_t::parse(override_json_include, "", override_include);
    coll_mul_fields->add_override(override_include);

    auto results = coll_mul_fields->search("scott", {"starring"}, "points:>55", {}, {}, {0}, 10, 1, FREQUENCY,
                                           {false}, Index::DROP_TOKENS_THRESHOLD,
                                           spp::sparse_hash_set<std::string>(),
                                           spp::sparse_hash_set<std::string>(), 10, "").get();

    ASSERT_EQ(3, results["hits"].size());
    ASSERT_EQ("10", results["hits"][0]["document"]["id"].get<std::string>());
    ASSERT_EQ("11", results["hits"][1]["document"]["id"].get<std::string>());
    ASSERT_EQ("12", results["hits"][2]["document"]["id"].get<std::string>());

    // another curation where there is an ID missing in the middle
    override_json_include = {
        {"id", "include-rule"},
        {
         "rule", {
                   {"query", "glenn"},
                   {"match", override_t::MATCH_EXACT}
               }
        }
    };

    // middle hit ("10") will not satisfy filter, so "11" will move to position 2
    override_json_include["includes"] = nlohmann::json::array();
    override_json_include["includes"][0] = nlohmann::json::object();
    override_json_include["includes"][0]["id"] = "9";
    override_json_include["includes"][0]["position"] = 1;

    override_json_include["includes"][1] = nlohmann::json::object();
    override_json_include["includes"][1]["id"] = "10";
    override_json_include["includes"][1]["position"] = 2;

    override_json_include["includes"][2] = nlohmann::json::object();
    override_json_include["includes"][2]["id"] = "11";
    override_json_include["includes"][2]["position"] = 3;

    override_json_include["filter_curated_hits"] = true;

    override_t override_include2;
    override_t::parse(override_json_include, "", override_include2);
    coll_mul_fields->add_override(override_include2);

    results = coll_mul_fields->search("glenn", {"starring"}, "points:[43,86]", {}, {}, {0}, 10, 1, FREQUENCY,
                                           {false}, Index::DROP_TOKENS_THRESHOLD,
                                           spp::sparse_hash_set<std::string>(),
                                           spp::sparse_hash_set<std::string>(), 10, "").get();

    ASSERT_EQ(2, results["hits"].size());
    ASSERT_EQ("9", results["hits"][0]["document"]["id"].get<std::string>());
    ASSERT_EQ("11", results["hits"][1]["document"]["id"].get<std::string>());
}

TEST_F(CollectionOverrideTest, SimpleOverrideStopProcessing) {
    Collection *coll1;

    std::vector<field> fields = {field("name", field_types::STRING, false),
                                 field("price", field_types::FLOAT, true),
                                 field("points", field_types::INT32, false)};

    coll1 = collectionManager.get_collection("coll1").get();
    if(coll1 == nullptr) {
        coll1 = collectionManager.create_collection("coll1", 1, fields, "points").get();
    }

    nlohmann::json doc1;
    doc1["id"] = "0";
    doc1["name"] = "Amazing Shoes";
    doc1["price"] = 399.99;
    doc1["points"] = 30;

    nlohmann::json doc2;
    doc2["id"] = "1";
    doc2["name"] = "Fast Joggers";
    doc2["price"] = 49.99;
    doc2["points"] = 5;

    nlohmann::json doc3;
    doc3["id"] = "2";
    doc3["name"] = "Comfortable Sneakers";
    doc3["price"] = 19.99;
    doc3["points"] = 1;

    ASSERT_TRUE(coll1->add(doc1.dump()).ok());
    ASSERT_TRUE(coll1->add(doc2.dump()).ok());
    ASSERT_TRUE(coll1->add(doc3.dump()).ok());

    std::vector<sort_by> sort_fields = { sort_by("_text_match", "DESC"), sort_by("points", "DESC") };

    nlohmann::json override_json_include = {
            {"id", "include-rule-1"},
            {
             "rule", {
                           {"query", "shoes"},
                           {"match", override_t::MATCH_EXACT}
                   }
            },
            {"stop_processing", false}
    };

    // first 2 hits won't match the filter, 3rd position should float up to position 1
    override_json_include["includes"] = nlohmann::json::array();
    override_json_include["includes"][0] = nlohmann::json::object();
    override_json_include["includes"][0]["id"] = "2";
    override_json_include["includes"][0]["position"] = 1;

    override_t override_include1;
    auto op = override_t::parse(override_json_include, "include-rule-1", override_include1);
    ASSERT_TRUE(op.ok());
    coll1->add_override(override_include1);

    override_json_include["id"] = "include-rule-2";
    override_json_include["includes"] = nlohmann::json::array();
    override_json_include["includes"][0] = nlohmann::json::object();
    override_json_include["includes"][0]["id"] = "1";
    override_json_include["includes"][0]["position"] = 2;

    override_t override_include2;
    op = override_t::parse(override_json_include, "include-rule-2", override_include2);
    ASSERT_TRUE(op.ok());
    coll1->add_override(override_include2);

    auto results = coll1->search("shoes", {"name"}, "",
                                 {}, sort_fields, {2}, 10, 1, FREQUENCY, {true}, 0).get();

    ASSERT_EQ(3, results["hits"].size());
    ASSERT_EQ("2", results["hits"][0]["document"]["id"].get<std::string>());
    ASSERT_EQ("1", results["hits"][1]["document"]["id"].get<std::string>());
    ASSERT_EQ("0", results["hits"][2]["document"]["id"].get<std::string>());

    // now with stop processing enabled for the first rule
    override_include1.stop_processing = true;
    coll1->add_override(override_include1);

    results = coll1->search("shoes", {"name"}, "",
                            {}, sort_fields, {2}, 10, 1, FREQUENCY, {true}, 0).get();

    ASSERT_EQ(2, results["hits"].size());
    ASSERT_EQ("2", results["hits"][0]["document"]["id"].get<std::string>());
    ASSERT_EQ("0", results["hits"][1]["document"]["id"].get<std::string>());

    // check that default value for stop_processing is true

    nlohmann::json override_json_test = {
        {"id", "include-rule-test"},
        {
         "rule", {
                   {"query", "fast"},
                   {"match", override_t::MATCH_CONTAINS}
               }
        },
    };

    override_json_test["includes"] = nlohmann::json::array();
    override_json_test["includes"][0] = nlohmann::json::object();
    override_json_test["includes"][0]["id"] = "2";
    override_json_test["includes"][0]["position"] = 1;

    override_t override_include_test;
    op = override_t::parse(override_json_test, "include-rule-test", override_include_test);
    ASSERT_TRUE(op.ok());
    ASSERT_TRUE(override_include_test.stop_processing);
}

TEST_F(CollectionOverrideTest, IncludeOverrideWithFilterBy) {
    Collection *coll1;

    std::vector<field> fields = {field("name", field_types::STRING, false),
                                 field("price", field_types::FLOAT, true),
                                 field("points", field_types::INT32, false)};

    coll1 = collectionManager.get_collection("coll1").get();
    if(coll1 == nullptr) {
        coll1 = collectionManager.create_collection("coll1", 1, fields, "points").get();
    }

    nlohmann::json doc1;
    doc1["id"] = "0";
    doc1["name"] = "Amazing Shoes";
    doc1["price"] = 399.99;
    doc1["points"] = 30;

    nlohmann::json doc2;
    doc2["id"] = "1";
    doc2["name"] = "Fast Shoes";
    doc2["price"] = 49.99;
    doc2["points"] = 5;

    nlohmann::json doc3;
    doc3["id"] = "2";
    doc3["name"] = "Comfortable Shoes";
    doc3["price"] = 199.99;
    doc3["points"] = 1;

    ASSERT_TRUE(coll1->add(doc1.dump()).ok());
    ASSERT_TRUE(coll1->add(doc2.dump()).ok());
    ASSERT_TRUE(coll1->add(doc3.dump()).ok());

    std::vector<sort_by> sort_fields = { sort_by("_text_match", "DESC"), sort_by("points", "DESC") };

    nlohmann::json override_json_include = {
            {"id", "include-rule-1"},
            {
             "rule", {
                           {"query", "shoes"},
                           {"match", override_t::MATCH_EXACT}
                   }
            },
            {"filter_curated_hits", false},
            {"stop_processing", false},
            {"remove_matched_tokens", false},
            {"filter_by", "price: >55"}
    };

    override_json_include["includes"] = nlohmann::json::array();
    override_json_include["includes"][0] = nlohmann::json::object();
    override_json_include["includes"][0]["id"] = "2";
    override_json_include["includes"][0]["position"] = 1;

    override_t override_include1;
    auto op = override_t::parse(override_json_include, "include-rule-1", override_include1);
    ASSERT_TRUE(op.ok());
    coll1->add_override(override_include1);

    auto results = coll1->search("shoes", {"name"}, "",
                                 {}, sort_fields, {2}, 10, 1, FREQUENCY, {true}, 0).get();

    ASSERT_EQ(2, results["hits"].size());
    ASSERT_EQ("2", results["hits"][0]["document"]["id"].get<std::string>());
    ASSERT_EQ("0", results["hits"][1]["document"]["id"].get<std::string>());

    // when filter by does not match any result, curated result should still show up
    // because `filter_curated_hits` is false
    results = coll1->search("shoes", {"name"}, "points:1000",
                            {}, sort_fields, {2}, 10, 1, FREQUENCY, {true}, 0).get();

    ASSERT_EQ(1, results["hits"].size());
    ASSERT_EQ("2", results["hits"][0]["document"]["id"].get<std::string>());

    // when bad filter by clause is used in override
    override_json_include = {
            {"id", "include-rule-2"},
            {
             "rule", {
                           {"query", "test"},
                           {"match", override_t::MATCH_EXACT}
                   }
            },
            {"filter_curated_hits", false},
            {"stop_processing", false},
            {"remove_matched_tokens", false},
            {"filter_by", "price >55"}
    };

    override_json_include["includes"] = nlohmann::json::array();
    override_json_include["includes"][0] = nlohmann::json::object();
    override_json_include["includes"][0]["id"] = "2";
    override_json_include["includes"][0]["position"] = 1;

    override_t override_include2;
    op = override_t::parse(override_json_include, "include-rule-2", override_include2);
    ASSERT_TRUE(op.ok());
    coll1->add_override(override_include2);

    results = coll1->search("random-name", {"name"}, "",
                             {}, sort_fields, {2}, 10, 1, FREQUENCY, {true}, 0).get();
    ASSERT_EQ(0, results["hits"].size());
}

TEST_F(CollectionOverrideTest, ReplaceQuery) {
    Collection *coll1;

    std::vector<field> fields = {field("name", field_types::STRING, false),
                                 field("points", field_types::INT32, false)};

    coll1 = collectionManager.get_collection("coll1").get();
    if(coll1 == nullptr) {
        coll1 = collectionManager.create_collection("coll1", 1, fields, "points").get();
    }

    nlohmann::json doc1;
    doc1["id"] = "0";
    doc1["name"] = "Amazing Shoes";
    doc1["points"] = 30;

    nlohmann::json doc2;
    doc2["id"] = "1";
    doc2["name"] = "Fast Shoes";
    doc2["points"] = 50;

    nlohmann::json doc3;
    doc3["id"] = "2";
    doc3["name"] = "Comfortable Socks";
    doc3["points"] = 1;

    ASSERT_TRUE(coll1->add(doc1.dump()).ok());
    ASSERT_TRUE(coll1->add(doc2.dump()).ok());
    ASSERT_TRUE(coll1->add(doc3.dump()).ok());

    std::vector<sort_by> sort_fields = { sort_by("_text_match", "DESC"), sort_by("points", "DESC") };

    nlohmann::json override_json = R"({
       "id": "rule-1",
       "rule": {
            "query": "boots",
            "match": "exact"
        },
        "replace_query": "shoes"
    })"_json;

    override_t override_rule;
    auto op = override_t::parse(override_json, "rule-1", override_rule);
    ASSERT_TRUE(op.ok());
    coll1->add_override(override_rule);

    auto results = coll1->search("boots", {"name"}, "",
                                 {}, sort_fields, {2}, 10, 1, FREQUENCY, {true}, 0).get();

    ASSERT_EQ(2, results["hits"].size());
    ASSERT_EQ("1", results["hits"][0]["document"]["id"].get<std::string>());
    ASSERT_EQ("0", results["hits"][1]["document"]["id"].get<std::string>());

    // don't allow both remove_matched_tokens and replace_query
    override_json["remove_matched_tokens"] = true;
    op = override_t::parse(override_json, "rule-1", override_rule);
    ASSERT_FALSE(op.ok());
    ASSERT_EQ("Only one of `replace_query` or `remove_matched_tokens` can be specified.", op.error());

    // it's okay when it's explicitly set to false
    override_json["remove_matched_tokens"] = false;
    op = override_t::parse(override_json, "rule-1", override_rule);
    ASSERT_TRUE(op.ok());
}

TEST_F(CollectionOverrideTest, ReplaceWildcardQueryWithKeyword) {
    Collection *coll1;

    std::vector<field> fields = {field("name", field_types::STRING, false),
                                 field("points", field_types::INT32, false)};

    coll1 = collectionManager.get_collection("coll1").get();
    if(coll1 == nullptr) {
        coll1 = collectionManager.create_collection("coll1", 1, fields, "points").get();
    }

    nlohmann::json doc1;
    doc1["id"] = "0";
    doc1["name"] = "Amazing Shoes";
    doc1["points"] = 30;

    nlohmann::json doc2;
    doc2["id"] = "1";
    doc2["name"] = "Fast Shoes";
    doc2["points"] = 50;

    nlohmann::json doc3;
    doc3["id"] = "2";
    doc3["name"] = "Comfortable Socks";
    doc3["points"] = 1;

    ASSERT_TRUE(coll1->add(doc1.dump()).ok());
    ASSERT_TRUE(coll1->add(doc2.dump()).ok());
    ASSERT_TRUE(coll1->add(doc3.dump()).ok());

    std::vector<sort_by> sort_fields = { sort_by("_text_match", "DESC"), sort_by("points", "DESC") };

    nlohmann::json override_json = R"({
       "id": "rule-1",
       "rule": {
            "query": "*",
            "match": "exact"
        },
        "replace_query": "shoes"
    })"_json;

    override_t override_rule;
    auto op = override_t::parse(override_json, "rule-1", override_rule);
    ASSERT_TRUE(op.ok());
    coll1->add_override(override_rule);

    auto results = coll1->search("*", {"name"}, "",
                                 {}, sort_fields, {2}, 10, 1, FREQUENCY, {true}, 0).get();

    ASSERT_EQ(2, results["hits"].size());
    ASSERT_EQ("1", results["hits"][0]["document"]["id"].get<std::string>());
    ASSERT_EQ("0", results["hits"][1]["document"]["id"].get<std::string>());

     // should return an error message when query_by is not sent
    auto res_op = coll1->search("*", {}, "", {}, sort_fields, {2}, 10, 1, FREQUENCY, {true}, 0);
    ASSERT_FALSE(res_op.ok());
    ASSERT_EQ("Missing `query_by` parameter.", res_op.error());
}

TEST_F(CollectionOverrideTest, BothFilterByAndQueryMatch) {
    Collection* coll1;

    auto schema = R"({
            "name": "coll1",
            "enable_nested_fields": true,
            "fields": [
                 {"name": "title", "type": "string"},
                 {"name": "storiesIds", "type": "object[]"}
            ]
        })"_json;

    coll1 = collectionManager.get_collection("coll1").get();
    if (coll1 == nullptr) {
        coll1 = collectionManager.create_collection(schema).get();
    }

    nlohmann::json doc1 = R"({
       "id": "16b2e68b-b0a0-4b6f-aada-403277b5df7b",
       "title": "First document in override",
       "storiesIds": [{"id": "a94f4198-c22d-4a67-9993-370f69243cc9"}]
    })"_json;

    nlohmann::json doc2 = R"({
       "id": "ff62dbec-7510-4688-9186-d89106e6566f",
       "title": "Second document in override",
       "storiesIds": [{"id": "a94f4198-c22d-4a67-9993-370f69243cc9"}]
    })"_json;

    ASSERT_TRUE(coll1->add(doc1.dump()).ok());
    ASSERT_TRUE(coll1->add(doc2.dump()).ok());

    // additional documents with same story ID
    nlohmann::json docN;
    docN["title"] = "Additional document";
    docN["storiesIds"] = nlohmann::json::array();
    docN["storiesIds"][0] = nlohmann::json::object();
    docN["storiesIds"][0]["id"] = "a94f4198-c22d-4a67-9993-370f69243cc9";

    for(size_t i = 0; i < 5; i++) {
        docN["id"] = "id" + std::to_string(i);
        ASSERT_TRUE(coll1->add(docN.dump()).ok());
    }

    std::vector<sort_by> sort_fields = { sort_by("_text_match", "DESC") };

    nlohmann::json override_json = R"({
       "rule": {
         "query": "*",
         "match": "exact",
         "filter_by": "storiesIds.id:=[a94f4198-c22d-4a67-9993-370f69243cc9]"
       },
       "includes": [
         {"id": "16b2e68b-b0a0-4b6f-aada-403277b5df7b", "position": 1},
         {"id": "ff62dbec-7510-4688-9186-d89106e6566f", "position": 2}
       ],
       "filter_curated_hits": true,
       "stop_processing": true
     })"_json;

    override_t override_rule;
    auto op = override_t::parse(override_json, "rule-1", override_rule);
    ASSERT_TRUE(op.ok());
    coll1->add_override(override_rule);

    auto results = coll1->search("*", {}, "storiesIds.id:=[a94f4198-c22d-4a67-9993-370f69243cc9]",
                                 {}, sort_fields, {2}, 10, 1, FREQUENCY, {true}, 0).get();

    ASSERT_EQ(7, results["hits"].size());
    ASSERT_EQ("16b2e68b-b0a0-4b6f-aada-403277b5df7b", results["hits"][0]["document"]["id"].get<std::string>());
    ASSERT_EQ("ff62dbec-7510-4688-9186-d89106e6566f", results["hits"][1]["document"]["id"].get<std::string>());
}

TEST_F(CollectionOverrideTest, RuleQueryMustBeCaseInsensitive) {
    Collection *coll1;

    std::vector<field> fields = {field("name", field_types::STRING, false),
                                 field("points", field_types::INT32, false)};

    coll1 = collectionManager.get_collection("coll1").get();
    if(coll1 == nullptr) {
        coll1 = collectionManager.create_collection("coll1", 1, fields, "points").get();
    }

    nlohmann::json doc1;
    doc1["id"] = "0";
    doc1["name"] = "Amazing Shoes";
    doc1["points"] = 30;

    nlohmann::json doc2;
    doc2["id"] = "1";
    doc2["name"] = "Tennis Ball";
    doc2["points"] = 50;

    nlohmann::json doc3;
    doc3["id"] = "2";
    doc3["name"] = "Golf Ball";
    doc3["points"] = 1;

    ASSERT_TRUE(coll1->add(doc1.dump()).ok());
    ASSERT_TRUE(coll1->add(doc2.dump()).ok());
    ASSERT_TRUE(coll1->add(doc3.dump()).ok());

    std::vector<sort_by> sort_fields = { sort_by("_text_match", "DESC"), sort_by("points", "DESC") };

    nlohmann::json override_json = R"({
       "id": "rule-1",
       "rule": {
            "query": "GrEat",
            "match": "contains"
        },
        "replace_query": "amazing"
    })"_json;

    override_t override_rule;
    auto op = override_t::parse(override_json, "rule-1", override_rule);
    ASSERT_TRUE(op.ok());
    coll1->add_override(override_rule);

    override_json = R"({
       "id": "rule-2",
       "rule": {
            "query": "BaLL",
            "match": "contains"
        },
        "filter_by": "points: 1"
    })"_json;

    override_t override_rule2;
    op = override_t::parse(override_json, "rule-2", override_rule2);
    ASSERT_TRUE(op.ok());
    coll1->add_override(override_rule2);

    auto results = coll1->search("great shoes", {"name"}, "",
                                 {}, sort_fields, {2}, 10, 1, FREQUENCY, {true}, 0).get();

    ASSERT_EQ(1, results["hits"].size());
    ASSERT_EQ("0", results["hits"][0]["document"]["id"].get<std::string>());

    results = coll1->search("ball", {"name"}, "",
                            {}, sort_fields, {2}, 10, 1, FREQUENCY, {true}, 0).get();

    ASSERT_EQ(1, results["hits"].size());
    ASSERT_EQ("2", results["hits"][0]["document"]["id"].get<std::string>());
}

TEST_F(CollectionOverrideTest, RuleQueryWithAccentedChars) {
    Collection *coll1;

    std::vector<field> fields = {field("name", field_types::STRING, false),
                                 field("color", field_types::STRING, false),
                                 field("points", field_types::INT32, false)};

    coll1 = collectionManager.get_collection("coll1").get();
    if(coll1 == nullptr) {
        coll1 = collectionManager.create_collection("coll1", 1, fields, "points").get();
    }

    nlohmann::json doc1;
    doc1["id"] = "0";
    doc1["name"] = "Green";
    doc1["color"] = "Green";
    doc1["points"] = 30;

    ASSERT_TRUE(coll1->add(doc1.dump()).ok());

    std::vector<sort_by> sort_fields = { sort_by("_text_match", "DESC"), sort_by("points", "DESC") };

    nlohmann::json override_json = R"({
       "id": "rule-1",
       "rule": {
            "query": "Grün",
            "match": "contains"
        },
        "filter_by":"color:green",
        "filter_curated_hits":true
    })"_json;

    override_t override_rule;
    auto op = override_t::parse(override_json, "rule-1", override_rule);
    ASSERT_TRUE(op.ok());
    coll1->add_override(override_rule);

    auto results = coll1->search("grün", {"name"}, "",
                                 {}, sort_fields, {2}, 10, 1, FREQUENCY, {true}, 0).get();

    ASSERT_EQ(1, results["hits"].size());
    ASSERT_EQ("0", results["hits"][0]["document"]["id"].get<std::string>());
}

TEST_F(CollectionOverrideTest, WindowForRule) {
    Collection *coll1;

    std::vector<field> fields = {field("name", field_types::STRING, false),
                                 field("points", field_types::INT32, false)};

    coll1 = collectionManager.get_collection("coll1").get();
    if(coll1 == nullptr) {
        coll1 = collectionManager.create_collection("coll1", 1, fields, "points").get();
    }

    nlohmann::json doc1;
    doc1["id"] = "0";
    doc1["name"] = "Amazing Shoes";
    doc1["points"] = 30;
    ASSERT_TRUE(coll1->add(doc1.dump()).ok());

    std::vector<sort_by> sort_fields = { sort_by("_text_match", "DESC"), sort_by("points", "DESC") };

    nlohmann::json override_json = R"({
       "id": "rule-1",
       "rule": {
            "query": "boots",
            "match": "exact"
        },
        "replace_query": "shoes"
    })"_json;

    override_t override_rule;
    auto op = override_t::parse(override_json, "rule-1", override_rule);
    ASSERT_TRUE(op.ok());
    coll1->add_override(override_rule);

    auto results = coll1->search("boots", {"name"}, "",
                                 {}, sort_fields, {2}, 10, 1, FREQUENCY, {true}, 0).get();

    ASSERT_EQ(1, results["hits"].size());
    ASSERT_EQ("0", results["hits"][0]["document"]["id"].get<std::string>());

    // rule must not match when window_start is set into the future
    override_json["effective_from_ts"] = 35677971263;  // year 3100, here we come! ;)
    op = override_t::parse(override_json, "rule-1", override_rule);
    ASSERT_TRUE(op.ok());
    coll1->add_override(override_rule);

    results = coll1->search("boots", {"name"}, "",
                            {}, sort_fields, {2}, 10, 1, FREQUENCY, {true}, 0).get();
    ASSERT_EQ(0, results["hits"].size());

    // rule must not match when window_end is set into the past
    override_json["effective_from_ts"] = -1;
    override_json["effective_to_ts"] = 965388863;
    op = override_t::parse(override_json, "rule-1", override_rule);
    ASSERT_TRUE(op.ok());
    coll1->add_override(override_rule);

    results = coll1->search("boots", {"name"}, "",
                            {}, sort_fields, {2}, 10, 1, FREQUENCY, {true}, 0).get();
    ASSERT_EQ(0, results["hits"].size());

    // resetting both should bring the override back in action
    override_json["effective_from_ts"] = 965388863;
    override_json["effective_to_ts"] = 35677971263;
    op = override_t::parse(override_json, "rule-1", override_rule);
    ASSERT_TRUE(op.ok());
    coll1->add_override(override_rule);

    results = coll1->search("boots", {"name"}, "",
                            {}, sort_fields, {2}, 10, 1, FREQUENCY, {true}, 0).get();
    ASSERT_EQ(1, results["hits"].size());
}

TEST_F(CollectionOverrideTest, FilterRule) {
    Collection *coll1;

    std::vector<field> fields = {field("name", field_types::STRING, false),
                                 field("points", field_types::INT32, false)};

    coll1 = collectionManager.get_collection("coll1").get();
    if(coll1 == nullptr) {
        coll1 = collectionManager.create_collection("coll1", 1, fields, "points").get();
    }

    nlohmann::json doc1;
    doc1["id"] = "0";
    doc1["name"] = "Amazing Shoes";
    doc1["points"] = 30;

    nlohmann::json doc2;
    doc2["id"] = "1";
    doc2["name"] = "Fast Shoes";
    doc2["points"] = 50;

    nlohmann::json doc3;
    doc3["id"] = "2";
    doc3["name"] = "Comfortable Socks";
    doc3["points"] = 1;

    ASSERT_TRUE(coll1->add(doc1.dump()).ok());
    ASSERT_TRUE(coll1->add(doc2.dump()).ok());
    ASSERT_TRUE(coll1->add(doc3.dump()).ok());

    std::vector<sort_by> sort_fields = { sort_by("_text_match", "DESC"), sort_by("points", "DESC") };

    nlohmann::json override_json = R"({
       "id": "rule-1",
       "rule": {
            "query": "*",
            "match": "exact",
            "filter_by": "points: 50"
        },
        "includes": [{
            "id": "0",
            "position": 1
        }]
    })"_json;

    override_t override_rule;
    auto op = override_t::parse(override_json, "rule-1", override_rule);
    ASSERT_TRUE(op.ok());
    coll1->add_override(override_rule);

    auto results = coll1->search("*", {}, "points: 50",
                                 {}, sort_fields, {2}, 10, 1, FREQUENCY, {true}, 0).get();

    ASSERT_EQ(2, results["hits"].size());
    ASSERT_EQ("0", results["hits"][0]["document"]["id"].get<std::string>());
    ASSERT_EQ("1", results["hits"][1]["document"]["id"].get<std::string>());

    // empty query should not trigger override even though it will be deemed as wildcard search
    results = coll1->search("", {"name"}, "points: 50",
                            {}, sort_fields, {2}, 10, 1, FREQUENCY, {true}, 0).get();

    ASSERT_EQ(1, results["hits"].size());
    ASSERT_EQ("1", results["hits"][0]["document"]["id"].get<std::string>());

    // check to_json
    nlohmann::json override_json_ser = override_rule.to_json();
    ASSERT_EQ("points: 50", override_json_ser["rule"]["filter_by"]);

    // without q/match
    override_json = R"({
       "id": "rule-2",
       "rule": {
            "filter_by": "points: 1"
        },
        "includes": [{
            "id": "0",
            "position": 1
        }]
    })"_json;

    override_t override_rule2;
    op = override_t::parse(override_json, "rule-2", override_rule2);
    ASSERT_TRUE(op.ok());
    coll1->add_override(override_rule2);

    results = coll1->search("socks", {"name"}, "points: 1",
                            {}, sort_fields, {2}, 10, 1, FREQUENCY, {true}, 0).get();

    ASSERT_EQ(2, results["hits"].size());
    ASSERT_EQ("0", results["hits"][0]["document"]["id"].get<std::string>());
    ASSERT_EQ("2", results["hits"][1]["document"]["id"].get<std::string>());

    override_json_ser = override_rule2.to_json();
    ASSERT_EQ("points: 1", override_json_ser["rule"]["filter_by"]);
    ASSERT_EQ(0, override_json_ser["rule"].count("query"));
    ASSERT_EQ(0, override_json_ser["rule"].count("match"));
}

TEST_F(CollectionOverrideTest, CurationGroupingNonCuratedHitsShouldNotAppearOutside) {
    Collection *coll1;

    std::vector<field> fields = {field("title", field_types::STRING, false),
                                 field("group_id", field_types::STRING, true),};

    coll1 = collectionManager.get_collection("coll1").get();
    if(coll1 == nullptr) {
        coll1 = collectionManager.create_collection("coll1", 3, fields).get();
    }

    nlohmann::json doc;
    doc["id"] = "1";
    doc["title"] = "The Harry Potter 1";
    doc["group_id"] = "hp";
    ASSERT_TRUE(coll1->add(doc.dump()).ok());

    doc["id"] = "2";
    doc["title"] = "The Harry Potter 2";
    doc["group_id"] = "hp";
    ASSERT_TRUE(coll1->add(doc.dump()).ok());

    doc["id"] = "3";
    doc["title"] = "Lord of the Rings";
    doc["group_id"] = "lotr";
    ASSERT_TRUE(coll1->add(doc.dump()).ok());

    nlohmann::json override_json = R"({
       "id": "rule-1",
       "rule": {
            "query": "*",
            "match": "exact"
        },
        "includes": [{
            "id": "2",
            "position": 1
        }]
    })"_json;

    override_t override_rule;
    auto op = override_t::parse(override_json, "rule-1", override_rule);
    ASSERT_TRUE(op.ok());
    coll1->add_override(override_rule);

    override_json = R"({
       "id": "rule-2",
       "rule": {
            "query": "the",
            "match": "exact"
        },
        "includes": [{
            "id": "2",
            "position": 1
        }]
    })"_json;

    override_t override_rule2;
    op = override_t::parse(override_json, "rule-2", override_rule2);
    ASSERT_TRUE(op.ok());
    coll1->add_override(override_rule2);

    auto results = coll1->search("*", {"title"}, "", {}, {}, {0}, 50, 1, FREQUENCY,
                                 {false}, Index::DROP_TOKENS_THRESHOLD,
                                 spp::sparse_hash_set<std::string>(),
                                 spp::sparse_hash_set<std::string>(), 10, "", 30, 5,
                                 "", 10,
                                 "", {}, {"group_id"}, 2).get();

    // when only one of the 2 records belonging to a group is used for curation, the other record
    // should also appear

    ASSERT_EQ(3, results["found"].get<size_t>());

    ASSERT_EQ(2, results["grouped_hits"][0]["hits"].size());
    ASSERT_EQ(1, results["grouped_hits"][1]["hits"].size());

    ASSERT_EQ("2", results["grouped_hits"][0]["hits"][0]["document"]["id"].get<std::string>());
    ASSERT_EQ("1", results["grouped_hits"][0]["hits"][1]["document"]["id"].get<std::string>());
    ASSERT_EQ("3", results["grouped_hits"][1]["hits"][0]["document"]["id"].get<std::string>());

    // same for keyword search
    results = coll1->search("the", {"title"}, "", {}, {}, {0}, 50, 1, FREQUENCY,
                            {false}, Index::DROP_TOKENS_THRESHOLD,
                            spp::sparse_hash_set<std::string>(),
                            spp::sparse_hash_set<std::string>(), 10, "", 30, 5,
                            "", 10,
                            "", {}, {"group_id"}, 2).get();

    // when only one of the 2 records belonging to a group is used for curation, the other record
    // should also appear

    ASSERT_EQ(3, results["found"].get<size_t>());

    ASSERT_EQ(2, results["grouped_hits"][0]["hits"].size());
    ASSERT_EQ(1, results["grouped_hits"][1]["hits"].size());

    ASSERT_EQ("2", results["grouped_hits"][0]["hits"][0]["document"]["id"].get<std::string>());
    ASSERT_EQ("1", results["grouped_hits"][0]["hits"][1]["document"]["id"].get<std::string>());
    ASSERT_EQ("3", results["grouped_hits"][1]["hits"][0]["document"]["id"].get<std::string>());
}

TEST_F(CollectionOverrideTest, PinnedAndHiddenHits) {
    auto pinned_hits = "13:1,4:2";

    // basic pinning

    auto results = coll_mul_fields->search("the", {"title"}, "", {"starring"}, {}, {0}, 50, 1, FREQUENCY,
                                           {false}, Index::DROP_TOKENS_THRESHOLD,
                                           spp::sparse_hash_set<std::string>(),
                                           spp::sparse_hash_set<std::string>(), 10, "starring: will", 30, 5,
                                           "", 10,
                                           pinned_hits, {}).get();

    ASSERT_EQ(10, results["found"].get<size_t>());
    ASSERT_STREQ("13", results["hits"][0]["document"]["id"].get<std::string>().c_str());
    ASSERT_STREQ("4", results["hits"][1]["document"]["id"].get<std::string>().c_str());
    ASSERT_STREQ("11", results["hits"][2]["document"]["id"].get<std::string>().c_str());
    ASSERT_STREQ("16", results["hits"][3]["document"]["id"].get<std::string>().c_str());
    ASSERT_STREQ("6", results["hits"][4]["document"]["id"].get<std::string>().c_str());

    // pinning + filtering
    results = coll_mul_fields->search("of", {"title"}, "points:>58", {}, {}, {0}, 50, 1, FREQUENCY,
                                      {false}, Index::DROP_TOKENS_THRESHOLD,
                                      spp::sparse_hash_set<std::string>(),
                                      spp::sparse_hash_set<std::string>(), 10, "", 30, 5,
                                      "", 10,
                                      pinned_hits, {}).get();

    ASSERT_EQ(5, results["found"].get<size_t>());
    ASSERT_STREQ("13", results["hits"][0]["document"]["id"].get<std::string>().c_str());
    ASSERT_STREQ("4", results["hits"][1]["document"]["id"].get<std::string>().c_str());
    ASSERT_STREQ("11", results["hits"][2]["document"]["id"].get<std::string>().c_str());
    ASSERT_STREQ("12", results["hits"][3]["document"]["id"].get<std::string>().c_str());
    ASSERT_STREQ("5", results["hits"][4]["document"]["id"].get<std::string>().c_str());

    // pinning + filtering with filter_curated_hits: true
    pinned_hits = "14:1,4:2";

    results = coll_mul_fields->search("of", {"title"}, "points:>58", {}, {}, {0}, 50, 1, FREQUENCY,
                                      {false}, Index::DROP_TOKENS_THRESHOLD,
                                      spp::sparse_hash_set<std::string>(),
                                      spp::sparse_hash_set<std::string>(), 10, "", 30, 5,
                                      "", 10, pinned_hits, {}, {}, 0,
                                      "<mark>", "</mark>", {}, 1000, true, false, true, "", false, 6000 * 1000, 4, 7, fallback,
                                      4, {off}, 32767, 32767, 2, 1).get();

    ASSERT_EQ(4, results["found"].get<size_t>());
    ASSERT_STREQ("14", results["hits"][0]["document"]["id"].get<std::string>().c_str());
    ASSERT_STREQ("11", results["hits"][1]["document"]["id"].get<std::string>().c_str());
    ASSERT_STREQ("12", results["hits"][2]["document"]["id"].get<std::string>().c_str());
    ASSERT_STREQ("5", results["hits"][3]["document"]["id"].get<std::string>().c_str());

    ASSERT_EQ("The Silence <mark>of</mark> the Lambs", results["hits"][1]["highlights"][0]["snippet"].get<std::string>());
    ASSERT_EQ("Confessions <mark>of</mark> a Shopaholic", results["hits"][2]["highlights"][0]["snippet"].get<std::string>());
    ASSERT_EQ("Percy Jackson: Sea <mark>of</mark> Monsters", results["hits"][3]["highlights"][0]["snippet"].get<std::string>());

    // both pinning and hiding

    pinned_hits = "13:1,4:2";
    std::string hidden_hits="11,16";
    results = coll_mul_fields->search("the", {"title"}, "", {"starring"}, {}, {0}, 50, 1, FREQUENCY,
                                      {false}, Index::DROP_TOKENS_THRESHOLD,
                                      spp::sparse_hash_set<std::string>(),
                                      spp::sparse_hash_set<std::string>(), 10, "starring: will", 30, 5,
                                      "", 10,
                                      pinned_hits, hidden_hits).get();

    ASSERT_STREQ("13", results["hits"][0]["document"]["id"].get<std::string>().c_str());
    ASSERT_STREQ("4", results["hits"][1]["document"]["id"].get<std::string>().c_str());
    ASSERT_STREQ("6", results["hits"][2]["document"]["id"].get<std::string>().c_str());

    // paginating such that pinned hits appear on second page
    pinned_hits = "13:4,4:5";

    results = coll_mul_fields->search("the", {"title"}, "", {"starring"}, {}, {0}, 2, 2, FREQUENCY,
                                      {false}, Index::DROP_TOKENS_THRESHOLD,
                                      spp::sparse_hash_set<std::string>(),
                                      spp::sparse_hash_set<std::string>(), 10, "starring: will", 30, 5,
                                      "", 10,
                                      pinned_hits, hidden_hits).get();

    ASSERT_STREQ("1", results["hits"][0]["document"]["id"].get<std::string>().c_str());
    ASSERT_STREQ("13", results["hits"][1]["document"]["id"].get<std::string>().c_str());

    // take precedence over override rules

    nlohmann::json override_json_include = {
            {"id", "include-rule"},
            {
             "rule", {
                           {"query", "the"},
                           {"match", override_t::MATCH_EXACT}
                   }
            }
    };

    // trying to include an ID that is also being hidden via `hidden_hits` query param will not work
    // as pinned and hidden hits will take precedence over override rules
    override_json_include["includes"] = nlohmann::json::array();
    override_json_include["includes"][0] = nlohmann::json::object();
    override_json_include["includes"][0]["id"] = "11";
    override_json_include["includes"][0]["position"] = 2;

    override_json_include["includes"][1] = nlohmann::json::object();
    override_json_include["includes"][1]["id"] = "8";
    override_json_include["includes"][1]["position"] = 1;

    override_t override_include;
    override_t::parse(override_json_include, "", override_include);

    coll_mul_fields->add_override(override_include);

    results = coll_mul_fields->search("the", {"title"}, "", {"starring"}, {}, {0}, 50, 1, FREQUENCY,
                                      {false}, Index::DROP_TOKENS_THRESHOLD,
                                      spp::sparse_hash_set<std::string>(),
                                      spp::sparse_hash_set<std::string>(), 10, "starring: will", 30, 5,
                                      "", 10,
                                      {}, {hidden_hits}).get();

    ASSERT_EQ(8, results["found"].get<size_t>());
    ASSERT_STREQ("8", results["hits"][0]["document"]["id"].get<std::string>().c_str());
    ASSERT_STREQ("6", results["hits"][1]["document"]["id"].get<std::string>().c_str());
}

TEST_F(CollectionOverrideTest, PinnedHitsSmallerThanPageSize) {
    auto pinned_hits = "17:1,13:4,11:3";

    // pinned hits larger than page size: check that pagination works

    // without overrides:
    // 11, 16, 6, 8, 1, 0, 10, 4, 13, 17

    auto results = coll_mul_fields->search("the", {"title"}, "", {"starring"}, {}, {0}, 8, 1, FREQUENCY,
                                           {false}, Index::DROP_TOKENS_THRESHOLD,
                                           spp::sparse_hash_set<std::string>(),
                                           spp::sparse_hash_set<std::string>(), 10, "starring: will", 30, 5,
                                           "", 10,
                                           pinned_hits, {}).get();

    std::vector<size_t> expected_ids_p1 = {17, 16, 11, 13, 6, 8, 1, 0};

    ASSERT_EQ(10, results["found"].get<size_t>());
    ASSERT_EQ(8, results["hits"].size());

    for(size_t i=0; i<8; i++) {
        ASSERT_EQ(expected_ids_p1[i], std::stoi(results["hits"][i]["document"]["id"].get<std::string>()));
    }

    std::vector<size_t> expected_ids_p2 = {10, 4};

    results = coll_mul_fields->search("the", {"title"}, "", {"starring"}, {}, {0}, 8, 2, FREQUENCY,
                                      {false}, Index::DROP_TOKENS_THRESHOLD,
                                      spp::sparse_hash_set<std::string>(),
                                      spp::sparse_hash_set<std::string>(), 10, "starring: will", 30, 5,
                                      "", 10,
                                      pinned_hits, {}).get();

    ASSERT_EQ(10, results["found"].get<size_t>());
    ASSERT_EQ(2, results["hits"].size());

    for(size_t i=0; i<2; i++) {
        ASSERT_EQ(expected_ids_p2[i], std::stoi(results["hits"][i]["document"]["id"].get<std::string>()));
    }
}

TEST_F(CollectionOverrideTest, PinnedHitsLargerThanPageSize) {
    auto pinned_hits = "6:1,1:2,16:3,11:4";

    // pinned hits larger than page size: check that pagination works

    auto results = coll_mul_fields->search("the", {"title"}, "", {"starring"}, {}, {0}, 2, 1, FREQUENCY,
                                           {false}, Index::DROP_TOKENS_THRESHOLD,
                                           spp::sparse_hash_set<std::string>(),
                                           spp::sparse_hash_set<std::string>(), 10, "starring: will", 30, 5,
                                           "", 10,
                                           pinned_hits, {}).get();

    ASSERT_EQ(10, results["found"].get<size_t>());
    ASSERT_EQ(2, results["hits"].size());
    ASSERT_STREQ("6", results["hits"][0]["document"]["id"].get<std::string>().c_str());
    ASSERT_STREQ("1", results["hits"][1]["document"]["id"].get<std::string>().c_str());

    results = coll_mul_fields->search("the", {"title"}, "", {"starring"}, {}, {0}, 2, 2, FREQUENCY,
                                      {false}, Index::DROP_TOKENS_THRESHOLD,
                                      spp::sparse_hash_set<std::string>(),
                                      spp::sparse_hash_set<std::string>(), 10, "starring: will", 30, 5,
                                      "", 10,
                                      pinned_hits, {}).get();

    ASSERT_EQ(10, results["found"].get<size_t>());
    ASSERT_EQ(2, results["hits"].size());
    ASSERT_STREQ("16", results["hits"][0]["document"]["id"].get<std::string>().c_str());
    ASSERT_STREQ("11", results["hits"][1]["document"]["id"].get<std::string>().c_str());

    results = coll_mul_fields->search("the", {"title"}, "", {"starring"}, {}, {0}, 2, 3, FREQUENCY,
                                      {false}, Index::DROP_TOKENS_THRESHOLD,
                                      spp::sparse_hash_set<std::string>(),
                                      spp::sparse_hash_set<std::string>(), 10, "starring: will", 30, 5,
                                      "", 10,
                                      pinned_hits, {}).get();

    ASSERT_EQ(10, results["found"].get<size_t>());
    ASSERT_EQ(2, results["hits"].size());
    ASSERT_STREQ("8", results["hits"][0]["document"]["id"].get<std::string>().c_str());
    ASSERT_STREQ("0", results["hits"][1]["document"]["id"].get<std::string>().c_str());
}

TEST_F(CollectionOverrideTest, PinnedHitsWhenThereAreNotEnoughResults) {
    auto pinned_hits = "6:1,1:2,11:5";

    // multiple pinned hits specified, but query produces no result

    auto results = coll_mul_fields->search("not-foundquery", {"title"}, "", {"starring"}, {}, {0}, 10, 1, FREQUENCY,
                                           {false}, Index::DROP_TOKENS_THRESHOLD,
                                           spp::sparse_hash_set<std::string>(),
                                           spp::sparse_hash_set<std::string>(), 10, "starring: will", 30, 5,
                                           "", 10,
                                           pinned_hits, {}).get();

    ASSERT_EQ(3, results["found"].get<size_t>());
    ASSERT_EQ(3, results["hits"].size());
    ASSERT_STREQ("6", results["hits"][0]["document"]["id"].get<std::string>().c_str());
    ASSERT_STREQ("1", results["hits"][1]["document"]["id"].get<std::string>().c_str());
    ASSERT_STREQ("11", results["hits"][2]["document"]["id"].get<std::string>().c_str());

    // multiple pinned hits but only single result
    results = coll_mul_fields->search("burgundy", {"title"}, "", {"starring"}, {}, {0}, 10, 1, FREQUENCY,
                                      {false}, Index::DROP_TOKENS_THRESHOLD,
                                      spp::sparse_hash_set<std::string>(),
                                      spp::sparse_hash_set<std::string>(), 10, "starring: will", 30, 5,
                                      "", 10,
                                      pinned_hits, {}).get();

    ASSERT_EQ(4, results["found"].get<size_t>());
    ASSERT_EQ(4, results["hits"].size());

    ASSERT_STREQ("6", results["hits"][0]["document"]["id"].get<std::string>().c_str());
    ASSERT_STREQ("1", results["hits"][1]["document"]["id"].get<std::string>().c_str());
    ASSERT_STREQ("0", results["hits"][2]["document"]["id"].get<std::string>().c_str());
    ASSERT_STREQ("11", results["hits"][3]["document"]["id"].get<std::string>().c_str());
}

TEST_F(CollectionOverrideTest, HiddenHitsHidingSingleResult) {
    Collection *coll1;

    std::vector<field> fields = {field("title", field_types::STRING, false),
                                 field("points", field_types::INT32, false),};

    coll1 = collectionManager.get_collection("coll1").get();
    if (coll1 == nullptr) {
        coll1 = collectionManager.create_collection("coll1", 1, fields, "points").get();
    }

    std::vector<std::vector<std::string>> records = {
        {"Down There by the Train"}
    };

    for (size_t i = 0; i < records.size(); i++) {
        nlohmann::json doc;

        doc["id"] = std::to_string(i);
        doc["title"] = records[i][0];
        doc["points"] = i;

        ASSERT_TRUE(coll1->add(doc.dump()).ok());
    }

    std::string hidden_hits="0";
    auto results = coll1->search("the train", {"title"}, "", {}, {}, {0}, 50, 1, FREQUENCY,
                                      {false}, Index::DROP_TOKENS_THRESHOLD,
                                      spp::sparse_hash_set<std::string>(),
                                      spp::sparse_hash_set<std::string>(), 10, "", 30, 5,
                                      "", 10,
                                      "", hidden_hits).get();

    ASSERT_EQ(0, results["found"].get<size_t>());
    ASSERT_EQ(0, results["hits"].size());

    results = coll1->search("the train", {"title"}, "points:0", {}, {}, {0}, 50, 1, FREQUENCY,
                           {false}, Index::DROP_TOKENS_THRESHOLD,
                           spp::sparse_hash_set<std::string>(),
                           spp::sparse_hash_set<std::string>(), 10, "", 30, 5,
                           "", 10,
                           "", hidden_hits).get();

    ASSERT_EQ(0, results["found"].get<size_t>());
    ASSERT_EQ(0, results["hits"].size());

    collectionManager.drop_collection("coll1");
}

TEST_F(CollectionOverrideTest, PinnedHitsGrouping) {
    auto pinned_hits = "6:1,8:1,1:2,13:3";

    // without any grouping parameter, only the first ID in a position should be picked
    // and other IDs should appear in their original positions

    auto results = coll_mul_fields->search("the", {"title"}, "", {"starring"}, {}, {0}, 50, 1, FREQUENCY,
                                           {false}, Index::DROP_TOKENS_THRESHOLD,
                                           spp::sparse_hash_set<std::string>(),
                                           spp::sparse_hash_set<std::string>(), 10, "starring: will", 30, 5,
                                           "", 10,
                                           pinned_hits, {}).get();

    ASSERT_EQ(10, results["found"].get<size_t>());
    ASSERT_STREQ("6", results["hits"][0]["document"]["id"].get<std::string>().c_str());
    ASSERT_STREQ("1", results["hits"][1]["document"]["id"].get<std::string>().c_str());
    ASSERT_STREQ("13", results["hits"][2]["document"]["id"].get<std::string>().c_str());
    ASSERT_STREQ("11", results["hits"][3]["document"]["id"].get<std::string>().c_str());

    // pinned hits should be marked as curated
    ASSERT_EQ(true, results["hits"][0]["curated"].get<bool>());
    ASSERT_EQ(true, results["hits"][1]["curated"].get<bool>());
    ASSERT_EQ(true, results["hits"][2]["curated"].get<bool>());
    ASSERT_EQ(0, results["hits"][3].count("curated"));

    // with grouping

    results = coll_mul_fields->search("the", {"title"}, "", {"starring"}, {}, {0}, 50, 1, FREQUENCY,
                            {false}, Index::DROP_TOKENS_THRESHOLD,
                            spp::sparse_hash_set<std::string>(),
                            spp::sparse_hash_set<std::string>(), 10, "starring: will", 30, 5,
                            "", 10,
                            pinned_hits, {}, {"cast"}, 2).get();

    ASSERT_EQ(9, results["found"].get<size_t>());

    ASSERT_EQ(1, results["grouped_hits"][0]["group_key"].size());
    ASSERT_EQ(2, results["grouped_hits"][0]["group_key"][0].size());
    ASSERT_STREQ("Chris Evans", results["grouped_hits"][0]["group_key"][0][0].get<std::string>().c_str());
    ASSERT_STREQ("Scarlett Johansson", results["grouped_hits"][0]["group_key"][0][1].get<std::string>().c_str());

    ASSERT_STREQ("6", results["grouped_hits"][0]["hits"][0]["document"]["id"].get<std::string>().c_str());
    ASSERT_STREQ("8", results["grouped_hits"][0]["hits"][1]["document"]["id"].get<std::string>().c_str());

    ASSERT_STREQ("1", results["grouped_hits"][1]["hits"][0]["document"]["id"].get<std::string>().c_str());

    ASSERT_STREQ("13", results["grouped_hits"][2]["hits"][0]["document"]["id"].get<std::string>().c_str());

    ASSERT_STREQ("11", results["grouped_hits"][3]["hits"][0]["document"]["id"].get<std::string>().c_str());
    ASSERT_STREQ("16", results["grouped_hits"][4]["hits"][0]["document"]["id"].get<std::string>().c_str());
}

TEST_F(CollectionOverrideTest, PinnedHitsGroupingNonPinnedHitsShouldNotAppearOutside) {
    Collection *coll1;

    std::vector<field> fields = {field("title", field_types::STRING, false),
                                 field("group_id", field_types::STRING, true),};

    coll1 = collectionManager.get_collection("coll1").get();
    if(coll1 == nullptr) {
        coll1 = collectionManager.create_collection("coll1", 3, fields).get();
    }

    nlohmann::json doc;
    doc["id"] = "1";
    doc["title"] = "The Harry Potter 1";
    doc["group_id"] = "hp";
    ASSERT_TRUE(coll1->add(doc.dump()).ok());

    doc["id"] = "2";
    doc["title"] = "The Harry Potter 2";
    doc["group_id"] = "hp";
    ASSERT_TRUE(coll1->add(doc.dump()).ok());

    doc["id"] = "3";
    doc["title"] = "Lord of the Rings";
    doc["group_id"] = "lotr";
    ASSERT_TRUE(coll1->add(doc.dump()).ok());

    auto pinned_hits = "2:1";

    auto results = coll1->search("*", {"title"}, "", {}, {}, {0}, 50, 1, FREQUENCY,
                                   {false}, Index::DROP_TOKENS_THRESHOLD,
                                   spp::sparse_hash_set<std::string>(),
                                   spp::sparse_hash_set<std::string>(), 10, "", 30, 5,
                                   "", 10,
                                   pinned_hits, {}, {"group_id"}, 2).get();

    // when only one of the 2 records belonging to a group is used for curation, the other record
    // should appear at the back

    ASSERT_EQ(3, results["found"].get<size_t>());

    ASSERT_EQ(2, results["grouped_hits"][0]["hits"].size());
    ASSERT_EQ(1, results["grouped_hits"][1]["hits"].size());

    ASSERT_EQ("2", results["grouped_hits"][0]["hits"][0]["document"]["id"].get<std::string>());
    ASSERT_EQ("1", results["grouped_hits"][0]["hits"][1]["document"]["id"].get<std::string>());
    ASSERT_EQ("3", results["grouped_hits"][1]["hits"][0]["document"]["id"].get<std::string>());

    // same for keyword search
    results = coll1->search("the", {"title"}, "", {}, {}, {0}, 50, 1, FREQUENCY,
                            {false}, Index::DROP_TOKENS_THRESHOLD,
                            spp::sparse_hash_set<std::string>(),
                            spp::sparse_hash_set<std::string>(), 10, "", 30, 5,
                            "", 10,
                            pinned_hits, {}, {"group_id"}, 2).get();

    // when only one of the 2 records belonging to a group is used for curation, the other record
    // should appear at the back

    ASSERT_EQ(3, results["found"].get<size_t>());

    ASSERT_EQ(2, results["grouped_hits"][0]["hits"].size());
    ASSERT_EQ(1, results["grouped_hits"][1]["hits"].size());

    ASSERT_EQ("2", results["grouped_hits"][0]["hits"][0]["document"]["id"].get<std::string>());
    ASSERT_EQ("1", results["grouped_hits"][0]["hits"][1]["document"]["id"].get<std::string>());
    ASSERT_EQ("3", results["grouped_hits"][1]["hits"][0]["document"]["id"].get<std::string>());
}

TEST_F(CollectionOverrideTest, PinnedHitsWithWildCardQuery) {
    Collection *coll1;

    std::vector<field> fields = {field("title", field_types::STRING, false),
                                 field("points", field_types::INT32, false),};

    coll1 = collectionManager.get_collection("coll1").get();
    if(coll1 == nullptr) {
        coll1 = collectionManager.create_collection("coll1", 3, fields, "points").get();
    }

    size_t num_indexed = 0;

    for(size_t i=0; i<311; i++) {
        nlohmann::json doc;

        doc["id"] = std::to_string(i);
        doc["title"] = "Title " + std::to_string(i);
        doc["points"] = i;

        ASSERT_TRUE(coll1->add(doc.dump()).ok());
        num_indexed++;
    }

    auto pinned_hits = "7:1,4:2";

    auto results = coll1->search("*", {"title"}, "", {}, {}, {0}, 30, 11, FREQUENCY,
                                       {false}, Index::DROP_TOKENS_THRESHOLD,
                                       spp::sparse_hash_set<std::string>(),
                                       spp::sparse_hash_set<std::string>(), 10, "", 30, 5,
                                       "", 10,
                                       pinned_hits, {}, {}, {0}, "", "", {}).get();

    ASSERT_EQ(311, results["found"].get<size_t>());
    ASSERT_EQ(11, results["hits"].size());

    std::vector<size_t> expected_ids = {12, 11, 10, 9, 8, 6, 5, 3, 2, 1, 0};  // 4 and 7 should be missing

    for(size_t i=0; i<11; i++) {
        ASSERT_EQ(expected_ids[i], std::stoi(results["hits"][i]["document"]["id"].get<std::string>()));
    }

    collectionManager.drop_collection("coll1");
}

TEST_F(CollectionOverrideTest, HiddenHitsWithWildCardQuery) {
    Collection *coll1;

    std::vector<field> fields = {field("title", field_types::STRING, false),
                                 field("points", field_types::INT32, false),};

    coll1 = collectionManager.get_collection("coll1").get();
    if(coll1 == nullptr) {
        coll1 = collectionManager.create_collection("coll1", 3, fields, "points").get();
    }

    for(size_t i=0; i<5; i++) {
        nlohmann::json doc;

        doc["id"] = std::to_string(i);
        doc["title"] = "Title " + std::to_string(i);
        doc["points"] = i;

        ASSERT_TRUE(coll1->add(doc.dump()).ok());
    }

    auto hidden_hits = "1";

    auto results = coll1->search("*", {"title"}, "", {}, {}, {0}, 30, 1, FREQUENCY,
                                 {false}, Index::DROP_TOKENS_THRESHOLD,
                                 spp::sparse_hash_set<std::string>(),
                                 spp::sparse_hash_set<std::string>(), 10, "", 30, 5,
                                 "", 10,
                                 {}, hidden_hits, {}, {0}, "", "", {}).get();
    ASSERT_EQ(4, results["found"].get<size_t>());
    ASSERT_EQ(4, results["hits"].size());
    collectionManager.drop_collection("coll1");
}

TEST_F(CollectionOverrideTest, PinnedHitsIdsHavingColon) {
    Collection *coll1;

    std::vector<field> fields = {field("url", field_types::STRING, true),
                                 field("points", field_types::INT32, false)};

    std::vector<sort_by> sort_fields = { sort_by("points", "DESC") };

    coll1 = collectionManager.get_collection("coll1").get();
    if(coll1 == nullptr) {
        coll1 = collectionManager.create_collection("coll1", 4, fields, "points").get();
    }

    for(size_t i=1; i<=10; i++) {
        nlohmann::json doc;
        doc["id"] = std::string("https://example.com/") + std::to_string(i);
        doc["url"] = std::string("https://example.com/") + std::to_string(i);
        doc["points"] = i;

        coll1->add(doc.dump());
    }

    std::vector<std::string> query_fields = {"url"};
    std::vector<std::string> facets;

    std::string pinned_hits_str = "https://example.com/1:1, https://example.com/3:2";  // can have space

    auto res_op = coll1->search("*", {"url"}, "", {}, {}, {0}, 25, 1, FREQUENCY,
                                  {false}, Index::DROP_TOKENS_THRESHOLD,
                                  spp::sparse_hash_set<std::string>(),
                                  spp::sparse_hash_set<std::string>(), 10, "", 30, 5,
                                  "", 10,
                                pinned_hits_str, {});

    ASSERT_TRUE(res_op.ok());

    auto res = res_op.get();

    ASSERT_EQ(10, res["found"].get<size_t>());
    ASSERT_STREQ("https://example.com/1", res["hits"][0]["document"]["id"].get<std::string>().c_str());
    ASSERT_STREQ("https://example.com/3", res["hits"][1]["document"]["id"].get<std::string>().c_str());
    ASSERT_STREQ("https://example.com/10", res["hits"][2]["document"]["id"].get<std::string>().c_str());
    ASSERT_STREQ("https://example.com/9", res["hits"][3]["document"]["id"].get<std::string>().c_str());
    ASSERT_STREQ("https://example.com/2", res["hits"][9]["document"]["id"].get<std::string>().c_str());

    collectionManager.drop_collection("coll1");
}

TEST_F(CollectionOverrideTest, DynamicFilteringExactMatchBasics) {
    Collection *coll1;

    std::vector<field> fields = {field("name", field_types::STRING, false),
                                 field("category", field_types::STRING, true),
                                 field("brand", field_types::STRING, true),
                                 field("points", field_types::INT32, false)};

    coll1 = collectionManager.get_collection("coll1").get();
    if(coll1 == nullptr) {
        coll1 = collectionManager.create_collection("coll1", 1, fields, "points").get();
    }

    nlohmann::json doc1;
    doc1["id"] = "0";
    doc1["name"] = "Amazing Shoes";
    doc1["category"] = "shoes";
    doc1["brand"] = "Nike";
    doc1["points"] = 3;

    nlohmann::json doc2;
    doc2["id"] = "1";
    doc2["name"] = "Track Gym";
    doc2["category"] = "shoes";
    doc2["brand"] = "Adidas";
    doc2["points"] = 5;

    nlohmann::json doc3;
    doc3["id"] = "2";
    doc3["name"] = "Running Shoes";
    doc3["category"] = "sports";
    doc3["brand"] = "Nike";
    doc3["points"] = 5;

    ASSERT_TRUE(coll1->add(doc1.dump()).ok());
    ASSERT_TRUE(coll1->add(doc2.dump()).ok());
    ASSERT_TRUE(coll1->add(doc3.dump()).ok());

    std::vector<sort_by> sort_fields = { sort_by("_text_match", "DESC"), sort_by("points", "DESC") };

    auto results = coll1->search("shoes", {"name", "category", "brand"}, "",
                                 {}, sort_fields, {2, 2, 2}, 10).get();

    ASSERT_EQ(3, results["hits"].size());
    ASSERT_EQ("0", results["hits"][0]["document"]["id"].get<std::string>());
    ASSERT_EQ("1", results["hits"][1]["document"]["id"].get<std::string>());
    ASSERT_EQ("2", results["hits"][2]["document"]["id"].get<std::string>());

    // with override, results will be different

    nlohmann::json override_json = {
            {"id",   "dynamic-cat-filter"},
            {
             "rule", {
                         {"query", "{category}"},
                         {"match", override_t::MATCH_EXACT}
                     }
            },
            {"remove_matched_tokens", true},
            {"filter_by", "category: {category}"}
    };

    override_t override;
    auto op = override_t::parse(override_json, "dynamic-cat-filter", override);
    ASSERT_TRUE(op.ok());
    coll1->add_override(override);

    override_json = {
            {"id",   "dynamic-brand-cat-filter"},
            {
             "rule", {
                             {"query", "{brand} {category}"},
                             {"match", override_t::MATCH_EXACT}
                     }
            },
            {"remove_matched_tokens", true},
            {"filter_by", "category: {category} && brand: {brand}"}
    };

    op = override_t::parse(override_json, "dynamic-brand-cat-filter", override);
    ASSERT_TRUE(op.ok());
    coll1->add_override(override);

    override_json = {
            {"id",   "dynamic-brand-filter"},
            {
             "rule", {
                     {"query", "{brand}"},
                     {"match", override_t::MATCH_EXACT}
                 }
            },
            {"remove_matched_tokens", true},
            {"filter_by", "brand: {brand}"}
    };

    override_json["includes"] = nlohmann::json::array();
    override_json["includes"][0] = nlohmann::json::object();
    override_json["includes"][0]["id"] = "0";
    override_json["includes"][0]["position"] = 1;

    op = override_t::parse(override_json, "dynamic-brand-filter", override);
    ASSERT_TRUE(op.ok());
    coll1->add_override(override);

    results = coll1->search("shoes", {"name", "category", "brand"}, "",
                                       {}, sort_fields, {2, 2, 2}, 10).get();

    ASSERT_EQ(2, results["hits"].size());
    ASSERT_EQ("1", results["hits"][0]["document"]["id"].get<std::string>());
    ASSERT_EQ("0", results["hits"][1]["document"]["id"].get<std::string>());

    ASSERT_EQ(0, results["hits"][0]["highlights"].size());
    ASSERT_EQ(0, results["hits"][1]["highlights"].size());

    // should not apply filter for non-exact case
    results = coll1->search("running shoes", {"name", "category", "brand"}, "",
                            {}, sort_fields, {2, 2, 2}, 10, 1, FREQUENCY, {false}, 10).get();

    ASSERT_EQ(3, results["hits"].size());

    results = coll1->search("adidas shoes", {"name", "category", "brand"}, "",
                            {}, sort_fields, {2, 2, 2}, 10, 1, FREQUENCY, {false}, 10).get();

    ASSERT_EQ(1, results["hits"].size());
    ASSERT_EQ("1", results["hits"][0]["document"]["id"].get<std::string>());

    // dynamic brand filter + explicit ID include
    results = coll1->search("adidas", {"name", "category", "brand"}, "",
                            {}, sort_fields, {2, 2, 2}, 10).get();

    ASSERT_EQ(2, results["hits"].size());
    ASSERT_EQ("0", results["hits"][0]["document"]["id"].get<std::string>());
    ASSERT_EQ("1", results["hits"][1]["document"]["id"].get<std::string>());

    // with bad override

    nlohmann::json override_json_bad1 = {
            {"id",   "dynamic-filters-bad1"},
            {
             "rule", {
                         {"query", "{brand}"},
                         {"match", override_t::MATCH_EXACT}
                     }
            },
            {"remove_matched_tokens", true},
            {"filter_by", ""}
    };

    override_t override_bad1;
    op = override_t::parse(override_json_bad1, "dynamic-filters-bad1", override_bad1);
    ASSERT_FALSE(op.ok());
    ASSERT_EQ("The `filter_by` must be a non-empty string.", op.error());

    nlohmann::json override_json_bad2 = {
            {"id",   "dynamic-filters-bad2"},
            {
             "rule", {
                             {"query", "{brand}"},
                             {"match", override_t::MATCH_EXACT}
                     }
            },
            {"remove_matched_tokens", true},
            {"filter_by", {"foo", "bar"}}
    };

    override_t override_bad2;
    op = override_t::parse(override_json_bad2, "dynamic-filters-bad2", override_bad2);
    ASSERT_FALSE(op.ok());
    ASSERT_EQ("The `filter_by` must be a string.", op.error());

    collectionManager.drop_collection("coll1");
}

TEST_F(CollectionOverrideTest, DynamicFilteringPrefixMatchShouldNotWork) {
    Collection *coll1;

    std::vector<field> fields = {field("name", field_types::STRING, false),
                                 field("category", field_types::STRING, true),
                                 field("brand", field_types::STRING, true),
                                 field("points", field_types::INT32, false)};

    coll1 = collectionManager.get_collection("coll1").get();
    if(coll1 == nullptr) {
        coll1 = collectionManager.create_collection("coll1", 1, fields, "points").get();
    }

    nlohmann::json doc1;
    doc1["id"] = "0";
    doc1["name"] = "Amazing Shoes";
    doc1["category"] = "shoe";
    doc1["brand"] = "Nike";
    doc1["points"] = 3;

    nlohmann::json doc2;
    doc2["id"] = "1";
    doc2["name"] = "Track Gym";
    doc2["category"] = "shoes";
    doc2["brand"] = "Adidas";
    doc2["points"] = 5;

    nlohmann::json doc3;
    doc3["id"] = "2";
    doc3["name"] = "Running Shoe";
    doc3["category"] = "shoes";
    doc3["brand"] = "Nike";
    doc3["points"] = 5;

    ASSERT_TRUE(coll1->add(doc1.dump()).ok());
    ASSERT_TRUE(coll1->add(doc2.dump()).ok());
    ASSERT_TRUE(coll1->add(doc3.dump()).ok());

    std::vector<sort_by> sort_fields = { sort_by("_text_match", "DESC"), sort_by("points", "DESC") };

    // with override, results will be different

    nlohmann::json override_json = {
            {"id",   "dynamic-cat-filter"},
            {
             "rule", {
                             {"query", "{category}"},
                             {"match", override_t::MATCH_EXACT}
                     }
            },
            {"remove_matched_tokens", true},
            {"filter_by", "category: {category}"}
    };

    override_t override;
    auto op = override_t::parse(override_json, "dynamic-cat-filter", override);
    ASSERT_TRUE(op.ok());
    coll1->add_override(override);

    auto results = coll1->search("shoe", {"name", "category", "brand"}, "",
                            {}, sort_fields, {2, 2, 2}, 10).get();

    ASSERT_EQ(1, results["hits"].size());
    ASSERT_EQ("0", results["hits"][0]["document"]["id"].get<std::string>());

    collectionManager.drop_collection("coll1");
}

TEST_F(CollectionOverrideTest, DynamicFilteringMissingField) {
    Collection *coll1;

    std::vector<field> fields = {field("name", field_types::STRING, false),
                                 field("category", field_types::STRING, true),
                                 field("points", field_types::INT32, false)};

    coll1 = collectionManager.get_collection("coll1").get();
    if(coll1 == nullptr) {
        coll1 = collectionManager.create_collection("coll1", 1, fields, "points").get();
    }

    nlohmann::json doc1;
    doc1["id"] = "0";
    doc1["name"] = "Amazing Shoes";
    doc1["category"] = "shoes";
    doc1["points"] = 3;

    ASSERT_TRUE(coll1->add(doc1.dump()).ok());

    std::vector<sort_by> sort_fields = { sort_by("_text_match", "DESC"), sort_by("points", "DESC") };

    nlohmann::json override_json = {
            {"id",   "dynamic-cat-filter"},
            {
             "rule", {
                             {"query", "{categories}"},             // this field does NOT exist
                             {"match", override_t::MATCH_EXACT}
                     }
            },
            {"remove_matched_tokens", true},
            {"filter_by", "category: {categories}"}
    };

    override_t override;
    auto op = override_t::parse(override_json, "dynamic-cat-filter", override);
    ASSERT_TRUE(op.ok());
    coll1->add_override(override);

    auto results = coll1->search("shoes", {"name", "category"}, "",
                            {}, sort_fields, {2, 2}, 10).get();

    ASSERT_EQ(1, results["hits"].size());
    ASSERT_EQ("0", results["hits"][0]["document"]["id"].get<std::string>());

    collectionManager.drop_collection("coll1");
}

TEST_F(CollectionOverrideTest, DynamicFilteringBadFilterBy) {
    Collection *coll1;

    std::vector<field> fields = {field("name", field_types::STRING, false),
                                 field("category", field_types::STRING, true),
                                 field("points", field_types::INT32, false)};

    coll1 = collectionManager.get_collection("coll1").get();
    if(coll1 == nullptr) {
        coll1 = collectionManager.create_collection("coll1", 1, fields, "points").get();
    }

    nlohmann::json doc1;
    doc1["id"] = "0";
    doc1["name"] = "Amazing Shoes";
    doc1["category"] = "shoes";
    doc1["points"] = 3;

    ASSERT_TRUE(coll1->add(doc1.dump()).ok());

    std::vector<sort_by> sort_fields = { sort_by("_text_match", "DESC"), sort_by("points", "DESC") };

    nlohmann::json override_json = {
            {"id",   "dynamic-cat-filter"},
            {
             "rule", {
                             {"query", "{category}"},             // this field does NOT exist
                             {"match", override_t::MATCH_EXACT}
                     }
            },
            {"remove_matched_tokens", true},
            {"filter_by", "category: {category} && foo"}
    };

    override_t override;
    auto op = override_t::parse(override_json, "dynamic-cat-filter", override);
    ASSERT_TRUE(op.ok());
    coll1->add_override(override);

    auto results = coll1->search("shoes", {"name", "category"}, "",
                                 {}, sort_fields, {2, 2}, 10).get();

    ASSERT_EQ(1, results["hits"].size());
    collectionManager.drop_collection("coll1");
}

TEST_F(CollectionOverrideTest, DynamicFilteringMultiplePlaceholders) {
    Collection* coll1;

    std::vector<field> fields = {field("name", field_types::STRING, false),
                                 field("category", field_types::STRING, true),
                                 field("brand", field_types::STRING, true),
                                 field("color", field_types::STRING, true),
                                 field("points", field_types::INT32, false)};

    coll1 = collectionManager.get_collection("coll1").get();
    if (coll1 == nullptr) {
        coll1 = collectionManager.create_collection("coll1", 1, fields, "points").get();
    }

    nlohmann::json doc1;
    doc1["id"] = "0";
    doc1["name"] = "Retro Shoes";
    doc1["category"] = "shoes";
    doc1["color"] = "yellow";
    doc1["brand"] = "Nike Air Jordan";
    doc1["points"] = 3;

    nlohmann::json doc2;
    doc2["id"] = "1";
    doc2["name"] = "Baseball";
    doc2["category"] = "shoes";
    doc2["color"] = "white";
    doc2["brand"] = "Adidas";
    doc2["points"] = 5;

    nlohmann::json doc3;
    doc3["id"] = "2";
    doc3["name"] = "Running Shoes";
    doc3["category"] = "sports";
    doc3["color"] = "grey";
    doc3["brand"] = "Nike";
    doc3["points"] = 5;

    ASSERT_TRUE(coll1->add(doc1.dump()).ok());
    ASSERT_TRUE(coll1->add(doc2.dump()).ok());
    ASSERT_TRUE(coll1->add(doc3.dump()).ok());

    std::vector<sort_by> sort_fields = {sort_by("_text_match", "DESC"), sort_by("points", "DESC")};

    nlohmann::json override_json = {
            {"id",                  "dynamic-cat-filter"},
            {
             "rule",                {
                                            {"query", "{brand} {color} shoes"},
                                            {"match", override_t::MATCH_CONTAINS}
                                    }
            },
            {"remove_matched_tokens", true},
            {"filter_by",           "brand: {brand} && color: {color}"}
    };

    override_t override;
    auto op = override_t::parse(override_json, "dynamic-cat-filter", override);
    ASSERT_TRUE(op.ok());
    coll1->add_override(override);

    // not an exact match of rule (because of "light") so all results will be fetched, not just Air Jordan brand
    auto results = coll1->search("Nike Air Jordan light yellow shoes", {"name", "category", "brand"}, "",
                            {}, sort_fields, {2, 2, 2}, 10, 1, FREQUENCY, {false}, 10).get();

    ASSERT_EQ(3, results["hits"].size());
    ASSERT_EQ("0", results["hits"][0]["document"]["id"].get<std::string>());
    ASSERT_EQ("2", results["hits"][1]["document"]["id"].get<std::string>());
    ASSERT_EQ("1", results["hits"][2]["document"]["id"].get<std::string>());

    // query with tokens at the start that preceding the placeholders in the rule
    results = coll1->search("New Nike Air Jordan yellow shoes", {"name", "category", "brand"}, "",
                            {}, sort_fields, {2, 2, 2}, 10, 1, FREQUENCY, {false}, 10).get();

    ASSERT_EQ(1, results["hits"].size());
    ASSERT_EQ("0", results["hits"][0]["document"]["id"].get<std::string>());

    collectionManager.drop_collection("coll1");
}

TEST_F(CollectionOverrideTest, DynamicFilteringTokensBetweenPlaceholders) {
    Collection* coll1;

    std::vector<field> fields = {field("name", field_types::STRING, false),
                                 field("category", field_types::STRING, true),
                                 field("brand", field_types::STRING, true),
                                 field("color", field_types::STRING, true),
                                 field("points", field_types::INT32, false)};

    coll1 = collectionManager.get_collection("coll1").get();
    if (coll1 == nullptr) {
        coll1 = collectionManager.create_collection("coll1", 1, fields, "points").get();
    }

    nlohmann::json doc1;
    doc1["id"] = "0";
    doc1["name"] = "Retro Shoes";
    doc1["category"] = "shoes";
    doc1["color"] = "yellow";
    doc1["brand"] = "Nike Air Jordan";
    doc1["points"] = 3;

    nlohmann::json doc2;
    doc2["id"] = "1";
    doc2["name"] = "Baseball";
    doc2["category"] = "shoes";
    doc2["color"] = "white";
    doc2["brand"] = "Adidas";
    doc2["points"] = 5;

    nlohmann::json doc3;
    doc3["id"] = "2";
    doc3["name"] = "Running Shoes";
    doc3["category"] = "sports";
    doc3["color"] = "grey";
    doc3["brand"] = "Nike";
    doc3["points"] = 5;

    ASSERT_TRUE(coll1->add(doc1.dump()).ok());
    ASSERT_TRUE(coll1->add(doc2.dump()).ok());
    ASSERT_TRUE(coll1->add(doc3.dump()).ok());

    std::vector<sort_by> sort_fields = {sort_by("_text_match", "DESC"), sort_by("points", "DESC")};

    nlohmann::json override_json = {
            {"id",                  "dynamic-cat-filter"},
            {
             "rule",                {
                                            {"query", "{brand} shoes {color}"},
                                            {"match", override_t::MATCH_CONTAINS}
                                    }
            },
            {"remove_matched_tokens", true},
            {"filter_by",           "brand: {brand} && color: {color}"}
    };

    override_t override;
    auto op = override_t::parse(override_json, "dynamic-cat-filter", override);
    ASSERT_TRUE(op.ok());
    coll1->add_override(override);

    auto results = coll1->search("Nike Air Jordan shoes yellow", {"name", "category", "brand"}, "",
                                 {}, sort_fields, {2, 2, 2}, 10).get();

    ASSERT_EQ(1, results["hits"].size());
    ASSERT_EQ("0", results["hits"][0]["document"]["id"].get<std::string>());

    collectionManager.drop_collection("coll1");
}

TEST_F(CollectionOverrideTest, DynamicFilteringWithNumericalFilter) {
    Collection* coll1;

    std::vector<field> fields = {field("name", field_types::STRING, false),
                                 field("category", field_types::STRING, true),
                                 field("brand", field_types::STRING, true),
                                 field("color", field_types::STRING, true),
                                 field("points", field_types::INT32, false)};

    coll1 = collectionManager.get_collection("coll1").get();
    if (coll1 == nullptr) {
        coll1 = collectionManager.create_collection("coll1", 1, fields, "points").get();
    }

    nlohmann::json doc1;
    doc1["id"] = "0";
    doc1["name"] = "Retro Shoes";
    doc1["category"] = "shoes";
    doc1["color"] = "yellow";
    doc1["brand"] = "Nike";
    doc1["points"] = 15;

    nlohmann::json doc2;
    doc2["id"] = "1";
    doc2["name"] = "Baseball Shoes";
    doc2["category"] = "shoes";
    doc2["color"] = "white";
    doc2["brand"] = "Nike";
    doc2["points"] = 5;

    nlohmann::json doc3;
    doc3["id"] = "2";
    doc3["name"] = "Running Shoes";
    doc3["category"] = "sports";
    doc3["color"] = "grey";
    doc3["brand"] = "Nike";
    doc3["points"] = 5;

    nlohmann::json doc4;
    doc4["id"] = "3";
    doc4["name"] = "Running Shoes";
    doc4["category"] = "sports";
    doc4["color"] = "grey";
    doc4["brand"] = "Adidas";
    doc4["points"] = 5;

    ASSERT_TRUE(coll1->add(doc1.dump()).ok());
    ASSERT_TRUE(coll1->add(doc2.dump()).ok());
    ASSERT_TRUE(coll1->add(doc3.dump()).ok());
    ASSERT_TRUE(coll1->add(doc4.dump()).ok());

    std::vector<sort_by> sort_fields = {sort_by("_text_match", "DESC"), sort_by("points", "DESC")};

    nlohmann::json override_json = {
            {"id",                  "dynamic-cat-filter"},
            {
             "rule",                {
                                            {"query", "popular {brand} shoes"},
                                            {"match", override_t::MATCH_CONTAINS}
                                    }
            },
            {"remove_matched_tokens", false},
            {"filter_by",           "brand: {brand} && points:> 10"}
    };

    override_t override;
    auto op = override_t::parse(override_json, "dynamic-cat-filter", override);
    ASSERT_TRUE(op.ok());

    auto results = coll1->search("popular nike shoes", {"name", "category", "brand"}, "",
                                 {}, sort_fields, {2, 2, 2}, 10, 1, FREQUENCY, {false}, 10).get();
    ASSERT_EQ(4, results["hits"].size());

    coll1->add_override(override);

    results = coll1->search("popular nike shoes", {"name", "category", "brand"}, "",
                                 {}, sort_fields, {2, 2, 2}, 10, 1, FREQUENCY, {false}, 10).get();

    ASSERT_EQ(1, results["hits"].size());
    ASSERT_EQ("0", results["hits"][0]["document"]["id"].get<std::string>());

    // when overrides are disabled

    bool enable_overrides = false;
    results = coll1->search("popular nike shoes", {"name", "category", "brand"}, "",
                            {}, sort_fields, {2, 2, 2}, 10, 1, FREQUENCY, {false, false, false}, 10,
                            spp::sparse_hash_set<std::string>(),
                            spp::sparse_hash_set<std::string>(), 10, "", 30, 4, "", 1, {}, {}, {}, 0,
                            "<mark>", "</mark>", {1, 1, 1}, 10000, true, false, enable_overrides).get();
    ASSERT_EQ(4, results["hits"].size());

    // should not match the defined override

    results = coll1->search("running adidas shoes", {"name", "category", "brand"}, "",
                            {}, sort_fields, {2, 2, 2}, 10, 1, FREQUENCY, {false}, 10).get();

    ASSERT_EQ(4, results["hits"].size());
    ASSERT_EQ("3", results["hits"][0]["document"]["id"].get<std::string>());
    ASSERT_EQ("2", results["hits"][1]["document"]["id"].get<std::string>());
    ASSERT_EQ("0", results["hits"][2]["document"]["id"].get<std::string>());
    ASSERT_EQ("1", results["hits"][3]["document"]["id"].get<std::string>());

    results = coll1->search("adidas", {"name", "category", "brand"}, "",
                            {}, sort_fields, {2, 2, 2}, 10, 1, FREQUENCY, {false}, 10).get();

    ASSERT_EQ(1, results["hits"].size());
    ASSERT_EQ("3", results["hits"][0]["document"]["id"].get<std::string>());

    collectionManager.drop_collection("coll1");
}

TEST_F(CollectionOverrideTest, DynamicFilteringExactMatch) {
    Collection* coll1;

    std::vector<field> fields = {field("name", field_types::STRING, false),
                                 field("category", field_types::STRING, true),
                                 field("brand", field_types::STRING, true),
                                 field("color", field_types::STRING, true),
                                 field("points", field_types::INT32, false)};

    coll1 = collectionManager.get_collection("coll1").get();
    if (coll1 == nullptr) {
        coll1 = collectionManager.create_collection("coll1", 1, fields, "points").get();
    }

    nlohmann::json doc1;
    doc1["id"] = "0";
    doc1["name"] = "Retro Shoes";
    doc1["category"] = "shoes";
    doc1["color"] = "yellow";
    doc1["brand"] = "Nike";
    doc1["points"] = 15;

    nlohmann::json doc2;
    doc2["id"] = "1";
    doc2["name"] = "Baseball Shoes";
    doc2["category"] = "shoes";
    doc2["color"] = "white";
    doc2["brand"] = "Nike";
    doc2["points"] = 5;

    nlohmann::json doc3;
    doc3["id"] = "2";
    doc3["name"] = "Running Shoes";
    doc3["category"] = "sports";
    doc3["color"] = "grey";
    doc3["brand"] = "Nike";
    doc3["points"] = 5;

    nlohmann::json doc4;
    doc4["id"] = "3";
    doc4["name"] = "Running Shoes";
    doc4["category"] = "sports";
    doc4["color"] = "grey";
    doc4["brand"] = "Adidas";
    doc4["points"] = 5;

    ASSERT_TRUE(coll1->add(doc1.dump()).ok());
    ASSERT_TRUE(coll1->add(doc2.dump()).ok());
    ASSERT_TRUE(coll1->add(doc3.dump()).ok());
    ASSERT_TRUE(coll1->add(doc4.dump()).ok());

    std::vector<sort_by> sort_fields = {sort_by("_text_match", "DESC"), sort_by("points", "DESC")};

    nlohmann::json override_json = {
            {"id",                  "dynamic-cat-filter"},
            {
             "rule",                {
                                            {"query", "popular {brand} shoes"},
                                            {"match", override_t::MATCH_EXACT}
                                    }
            },
            {"remove_matched_tokens", false},
            {"filter_by",           "brand: {brand} && points:> 10"}
    };

    override_t override;
    auto op = override_t::parse(override_json, "dynamic-cat-filter", override);
    ASSERT_TRUE(op.ok());

    coll1->add_override(override);

    auto results = coll1->search("really popular nike shoes", {"name", "category", "brand"}, "",
                                  {}, sort_fields, {2, 2, 2}, 10, 1, FREQUENCY, {true}, 10).get();

    ASSERT_EQ(4, results["hits"].size());

    results = coll1->search("popular nike running shoes", {"name", "category", "brand"}, "",
                            {}, sort_fields, {2, 2, 2}, 10, 1, FREQUENCY, {true}, 10).get();

    ASSERT_EQ(4, results["hits"].size());

    results = coll1->search("popular nike shoes running", {"name", "category", "brand"}, "",
                            {}, sort_fields, {2, 2, 2}, 10, 1, FREQUENCY, {true}, 10).get();

    ASSERT_EQ(2, results["hits"].size());
    ASSERT_EQ("2", results["hits"][0]["document"]["id"].get<std::string>());
    ASSERT_EQ("3", results["hits"][1]["document"]["id"].get<std::string>());

    collectionManager.drop_collection("coll1");
}

TEST_F(CollectionOverrideTest, DynamicFilteringWithSynonyms) {
    Collection *coll1;

    std::vector<field> fields = {field("name", field_types::STRING, false),
                                 field("category", field_types::STRING, true),
                                 field("brand", field_types::STRING, true),
                                 field("points", field_types::INT32, false)};

    coll1 = collectionManager.get_collection("coll1").get();
    if(coll1 == nullptr) {
        coll1 = collectionManager.create_collection("coll1", 1, fields, "points").get();
    }

    nlohmann::json doc1;
    doc1["id"] = "0";
    doc1["name"] = "Amazing Shoes";
    doc1["category"] = "shoes";
    doc1["brand"] = "Nike";
    doc1["points"] = 3;

    nlohmann::json doc2;
    doc2["id"] = "1";
    doc2["name"] = "Exciting Track Gym";
    doc2["category"] = "shoes";
    doc2["brand"] = "Adidas";
    doc2["points"] = 5;

    nlohmann::json doc3;
    doc3["id"] = "2";
    doc3["name"] = "Amazing Sneakers";
    doc3["category"] = "sneakers";
    doc3["brand"] = "Adidas";
    doc3["points"] = 4;

    ASSERT_TRUE(coll1->add(doc1.dump()).ok());
    ASSERT_TRUE(coll1->add(doc2.dump()).ok());
    ASSERT_TRUE(coll1->add(doc3.dump()).ok());

    coll1->add_synonym(R"({"id": "sneakers-shoes", "root": "sneakers", "synonyms": ["shoes"]})"_json);
    coll1->add_synonym(R"({"id": "boots-shoes", "root": "boots", "synonyms": ["shoes"]})"_json);
    coll1->add_synonym(R"({"id": "exciting-amazing", "root": "exciting", "synonyms": ["amazing"]})"_json);

    std::vector<sort_by> sort_fields = { sort_by("_text_match", "DESC"), sort_by("points", "DESC") };

    // spaces around field name should still work e.g. "{ field }"
    nlohmann::json override_json1 = {
        {"id",   "dynamic-filters"},
        {
         "rule", {
                     {"query", "{ category }"},
                     {"match", override_t::MATCH_EXACT}
                 }
        },
        {"filter_by", "category: {category}"}
    };

    override_t override1;
    auto op = override_t::parse(override_json1, "dynamic-filters", override1);
    ASSERT_TRUE(op.ok());
    coll1->add_override(override1);

    std::map<std::string, override_t*> overrides = coll1->get_overrides().get();
    ASSERT_EQ(1, overrides.size());
    auto override_json = overrides.at("dynamic-filters")->to_json();
    ASSERT_EQ("category: {category}", override_json["filter_by"].get<std::string>());
    ASSERT_EQ(true, override_json["remove_matched_tokens"].get<bool>());  // must be true by default

    nlohmann::json override_json2 = {
        {"id",   "static-filters"},
        {
         "rule", {
                     {"query", "exciting"},
                     {"match", override_t::MATCH_CONTAINS}
                 }
        },
        {"remove_matched_tokens", true},
        {"filter_by", "points: [5, 4]"}
    };

    override_t override2;
    op = override_t::parse(override_json2, "static-filters", override2);
    ASSERT_TRUE(op.ok());
    coll1->add_override(override2);

    auto results = coll1->search("sneakers", {"name", "category", "brand"}, "",
                            {}, sort_fields, {2, 2, 2}, 10).get();

    ASSERT_EQ(1, results["hits"].size());
    ASSERT_EQ("2", results["hits"][0]["document"]["id"].get<std::string>());

    // keyword does not exist but has a synonym with results

    results = coll1->search("boots", {"name", "category", "brand"}, "",
                            {}, sort_fields, {2, 2, 2}, 10).get();

    ASSERT_EQ(2, results["hits"].size());

    ASSERT_EQ("0", results["hits"][0]["document"]["id"].get<std::string>());
    ASSERT_EQ("1", results["hits"][1]["document"]["id"].get<std::string>());

    // keyword has no override, but synonym's override is used
    results = coll1->search("exciting", {"name", "category", "brand"}, "",
                            {}, sort_fields, {2, 2, 2}, 10).get();

    ASSERT_EQ(2, results["hits"].size());

    ASSERT_EQ("1", results["hits"][0]["document"]["id"].get<std::string>());
    ASSERT_EQ("2", results["hits"][1]["document"]["id"].get<std::string>());

    collectionManager.drop_collection("coll1");
}

TEST_F(CollectionOverrideTest, StaticFiltering) {
    Collection *coll1;

    std::vector<field> fields = {field("name", field_types::STRING, false),
                                 field("price", field_types::FLOAT, true),
                                 field("points", field_types::INT32, false)};

    coll1 = collectionManager.get_collection("coll1").get();
    if(coll1 == nullptr) {
        coll1 = collectionManager.create_collection("coll1", 1, fields, "points").get();
    }

    nlohmann::json doc1;
    doc1["id"] = "0";
    doc1["name"] = "Amazing Shoes";
    doc1["price"] = 399.99;
    doc1["points"] = 3;

    nlohmann::json doc2;
    doc2["id"] = "1";
    doc2["name"] = "Track Shoes";
    doc2["price"] = 49.99;
    doc2["points"] = 5;

    ASSERT_TRUE(coll1->add(doc1.dump()).ok());
    ASSERT_TRUE(coll1->add(doc2.dump()).ok());

    std::vector<sort_by> sort_fields = { sort_by("_text_match", "DESC"), sort_by("points", "DESC") };

    nlohmann::json override_json_contains = {
            {"id",   "static-filters"},
            {
             "rule", {
                             {"query", "expensive"},
                             {"match", override_t::MATCH_CONTAINS}
                     }
            },
            {"remove_matched_tokens", true},
            {"filter_by", "price:> 100"}
    };

    override_t override_contains;
    auto op = override_t::parse(override_json_contains, "static-filters", override_contains);
    ASSERT_TRUE(op.ok());

    coll1->add_override(override_contains);

    nlohmann::json override_json_exact = {
            {"id",   "static-exact-filters"},
            {
             "rule", {
                             {"query", "cheap"},
                             {"match", override_t::MATCH_EXACT}
                     }
            },
            {"remove_matched_tokens", true},
            {"filter_by", "price:< 100"}
    };

    override_t override_exact;
    op = override_t::parse(override_json_exact, "static-exact-filters", override_exact);
    ASSERT_TRUE(op.ok());

    coll1->add_override(override_exact);

    auto results = coll1->search("expensive shoes", {"name"}, "",
                                 {}, sort_fields, {2}, 10, 1, FREQUENCY, {true}, 0).get();

    ASSERT_EQ(1, results["hits"].size());
    ASSERT_EQ("0", results["hits"][0]["document"]["id"].get<std::string>());

    results = coll1->search("expensive", {"name"}, "",
                            {}, sort_fields, {2}, 10, 1, FREQUENCY, {true}, 0).get();

    ASSERT_EQ(1, results["hits"].size());
    ASSERT_EQ("0", results["hits"][0]["document"]["id"].get<std::string>());

    // partial word should not match
    results = coll1->search("inexpensive shoes", {"name"}, "",
                            {}, sort_fields, {2}, 10, 1, FREQUENCY, {true}, 10).get();

    ASSERT_EQ(2, results["found"].get<uint32_t>());
    ASSERT_EQ(2, results["hits"].size());

    // with exact match

    results = coll1->search("cheap", {"name"}, "",
                            {}, sort_fields, {2}, 10).get();

    ASSERT_EQ(1, results["hits"].size());
    ASSERT_EQ("1", results["hits"][0]["document"]["id"].get<std::string>());

    // should not work in match contains context

    results = coll1->search("cheap boots", {"name"}, "",
                            {}, sort_fields, {2}, 10).get();

    ASSERT_EQ(0, results["hits"].size());

    // with synonym for expensive: should NOT match as synonyms are resolved after override substitution
    coll1->add_synonym(R"({"id": "costly-expensive", "root": "costly", "synonyms": ["expensive"]})"_json);

    results = coll1->search("costly", {"name"}, "",
                            {}, sort_fields, {2}, 10, 1, FREQUENCY, {true}, 0).get();

    ASSERT_EQ(0, results["hits"].size());

    collectionManager.drop_collection("coll1");
}

TEST_F(CollectionOverrideTest, StaticFilteringMultipleRuleMatch) {
    Collection *coll1;

    std::vector<field> fields = {field("name", field_types::STRING, false),
                                 field("tags", field_types::STRING_ARRAY, true),
                                 field("points", field_types::INT32, false)};

    coll1 = collectionManager.get_collection("coll1").get();
    if(coll1 == nullptr) {
        coll1 = collectionManager.create_collection("coll1", 1, fields, "points").get();
    }

    nlohmann::json doc1;
    doc1["id"] = "0";
    doc1["name"] = "Amazing Shoes";
    doc1["tags"] = {"twitter"};
    doc1["points"] = 3;

    nlohmann::json doc2;
    doc2["id"] = "1";
    doc2["name"] = "Track Shoes";
    doc2["tags"] = {"starred"};
    doc2["points"] = 5;

    nlohmann::json doc3;
    doc3["id"] = "2";
    doc3["name"] = "Track Shoes";
    doc3["tags"] = {"twitter", "starred"};
    doc3["points"] = 10;

    ASSERT_TRUE(coll1->add(doc1.dump()).ok());
    ASSERT_TRUE(coll1->add(doc2.dump()).ok());
    ASSERT_TRUE(coll1->add(doc3.dump()).ok());

    std::vector<sort_by> sort_fields = { sort_by("_text_match", "DESC"), sort_by("points", "DESC") };

    nlohmann::json override_filter1_json = {
            {"id",   "static-filter-1"},
            {
             "rule", {
                             {"query", "twitter"},
                             {"match", override_t::MATCH_CONTAINS}
                     }
            },
            {"remove_matched_tokens", true},
            {"stop_processing", false},
            {"filter_by", "tags: twitter"}
    };

    override_t override_filter1;
    auto op = override_t::parse(override_filter1_json, "static-filter-1", override_filter1);
    ASSERT_TRUE(op.ok());

    coll1->add_override(override_filter1);

    nlohmann::json override_filter2_json = {
            {"id",   "static-filter-2"},
            {
             "rule", {
                             {"query", "starred"},
                             {"match", override_t::MATCH_CONTAINS}
                     }
            },
            {"remove_matched_tokens", true},
            {"stop_processing", false},
            {"filter_by", "tags: starred"}
    };

    override_t override_filter2;
    op = override_t::parse(override_filter2_json, "static-filter-2", override_filter2);
    ASSERT_TRUE(op.ok());

    coll1->add_override(override_filter2);

    auto results = coll1->search("starred twitter", {"name"}, "",
                                 {}, sort_fields, {2}, 10, 1, FREQUENCY, {true}, 0).get();

    ASSERT_EQ(1, results["hits"].size());
    ASSERT_EQ("2", results["hits"][0]["document"]["id"].get<std::string>());

    // when stop_processing is enabled (default is true)
    override_filter1_json.erase("stop_processing");
    override_filter2_json.erase("stop_processing");

    override_t override_filter1_reset;
    op = override_t::parse(override_filter1_json, "static-filter-1", override_filter1_reset);
    ASSERT_TRUE(op.ok());
    override_t override_filter2_reset;
    op = override_t::parse(override_filter2_json, "static-filter-2", override_filter2_reset);
    ASSERT_TRUE(op.ok());

    coll1->add_override(override_filter1_reset);
    coll1->add_override(override_filter2_reset);

    results = coll1->search("starred twitter", {"name"}, "",
                            {}, sort_fields, {2}, 10, 1, FREQUENCY, {true}, 0).get();

    ASSERT_EQ(0, results["hits"].size());

    collectionManager.drop_collection("coll1");
}

TEST_F(CollectionOverrideTest, DynamicFilteringMultipleRuleMatch) {
    Collection *coll1;

    std::vector<field> fields = {field("name", field_types::STRING, false),
                                 field("brand", field_types::STRING, false),
                                 field("tags", field_types::STRING_ARRAY, true),
                                 field("points", field_types::INT32, false)};

    coll1 = collectionManager.get_collection("coll1").get();
    if(coll1 == nullptr) {
        coll1 = collectionManager.create_collection("coll1", 1, fields, "points").get();
    }

    nlohmann::json doc1;
    doc1["id"] = "0";
    doc1["name"] = "Amazing Shoes";
    doc1["brand"] = "Nike";
    doc1["tags"] = {"twitter"};
    doc1["points"] = 3;

    nlohmann::json doc2;
    doc2["id"] = "1";
    doc2["name"] = "Track Shoes";
    doc2["brand"] = "Adidas";
    doc2["tags"] = {"starred"};
    doc2["points"] = 5;

    nlohmann::json doc3;
    doc3["id"] = "2";
    doc3["name"] = "Track Shoes";
    doc3["brand"] = "Nike";
    doc3["tags"] = {"twitter", "starred"};
    doc3["points"] = 10;

    ASSERT_TRUE(coll1->add(doc1.dump()).ok());
    ASSERT_TRUE(coll1->add(doc2.dump()).ok());
    ASSERT_TRUE(coll1->add(doc3.dump()).ok());

    std::vector<sort_by> sort_fields = { sort_by("_text_match", "DESC"), sort_by("points", "DESC") };

    nlohmann::json override_filter1_json = {
            {"id",   "dynamic-filter-1"},
            {
             "rule", {
                             {"query", "{brand}"},
                             {"match", override_t::MATCH_CONTAINS}
                     }
            },
            {"remove_matched_tokens", true},
            {"stop_processing", false},
            {"filter_by", "tags: twitter"},
            {"metadata", {{"foo", "bar"}}},
    };

    override_t override_filter1;
    auto op = override_t::parse(override_filter1_json, "dynamic-filter-1", override_filter1);
    ASSERT_TRUE(op.ok());

    coll1->add_override(override_filter1);

    ASSERT_EQ("bar", override_filter1.to_json()["metadata"]["foo"].get<std::string>());

    nlohmann::json override_filter2_json = {
            {"id",   "dynamic-filter-2"},
            {
             "rule", {
                             {"query", "{tags}"},
                             {"match", override_t::MATCH_CONTAINS}
                     }
            },
            {"remove_matched_tokens", true},
            {"stop_processing", false},
            {"filter_by", "tags: starred"}
    };

    override_t override_filter2;
    op = override_t::parse(override_filter2_json, "dynamic-filter-2", override_filter2);
    ASSERT_TRUE(op.ok());

    coll1->add_override(override_filter2);

    auto results = coll1->search("starred nike", {"name"}, "",
                                 {}, sort_fields, {2}, 10, 1, FREQUENCY, {true}, 0).get();

    ASSERT_EQ(1, results["hits"].size());
    ASSERT_EQ("2", results["hits"][0]["document"]["id"].get<std::string>());
    ASSERT_EQ("bar", results["metadata"]["foo"].get<std::string>());

    // when stop_processing is enabled (default is true)
    override_filter1_json.erase("stop_processing");
    override_filter2_json.erase("stop_processing");

    override_t override_filter1_reset;
    op = override_t::parse(override_filter1_json, "dynamic-filter-1", override_filter1_reset);
    ASSERT_TRUE(op.ok());
    override_t override_filter2_reset;
    op = override_t::parse(override_filter2_json, "dynamic-filter-2", override_filter2_reset);
    ASSERT_TRUE(op.ok());

    coll1->add_override(override_filter1_reset);
    coll1->add_override(override_filter2_reset);

    results = coll1->search("starred nike", {"name"}, "",
                            {}, sort_fields, {2}, 10, 1, FREQUENCY, {true}, 0).get();

    ASSERT_EQ(0, results["hits"].size());

    collectionManager.drop_collection("coll1");
}

TEST_F(CollectionOverrideTest, SynonymsAppliedToOverridenQuery) {
    Collection *coll1;

    std::vector<field> fields = {field("name", field_types::STRING, false),
                                 field("price", field_types::FLOAT, true),
                                 field("points", field_types::INT32, false)};

    coll1 = collectionManager.get_collection("coll1").get();
    if(coll1 == nullptr) {
        coll1 = collectionManager.create_collection("coll1", 1, fields, "points").get();
    }

    nlohmann::json doc1;
    doc1["id"] = "0";
    doc1["name"] = "Amazing Shoes";
    doc1["price"] = 399.99;
    doc1["points"] = 3;

    nlohmann::json doc2;
    doc2["id"] = "1";
    doc2["name"] = "White Sneakers";
    doc2["price"] = 149.99;
    doc2["points"] = 5;

    nlohmann::json doc3;
    doc3["id"] = "2";
    doc3["name"] = "Red Sneakers";
    doc3["price"] = 49.99;
    doc3["points"] = 5;

    ASSERT_TRUE(coll1->add(doc1.dump()).ok());
    ASSERT_TRUE(coll1->add(doc2.dump()).ok());
    ASSERT_TRUE(coll1->add(doc3.dump()).ok());

    std::vector<sort_by> sort_fields = { sort_by("_text_match", "DESC"), sort_by("points", "DESC") };

    nlohmann::json override_json_contains = {
            {"id",   "static-filters"},
            {
             "rule", {
                             {"query", "expensive"},
                             {"match", override_t::MATCH_CONTAINS}
                     }
            },
            {"remove_matched_tokens", true},
            {"filter_by", "price:> 100"}
    };

    override_t override_contains;
    auto op = override_t::parse(override_json_contains, "static-filters", override_contains);
    ASSERT_TRUE(op.ok());

    coll1->add_override(override_contains);

    coll1->add_synonym(R"({"id": "", "root": "shoes", "synonyms": ["sneakers"]})"_json);

    auto results = coll1->search("expensive shoes", {"name"}, "",
                                 {}, sort_fields, {2}, 10, 1, FREQUENCY, {true}, 0).get();

    ASSERT_EQ(2, results["hits"].size());
    ASSERT_EQ("1", results["hits"][0]["document"]["id"].get<std::string>());
    ASSERT_EQ("0", results["hits"][1]["document"]["id"].get<std::string>());

    collectionManager.drop_collection("coll1");
}

TEST_F(CollectionOverrideTest, StaticFilterWithAndWithoutQueryStringMutation) {
    Collection *coll1;

    std::vector<field> fields = {field("name", field_types::STRING, false),
                                 field("price", field_types::FLOAT, true),
                                 field("points", field_types::INT32, false)};

    coll1 = collectionManager.get_collection("coll1").get();
    if(coll1 == nullptr) {
        coll1 = collectionManager.create_collection("coll1", 1, fields, "points").get();
    }

    nlohmann::json doc1;
    doc1["id"] = "0";
    doc1["name"] = "Apple iPad";
    doc1["price"] = 399.99;
    doc1["points"] = 3;

    nlohmann::json doc2;
    doc2["id"] = "1";
    doc2["name"] = "Samsung Charger";
    doc2["price"] = 49.99;
    doc2["points"] = 5;

    nlohmann::json doc3;
    doc3["id"] = "2";
    doc3["name"] = "Samsung Phone";
    doc3["price"] = 249.99;
    doc3["points"] = 5;

    ASSERT_TRUE(coll1->add(doc1.dump()).ok());
    ASSERT_TRUE(coll1->add(doc2.dump()).ok());
    ASSERT_TRUE(coll1->add(doc3.dump()).ok());

    std::vector<sort_by> sort_fields = { sort_by("_text_match", "DESC"), sort_by("points", "DESC") };

    nlohmann::json override_json_contains = {
            {"id",   "static-filters"},
            {
             "rule", {
                             {"query", "apple"},
                             {"match", override_t::MATCH_CONTAINS}
                     }
            },
            {"remove_matched_tokens", false},
            {"filter_by", "price:> 200"}
    };

    override_t override_contains;
    auto op = override_t::parse(override_json_contains, "static-filters", override_contains);
    ASSERT_TRUE(op.ok());

    coll1->add_override(override_contains);

    // first without query string mutation

    auto results = coll1->search("apple", {"name"}, "",
                                 {}, sort_fields, {2}, 10, 1, FREQUENCY, {true}, 0).get();

    ASSERT_EQ(1, results["hits"].size());
    ASSERT_EQ("0", results["hits"][0]["document"]["id"].get<std::string>());

    // now, with query string mutation

    override_json_contains = {
            {"id",   "static-filters"},
            {
             "rule", {
                             {"query", "apple"},
                             {"match", override_t::MATCH_CONTAINS}
                     }
            },
            {"remove_matched_tokens", true},
            {"filter_by", "price:> 200"}
    };

    op = override_t::parse(override_json_contains, "static-filters", override_contains);
    ASSERT_TRUE(op.ok());
    coll1->add_override(override_contains);

    results = coll1->search("apple", {"name"}, "",
                            {}, sort_fields, {2}, 10, 1, FREQUENCY, {true}, 0).get();

    ASSERT_EQ(2, results["hits"].size());
    ASSERT_EQ("2", results["hits"][0]["document"]["id"].get<std::string>());
    ASSERT_EQ("0", results["hits"][1]["document"]["id"].get<std::string>());

    collectionManager.drop_collection("coll1");
}

TEST_F(CollectionOverrideTest, DynamicFilteringWithJustRemoveTokens) {
    Collection* coll1;

    std::vector<field> fields = {field("name", field_types::STRING, false),
                                 field("category", field_types::STRING, true),
                                 field("brand", field_types::STRING, true),
                                 field("points", field_types::INT32, false)};

    coll1 = collectionManager.get_collection("coll1").get();
    if (coll1 == nullptr) {
        coll1 = collectionManager.create_collection("coll1", 1, fields, "points").get();
    }

    nlohmann::json doc1;
    doc1["id"] = "0";
    doc1["name"] = "Amazing Shoes";
    doc1["category"] = "shoes";
    doc1["brand"] = "Nike";
    doc1["points"] = 3;

    nlohmann::json doc2;
    doc2["id"] = "1";
    doc2["name"] = "Track Gym";
    doc2["category"] = "shoes";
    doc2["brand"] = "Adidas";
    doc2["points"] = 5;

    nlohmann::json doc3;
    doc3["id"] = "2";
    doc3["name"] = "Running Shoes";
    doc3["category"] = "sports";
    doc3["brand"] = "Nike";
    doc3["points"] = 5;

    ASSERT_TRUE(coll1->add(doc1.dump()).ok());
    ASSERT_TRUE(coll1->add(doc2.dump()).ok());
    ASSERT_TRUE(coll1->add(doc3.dump()).ok());

    std::vector<sort_by> sort_fields = {sort_by("_text_match", "DESC"), sort_by("points", "DESC")};

    auto results = coll1->search("all", {"name", "category", "brand"}, "",
                                 {}, sort_fields, {0, 0, 0}, 10).get();

    ASSERT_EQ(0, results["hits"].size());

    // with override, we return all records

    nlohmann::json override_json = {
        {"id",                    "match-all"},
        {
         "rule",                  {
                                          {"query", "all"},
                                          {"match", override_t::MATCH_EXACT}
                                  }
        },
        {"remove_matched_tokens", true}
    };

    override_t override;
    auto op = override_t::parse(override_json, "match-all", override);
    ASSERT_TRUE(op.ok());
    coll1->add_override(override);

    results = coll1->search("all", {"name", "category", "brand"}, "",
                            {}, sort_fields, {0, 0, 0}, 10).get();

    ASSERT_EQ(3, results["hits"].size());

    results = coll1->search("really amazing shoes", {"name", "category", "brand"}, "",
                            {}, sort_fields, {0, 0, 0}, 0).get();
    ASSERT_EQ(0, results["hits"].size());

    // with contains
    override_json = {
            {"id",                    "remove-some-tokens"},
            {
             "rule",                  {
                                              {"query", "really"},
                                              {"match", override_t::MATCH_CONTAINS}
                                      }
            },
            {"remove_matched_tokens", true}
    };

    override_t override2;
    op = override_t::parse(override_json, "remove-some-tokens", override2);
    ASSERT_TRUE(op.ok());
    coll1->add_override(override2);

    results = coll1->search("really amazing shoes", {"name", "category", "brand"}, "",
                            {}, sort_fields, {0, 0, 0}, 1).get();
    ASSERT_EQ(1, results["hits"].size());
    ASSERT_EQ("0", results["hits"][0]["document"]["id"].get<std::string>());

    collectionManager.drop_collection("coll1");
}

TEST_F(CollectionOverrideTest, StaticSorting) {
    Collection *coll1;

    std::vector<field> fields = {field("name", field_types::STRING, false),
                                 field("price", field_types::FLOAT, true),
                                 field("points", field_types::INT32, false)};

    coll1 = collectionManager.get_collection("coll1").get();
    if(coll1 == nullptr) {
        coll1 = collectionManager.create_collection("coll1", 1, fields, "points").get();
    }

    nlohmann::json doc1;
    doc1["id"] = "0";
    doc1["name"] = "Amazing Shoes";
    doc1["price"] = 399.99;
    doc1["points"] = 3;

    nlohmann::json doc2;
    doc2["id"] = "1";
    doc2["name"] = "Track Shoes";
    doc2["price"] = 49.99;
    doc2["points"] = 5;

    ASSERT_TRUE(coll1->add(doc1.dump()).ok());
    ASSERT_TRUE(coll1->add(doc2.dump()).ok());

    std::vector<sort_by> sort_fields = { sort_by("_text_match", "DESC"), sort_by("points", "DESC") };

    nlohmann::json override_json_contains = {
            {"id",   "static-sort"},
            {
             "rule", {
                             {"query", "shoes"},
                             {"match", override_t::MATCH_CONTAINS}
                     }
            },
            {"remove_matched_tokens", true},
            {"sort_by", "price:desc"}
    };

    override_t override_contains;
    auto op = override_t::parse(override_json_contains, "static-sort", override_contains);
    ASSERT_TRUE(op.ok());

    // without override kicking in
    auto results = coll1->search("shoes", {"name"}, "",
                                 {}, sort_fields, {2}, 10, 1, FREQUENCY, {true}, 0).get();

    ASSERT_EQ(2, results["hits"].size());
    ASSERT_EQ("1", results["hits"][0]["document"]["id"].get<std::string>());
    ASSERT_EQ("0", results["hits"][1]["document"]["id"].get<std::string>());

    // now add override
    coll1->add_override(override_contains);

    results = coll1->search("shoes", {"name"}, "",
                            {}, sort_fields, {2}, 10, 1, FREQUENCY, {true}, 0).get();

    // with override we will sort on price
    ASSERT_EQ(2, results["hits"].size());
    ASSERT_EQ("0", results["hits"][0]["document"]["id"].get<std::string>());
    ASSERT_EQ("1", results["hits"][1]["document"]["id"].get<std::string>());

    collectionManager.drop_collection("coll1");
}

TEST_F(CollectionOverrideTest, DynamicSorting) {
    Collection *coll1;

    std::vector<field> fields = {field("name", field_types::STRING, false),
                                 field("store", field_types::STRING_ARRAY, false),
                                 field("size", field_types::STRING_ARRAY, false),
                                 field("unitssold", field_types::OBJECT, false),
                                 field("unitssold.store01", field_types::INT32, true),
                                 field("unitssold.store02", field_types::INT32, true),
                                 field("unitssold.small", field_types::INT32, true),
                                 field("unitssold.medium", field_types::INT32, true),
                                 field("stockonhand", field_types::OBJECT, false),
                                 field("stockonhand.store01", field_types::INT32, true),
                                 field("stockonhand.store02", field_types::INT32, true),
                                 field("points", field_types::INT32, false)};

    coll1 = collectionManager.get_collection("coll1").get();
    if(coll1 == nullptr) {
        coll1 = collectionManager.create_collection("coll1", 1, fields, "points").get();
    }

    nlohmann::json doc1;
    doc1["id"] = "0";
    doc1["name"] = "Nike Shoes";
    doc1["store"] = {"store01", "store02"};
    doc1["size"] = {"small", "medium"};
    doc1["unitssold.store01"] = 399;
    doc1["unitssold.store02"] = 498;
    doc1["unitssold.small"] = 304;
    doc1["unitssold.medium"] = 593;
    doc1["stockonhand.store01"] = 129;
    doc1["stockonhand.store02"] = 227;
    doc1["points"] = 100;

    nlohmann::json doc2;
    doc2["id"] = "1";
    doc2["name"] = "Asics Shoes";
    doc2["store"] = {"store01", "store02"};
    doc2["size"] = {"small", "medium"};
    doc2["unitssold.store01"] = 899;
    doc2["unitssold.store02"] = 408;
    doc2["unitssold.small"] = 507;
    doc2["unitssold.medium"] = 800;
    doc2["stockonhand.store01"] = 101;
    doc2["stockonhand.store02"] = 64;
    doc2["points"] = 100;

    nlohmann::json doc3;
    doc3["id"] = "2";
    doc3["name"] = "Adidas Shoes Black";
    doc3["store"] = {"store01", "store02"};
    doc3["size"] = {"small", "medium"};
    doc3["unitssold.store01"] = 599;
    doc3["unitssold.store02"] = 501;
    doc3["unitssold.small"] = 607;
    doc3["unitssold.medium"] = 493;
    doc3["stockonhand.store01"] = 301;
    doc3["stockonhand.store02"] = 424;
    doc3["points"] = 100;

    ASSERT_TRUE(coll1->add(doc1.dump()).ok());
    ASSERT_TRUE(coll1->add(doc2.dump()).ok());
    ASSERT_TRUE(coll1->add(doc3.dump()).ok());

    std::vector<sort_by> sort_fields = { sort_by("_text_match", "DESC"), sort_by("points", "DESC") };

    //query based dynamic sorting
    nlohmann::json override_json_contains = {
            {"id",   "dynamic-sort"},
            {
             "rule", {
                             {"query", "{store}"},
                             {"match", override_t::MATCH_CONTAINS}
                     }
            },
            {"remove_matched_tokens", true},
            {"sort_by", "unitssold.{store}:desc, stockonhand.{store}:desc"}
    };

    override_t override_contains;
    auto op = override_t::parse(override_json_contains, "dynamic-sort", override_contains);
    ASSERT_TRUE(op.ok());

    // now add override
    coll1->add_override(override_contains);

    auto results = coll1->search("store01", {"store"}, "",
                            {}, sort_fields, {2}, 10, 1, FREQUENCY, {true}, 0).get();

    ASSERT_EQ(3, results["hits"].size());
    ASSERT_EQ("1", results["hits"][0]["document"]["id"].get<std::string>());
    ASSERT_EQ("2", results["hits"][1]["document"]["id"].get<std::string>());
    ASSERT_EQ("0", results["hits"][2]["document"]["id"].get<std::string>());

    results = coll1->search("store02", {"store"}, "",
                                 {}, sort_fields, {2}, 10, 1, FREQUENCY, {true}, 0).get();

    ASSERT_EQ(3, results["hits"].size());
    ASSERT_EQ("2", results["hits"][0]["document"]["id"].get<std::string>());
    ASSERT_EQ("0", results["hits"][1]["document"]["id"].get<std::string>());
    ASSERT_EQ("1", results["hits"][2]["document"]["id"].get<std::string>());

    // filter based dynamic sorting
    override_json_contains = {
            {"id",   "dynamic-sort2"},
            {
             "rule", {
                             {"filter_by", "store:={store}"},
                             {"match", override_t::MATCH_CONTAINS}
                     }
            },
            {"remove_matched_tokens", true},
            {"sort_by", "unitssold.{store}:desc, stockonhand.{store}:desc"}
    };

    override_t override_contains2;
    op = override_t::parse(override_json_contains, "dynamic-sort", override_contains2);
    ASSERT_TRUE(op.ok());

    // now add override
    coll1->add_override(override_contains2);

    results = coll1->search("*", {}, "store:=store01",
                                 {}, sort_fields, {2}, 10, 1, FREQUENCY, {true}, 0).get();

    ASSERT_EQ(3, results["hits"].size());
    ASSERT_EQ("1", results["hits"][0]["document"]["id"].get<std::string>());
    ASSERT_EQ("2", results["hits"][1]["document"]["id"].get<std::string>());
    ASSERT_EQ("0", results["hits"][2]["document"]["id"].get<std::string>());

    results = coll1->search("*", {}, "store:=store02",
                            {}, sort_fields, {2}, 10, 1, FREQUENCY, {true}, 0).get();

    ASSERT_EQ(3, results["hits"].size());
    ASSERT_EQ("2", results["hits"][0]["document"]["id"].get<std::string>());
    ASSERT_EQ("0", results["hits"][1]["document"]["id"].get<std::string>());
    ASSERT_EQ("1", results["hits"][2]["document"]["id"].get<std::string>());

    //multiple place holder with dynamic filter
    override_json_contains = {
            {"id",                  "dynamic-sort3"},
            {
             "rule",                {
                                            {"filter_by", "store:={store} && size:={size}"},
                                            {"match", override_t::MATCH_CONTAINS},
                                            {"tags", {"size"}}
                                    }
            },
            {"remove_matched_tokens", true},
            {"sort_by", "unitssold.{store}:desc, unitssold.{size}:desc"}
    };

    override_t override_contains3;
    op = override_t::parse(override_json_contains, "dynamic-sort3", override_contains3);
    ASSERT_TRUE(op.ok());
    coll1->add_override(override_contains3);

    results = coll1->search("*", {}, "store:=store02 && size:=small",
                            {}, sort_fields, {2}, 10, 1, FREQUENCY,
                            {false}, Index::DROP_TOKENS_THRESHOLD,
                            spp::sparse_hash_set<std::string>(),
                            spp::sparse_hash_set<std::string>(), 10, "", 30, 4, "title", 20, {}, {}, {}, 0,
                            "<mark>", "</mark>", {}, 1000, true, false, true, "", false, 10000,
                            4, 7, fallback, 4, {off}, 100, 100, 2, 2, false, "", true, 0, max_score, 100, 0,
                            0, "exhaustive", 30000, 2, "", {}, {}, "right_to_left",
                            true, true, false, "", "", "size").get();

    ASSERT_EQ(3, results["hits"].size());
    ASSERT_EQ("2", results["hits"][0]["document"]["id"].get<std::string>());
    ASSERT_EQ("0", results["hits"][1]["document"]["id"].get<std::string>());
    ASSERT_EQ("1", results["hits"][2]["document"]["id"].get<std::string>());

    results = coll1->search("*", {}, "store:=store01 && size:=small",
                            {}, sort_fields, {2}, 10, 1, FREQUENCY,
                            {false}, Index::DROP_TOKENS_THRESHOLD,
                            spp::sparse_hash_set<std::string>(),
                            spp::sparse_hash_set<std::string>(), 10, "", 30, 4, "title", 20, {}, {}, {}, 0,
                            "<mark>", "</mark>", {}, 1000, true, false, true, "", false, 10000,
                            4, 7, fallback, 4, {off}, 100, 100, 2, 2, false, "", true, 0, max_score, 100, 0,
                            0, "exhaustive", 30000, 2, "", {}, {}, "right_to_left",
                            true, true, false, "", "", "size").get();

    ASSERT_EQ(3, results["hits"].size());
    ASSERT_EQ("1", results["hits"][0]["document"]["id"].get<std::string>());
    ASSERT_EQ("2", results["hits"][1]["document"]["id"].get<std::string>());
    ASSERT_EQ("0", results["hits"][2]["document"]["id"].get<std::string>());

<<<<<<< HEAD
=======
    //no overrides matched, hence no sorting
    results = coll1->search("store", {"store"}, "",
                            {}, sort_fields, {2}, 10, 1, FREQUENCY, {true}, 0).get();

    ASSERT_EQ(3, results["hits"].size());
    ASSERT_EQ("2", results["hits"][0]["document"]["id"].get<std::string>());
    ASSERT_EQ("1", results["hits"][1]["document"]["id"].get<std::string>());
    ASSERT_EQ("0", results["hits"][2]["document"]["id"].get<std::string>());

    results = coll1->search("*", {}, "",
                            {}, sort_fields, {2}, 10, 1, FREQUENCY, {true}, 0).get();

    ASSERT_EQ(3, results["hits"].size());
    ASSERT_EQ("2", results["hits"][0]["document"]["id"].get<std::string>());
    ASSERT_EQ("1", results["hits"][1]["document"]["id"].get<std::string>());
    ASSERT_EQ("0", results["hits"][2]["document"]["id"].get<std::string>());

>>>>>>> 1c580419
    collectionManager.drop_collection("coll1");
}

TEST_F(CollectionOverrideTest, DynamicFilteringWithPartialTokenMatch) {
    // when query tokens do not match placeholder field value exactly, don't do filtering
    Collection* coll1;

    std::vector<field> fields = {field("name", field_types::STRING, false),
                                 field("category", field_types::STRING, true),};

    coll1 = collectionManager.get_collection("coll1").get();
    if (coll1 == nullptr) {
        coll1 = collectionManager.create_collection("coll1", 1, fields).get();
    }

    nlohmann::json doc1;
    doc1["id"] = "0";
    doc1["name"] = "Amazing Shoes";
    doc1["category"] = "Running Shoes";

    nlohmann::json doc2;
    doc2["id"] = "1";
    doc2["name"] = "Magic Lamp";
    doc2["category"] = "Shoo";

    nlohmann::json doc3;
    doc3["id"] = "2";
    doc3["name"] = "Shox and Us";
    doc3["category"] = "Socks";

    ASSERT_TRUE(coll1->add(doc1.dump()).ok());
    ASSERT_TRUE(coll1->add(doc2.dump()).ok());
    ASSERT_TRUE(coll1->add(doc3.dump()).ok());

    std::vector<sort_by> sort_fields = {sort_by("_text_match", "DESC")};

    auto results = coll1->search("shoes", {"name"}, "",
                                 {}, sort_fields, {0}, 10).get();

    ASSERT_EQ(1, results["hits"].size());

    // with override, we return all records

    nlohmann::json override_json = {
            {"id",   "dynamic-filter"},
            {
             "rule", {
                             {"query", "{ category }"},
                             {"match", override_t::MATCH_EXACT}
                     }
            },
            {"filter_by", "category:= {category}"},
            {"remove_matched_tokens", true}
    };

    override_t override;
    auto op = override_t::parse(override_json, "dynamic-filter", override);
    ASSERT_TRUE(op.ok());
    coll1->add_override(override);

    results = coll1->search("shoes", {"name"}, "",
                            {}, sort_fields, {0}, 10).get();

    ASSERT_EQ(1, results["hits"].size());

    results = coll1->search("shox", {"name"}, "",
                            {}, sort_fields, {0}, 10).get();

    ASSERT_EQ(1, results["hits"].size());

    collectionManager.drop_collection("coll1");
}

TEST_F(CollectionOverrideTest, OverrideWithSymbolsToIndex) {
    Collection* coll1;

    std::vector<field> fields = {field("name", field_types::STRING, false),
                                 field("category", field_types::STRING, true),};

    coll1 = collectionManager.get_collection("coll1").get();
    if (coll1 == nullptr) {
        coll1 = collectionManager.create_collection("coll1", 1, fields, "", static_cast<uint64_t>(std::time(nullptr)),
                                                    "", {"-"}, {}).get();
    }

    nlohmann::json doc1;
    doc1["id"] = "0";
    doc1["name"] = "Non-Stick";
    doc1["category"] = "Cookware";

    nlohmann::json doc2;
    doc2["id"] = "1";
    doc2["name"] = "NonStick";
    doc2["category"] = "Kitchen";

    ASSERT_TRUE(coll1->add(doc1.dump()).ok());
    ASSERT_TRUE(coll1->add(doc2.dump()).ok());

    std::vector<sort_by> sort_fields = {sort_by("_text_match", "DESC")};

    auto results = coll1->search("non-stick", {"name"}, "",
                                 {}, sort_fields, {2}, 10, 1, FREQUENCY,
                                 {false}, Index::DROP_TOKENS_THRESHOLD,
                                 spp::sparse_hash_set<std::string>(),
                                 spp::sparse_hash_set<std::string>(), 10, "", 30, 5,
                                 "", 10).get();

    ASSERT_EQ(2, results["hits"].size());

    // with override, we return all records

    nlohmann::json override_json = {
            {"id",   "ov-1"},
            {
             "rule", {
                             {"query", "non-stick"},
                             {"match", override_t::MATCH_EXACT}
                     }
            },
            {"filter_by", "category:= Cookware"}
    };

    override_t override;
    auto op = override_t::parse(override_json, "ov-1", override, "", {'-'}, {});
    ASSERT_TRUE(op.ok());
    coll1->add_override(override);

    results = coll1->search("non-stick", {"name"}, "",
                            {}, sort_fields, {2}, 10, 1, FREQUENCY,
                            {false}, Index::DROP_TOKENS_THRESHOLD,
                            spp::sparse_hash_set<std::string>(),
                            spp::sparse_hash_set<std::string>(), 10, "", 30, 5,
                            "", 10).get();

    ASSERT_EQ(1, results["hits"].size());
    ASSERT_EQ("0", results["hits"][0]["document"]["id"].get<std::string>());

    results = coll1->search("nonstick", {"name"}, "",
                            {}, sort_fields, {2}, 10, 1, FREQUENCY,
                            {false}, Index::DROP_TOKENS_THRESHOLD,
                            spp::sparse_hash_set<std::string>(),
                            spp::sparse_hash_set<std::string>(), 10, "", 30, 5,
                            "", 10).get();

    ASSERT_EQ(2, results["hits"].size());

    collectionManager.drop_collection("coll1");
}

TEST_F(CollectionOverrideTest, OverrideWithTags) {
    /*

     If override1 is tagged tagA, tagB, override2 is tagged tagA, override3 is tagged with nothing:

     Then if a search is tagged with tagA, we only consider overrides that contain tagA (override1 and override2)
     with the usual logic - in alphabetic order of override name and then process both if stop rule processing is false.

     If a search is tagged with tagA and tagB, we evaluate any rules that contain tagA and tagB first,
     then tag A or tag B, but not overrides that contain no tags. Within each group, we evaluate in alphabetic order
     and process multiple if stop rule processing is false

     If a search has no tags, then we only consider rules that have no tags.
    */

    Collection* coll1;

    std::vector<field> fields = {field("name", field_types::STRING, false),
                                 field("category", field_types::STRING, true),};

    coll1 = collectionManager.get_collection("coll1").get();
    if (coll1 == nullptr) {
        coll1 = collectionManager.create_collection("coll1", 1, fields, "").get();
    }

    nlohmann::json doc1;
    doc1["id"] = "0";
    doc1["name"] = "queryA";
    doc1["category"] = "kids";

    nlohmann::json doc2;
    doc2["id"] = "1";
    doc2["name"] = "queryA";
    doc2["category"] = "kitchen";

    nlohmann::json doc3;
    doc3["id"] = "2";
    doc3["name"] = "Clay Toy";
    doc3["category"] = "home";

    ASSERT_TRUE(coll1->add(doc1.dump()).ok());
    ASSERT_TRUE(coll1->add(doc2.dump()).ok());
    ASSERT_TRUE(coll1->add(doc3.dump()).ok());

    std::vector<sort_by> sort_fields = {sort_by("_text_match", "DESC")};

    auto results = coll1->search("Clay", {"name"}, "",
                                 {}, sort_fields, {2}, 10, 1, FREQUENCY,
                                 {false}, Index::DROP_TOKENS_THRESHOLD,
                                 spp::sparse_hash_set<std::string>(),
                                 spp::sparse_hash_set<std::string>(), 10, "", 30, 5,
                                 "", 10).get();

    ASSERT_EQ(1, results["hits"].size());

    // create overrides containing 2 tags, single tag and no tags:
    nlohmann::json override_json1 = R"({
       "id": "ov-1",
       "rule": {
            "query": "queryA",
            "match": "exact",
            "tags": ["alpha", "beta"]
        },
        "filter_by": "category: kids"
    })"_json;

    override_t override1;
    auto op = override_t::parse(override_json1, "ov-1", override1);
    ASSERT_TRUE(op.ok());
    coll1->add_override(override1);

    // single tag
    nlohmann::json override_json2 = R"({
       "id": "ov-2",
       "rule": {
            "query": "queryA",
            "match": "exact",
            "tags": ["alpha"]
        },
        "filter_by": "category: kitchen"
    })"_json;

    override_t override2;
    override_t::parse(override_json2, "ov-2", override2);
    ASSERT_TRUE(op.ok());
    coll1->add_override(override2);

    // no tag
    nlohmann::json override_json3 = R"({
       "id": "ov-3",
       "rule": {
            "query": "queryA",
            "match": "exact"
        },
        "filter_by": "category: home"
    })"_json;

    override_t override3;
    op = override_t::parse(override_json3, "ov-3", override3);
    ASSERT_TRUE(op.ok());
    coll1->add_override(override3);

    // when tag doesn't match any override, no results will be found
    results = coll1->search("queryA", {"name"}, "",
                            {}, sort_fields, {2}, 10, 1, FREQUENCY,
                            {false}, Index::DROP_TOKENS_THRESHOLD,
                            spp::sparse_hash_set<std::string>(),
                            spp::sparse_hash_set<std::string>(), 10, "", 30, 4, "title", 20, {}, {}, {}, 0,
                            "<mark>", "</mark>", {}, 1000, true, false, true, "", false, 10000,
                            4, 7, fallback, 4, {off}, 100, 100, 2, 2, false, "", true, 0, max_score, 100, 0,
                            0, "exhaustive", 30000, 2, "", {}, {}, "right_to_left",
                            true, true, false, "", "", "foo").get();

    ASSERT_EQ(2, results["hits"].size());

    // when multiple overrides match a given tag, return first matching record
    results = coll1->search("queryA", {"name"}, "",
                            {}, sort_fields, {2}, 10, 1, FREQUENCY,
                            {false}, Index::DROP_TOKENS_THRESHOLD,
                            spp::sparse_hash_set<std::string>(),
                            spp::sparse_hash_set<std::string>(), 10, "", 30, 4, "title", 20, {}, {}, {}, 0,
                            "<mark>", "</mark>", {}, 1000, true, false, true, "", false, 10000,
                            4, 7, fallback, 4, {off}, 100, 100, 2, 2, false, "", true, 0, max_score, 100, 0,
                            0, "exhaustive", 30000, 2, "", {}, {}, "right_to_left",
                            true, true, false, "", "", "alpha").get();

    ASSERT_EQ(1, results["hits"].size());
    ASSERT_EQ("0", results["hits"][0]["document"]["id"].get<std::string>());

    // single tag matching rule with multiple tags
    results = coll1->search("queryA", {"name"}, "",
                            {}, sort_fields, {2}, 10, 1, FREQUENCY,
                            {false}, Index::DROP_TOKENS_THRESHOLD,
                            spp::sparse_hash_set<std::string>(),
                            spp::sparse_hash_set<std::string>(), 10, "", 30, 4, "title", 20, {}, {}, {}, 0,
                            "<mark>", "</mark>", {}, 1000, true, false, true, "", false, 10000,
                            4, 7, fallback, 4, {off}, 100, 100, 2, 2, false, "", true, 0, max_score, 100, 0,
                            0, "exhaustive", 30000, 2, "", {}, {}, "right_to_left",
                            true, true, false, "", "", "beta").get();

    ASSERT_EQ(1, results["hits"].size());
    ASSERT_EQ("0", results["hits"][0]["document"]["id"].get<std::string>());

    // when multiple tags are passed, only consider rule with both tags
    results = coll1->search("queryA", {"name"}, "",
                            {}, sort_fields, {2}, 10, 1, FREQUENCY,
                            {false}, Index::DROP_TOKENS_THRESHOLD,
                            spp::sparse_hash_set<std::string>(),
                            spp::sparse_hash_set<std::string>(), 10, "", 30, 4, "title", 20, {}, {}, {}, 0,
                            "<mark>", "</mark>", {}, 1000, true, false, true, "", false, 10000,
                            4, 7, fallback, 4, {off}, 100, 100, 2, 2, false, "", true, 0, max_score, 100, 0,
                            0, "exhaustive", 30000, 2, "", {}, {}, "right_to_left",
                            true, true, false, "", "", "alpha,beta").get();

    ASSERT_EQ(1, results["hits"].size());
    ASSERT_EQ("0", results["hits"][0]["document"]["id"].get<std::string>());

    // query with no tags should only trigger override with no tags
    results = coll1->search("queryA", {"name"}, "",
                            {}, sort_fields, {2}, 10, 1, FREQUENCY,
                            {false}, Index::DROP_TOKENS_THRESHOLD,
                            spp::sparse_hash_set<std::string>(),
                            spp::sparse_hash_set<std::string>(), 10, "", 30, 4, "title", 20, {}, {}, {}, 0,
                            "<mark>", "</mark>", {}, 1000, true, false, true, "", false, 10000,
                            4, 7, fallback, 4, {off}, 100, 100, 2, 2, false, "", true, 0, max_score, 100, 0,
                            0, "exhaustive", 30000, 2, "", {}, {}, "right_to_left",
                            true, true, false, "", "", "").get();

    ASSERT_EQ(1, results["hits"].size());
    ASSERT_EQ("2", results["hits"][0]["document"]["id"].get<std::string>());

    collectionManager.drop_collection("coll1");
}

TEST_F(CollectionOverrideTest, OverrideWithTagsPartialMatch) {
    Collection* coll1;

    std::vector<field> fields = {field("name", field_types::STRING, false),
                                 field("category", field_types::STRING, true),};

    coll1 = collectionManager.get_collection("coll1").get();
    if (coll1 == nullptr) {
        coll1 = collectionManager.create_collection("coll1", 1, fields, "").get();
    }

    nlohmann::json doc1;
    doc1["id"] = "0";
    doc1["name"] = "queryA";
    doc1["category"] = "kids";

    nlohmann::json doc2;
    doc2["id"] = "1";
    doc2["name"] = "queryA";
    doc2["category"] = "kitchen";

    nlohmann::json doc3;
    doc3["id"] = "2";
    doc3["name"] = "Clay Toy";
    doc3["category"] = "home";

    ASSERT_TRUE(coll1->add(doc1.dump()).ok());
    ASSERT_TRUE(coll1->add(doc2.dump()).ok());
    ASSERT_TRUE(coll1->add(doc3.dump()).ok());

    std::vector<sort_by> sort_fields = {sort_by("_text_match", "DESC")};

    nlohmann::json override_json1 = R"({
       "id": "ov-1",
       "rule": {
            "query": "queryA",
            "match": "exact",
            "tags": ["alpha", "beta"]
        },
        "filter_by": "category: kids"
    })"_json;

    override_t override1;
    auto op = override_t::parse(override_json1, "ov-1", override1);
    ASSERT_TRUE(op.ok());
    coll1->add_override(override1);

    //
    nlohmann::json override_json2 = R"({
       "id": "ov-2",
       "rule": {
            "query": "queryB",
            "match": "exact",
            "tags": ["alpha"]
        },
        "filter_by": "category: kitchen"
    })"_json;

    override_t override2;
    override_t::parse(override_json2, "ov-2", override2);
    ASSERT_TRUE(op.ok());
    coll1->add_override(override2);

    // when only one of the two tags are found, apply that rule
    auto results = coll1->search("queryB", {"name"}, "",
                            {}, sort_fields, {2}, 10, 1, FREQUENCY,
                            {false}, Index::DROP_TOKENS_THRESHOLD,
                            spp::sparse_hash_set<std::string>(),
                            spp::sparse_hash_set<std::string>(), 10, "", 30, 4, "title", 20, {}, {}, {}, 0,
                            "<mark>", "</mark>", {}, 1000, true, false, true, "", false, 10000,
                            4, 7, fallback, 4, {off}, 100, 100, 2, 2, false, "", true, 0, max_score, 100, 0,
                            0, "exhaustive", 30000, 2, "", {}, {}, "right_to_left",
                            true, true, false, "", "", "alpha,zeta").get();

    ASSERT_EQ(1, results["hits"].size());
    ASSERT_EQ("1", results["hits"][0]["document"]["id"].get<std::string>());
    collectionManager.drop_collection("coll1");
}

TEST_F(CollectionOverrideTest, OverrideWithTagsWithoutStopProcessing) {
    Collection* coll1;

    std::vector<field> fields = {field("name", field_types::STRING, false),
                                 field("category", field_types::STRING_ARRAY, true),};

    coll1 = collectionManager.get_collection("coll1").get();
    if (coll1 == nullptr) {
        coll1 = collectionManager.create_collection("coll1", 1, fields, "").get();
    }

    nlohmann::json doc1;
    doc1["id"] = "0";
    doc1["name"] = "queryA";
    doc1["category"] = {"kids"};

    nlohmann::json doc2;
    doc2["id"] = "1";
    doc2["name"] = "queryA";
    doc2["category"] = {"kids", "kitchen"};

    nlohmann::json doc3;
    doc3["id"] = "2";
    doc3["name"] = "Clay Toy";
    doc3["category"] = {"home"};

    ASSERT_TRUE(coll1->add(doc1.dump()).ok());
    ASSERT_TRUE(coll1->add(doc2.dump()).ok());
    ASSERT_TRUE(coll1->add(doc3.dump()).ok());

    std::vector<sort_by> sort_fields = {sort_by("_text_match", "DESC")};

    nlohmann::json override_json1 = R"({
       "id": "ov-1",
       "rule": {
            "query": "queryA",
            "match": "exact",
            "tags": ["alpha", "beta"]
        },
        "stop_processing": false,
        "remove_matched_tokens": false,
        "filter_by": "category: kids"
    })"_json;

    override_t override1;
    auto op = override_t::parse(override_json1, "ov-1", override1);
    ASSERT_TRUE(op.ok());
    coll1->add_override(override1);

    //
    nlohmann::json override_json2 = R"({
       "id": "ov-2",
       "rule": {
            "query": "queryA",
            "match": "exact",
            "tags": ["alpha"]
        },
        "stop_processing": false,
        "remove_matched_tokens": false,
        "filter_by": "category: kitchen",
        "metadata": {"foo": "bar"}
    })"_json;

    override_t override2;
    override_t::parse(override_json2, "ov-2", override2);
    ASSERT_TRUE(op.ok());
    coll1->add_override(override2);

    //
    nlohmann::json override_json3 = R"({
       "id": "ov-3",
       "rule": {
            "query": "queryA",
            "match": "exact"
        },
        "stop_processing": false,
        "remove_matched_tokens": false,
        "filter_by": "category: home"
    })"_json;

    override_t override3;
    op = override_t::parse(override_json3, "ov-3", override3);
    ASSERT_TRUE(op.ok());
    coll1->add_override(override3);

    auto results = coll1->search("queryA", {"name"}, "",
                            {}, sort_fields, {2}, 10, 1, FREQUENCY,
                            {false}, Index::DROP_TOKENS_THRESHOLD,
                            spp::sparse_hash_set<std::string>(),
                            spp::sparse_hash_set<std::string>(), 10, "", 30, 4, "title", 20, {}, {}, {}, 0,
                            "<mark>", "</mark>", {}, 1000, true, false, true, "", false, 10000,
                            4, 7, fallback, 4, {off}, 100, 100, 2, 2, false, "", true, 0, max_score, 100, 0,
                            0, "exhaustive", 30000, 2, "", {}, {}, "right_to_left",
                            true, true, false, "", "", "alpha").get();

    ASSERT_EQ(1, results["hits"].size());
    ASSERT_EQ("1", results["hits"][0]["document"]["id"].get<std::string>());
    ASSERT_EQ("bar", results["metadata"]["foo"].get<std::string>());

    collectionManager.drop_collection("coll1");
}

TEST_F(CollectionOverrideTest, WildcardTagRuleThatMatchesAllQueries) {
    Collection* coll1;

    std::vector<field> fields = {field("name", field_types::STRING, false),
                                 field("category", field_types::STRING, true),};

    coll1 = collectionManager.get_collection("coll1").get();
    if (coll1 == nullptr) {
        coll1 = collectionManager.create_collection("coll1", 1, fields, "").get();
    }

    nlohmann::json doc1;
    doc1["id"] = "0";
    doc1["name"] = "queryA";
    doc1["category"] = "kids";

    nlohmann::json doc2;
    doc2["id"] = "1";
    doc2["name"] = "queryA";
    doc2["category"] = "kitchen";

    nlohmann::json doc3;
    doc3["id"] = "2";
    doc3["name"] = "Clay Toy";
    doc3["category"] = "home";

    ASSERT_TRUE(coll1->add(doc1.dump()).ok());
    ASSERT_TRUE(coll1->add(doc2.dump()).ok());
    ASSERT_TRUE(coll1->add(doc3.dump()).ok());

    std::vector<sort_by> sort_fields = {sort_by("_text_match", "DESC")};

    nlohmann::json override_json1 = R"({
       "id": "ov-1",
       "rule": {

        },
        "filter_by": "category: kids"
    })"_json;

    override_t override1;
    auto op = override_t::parse(override_json1, "ov-1", override1);
    ASSERT_FALSE(op.ok());
    ASSERT_EQ("The `rule` definition must contain either a `tags` or a `query` and `match`.", op.error());

    override_json1 = R"({
       "id": "ov-1",
       "rule": {
            "tags": ["*"]
        },
        "filter_by": "category: kids"
    })"_json;

    op = override_t::parse(override_json1, "ov-1", override1);
    ASSERT_TRUE(op.ok());
    coll1->add_override(override1);

    // should match all search queries, even without passing any tags
    std::string override_tags = "";
    auto results = coll1->search("queryB", {"name"}, "",
                                 {}, sort_fields, {2}, 10, 1, FREQUENCY,
                                 {false}, Index::DROP_TOKENS_THRESHOLD,
                                 spp::sparse_hash_set<std::string>(),
                                 spp::sparse_hash_set<std::string>(), 10, "", 30, 4, "title", 20, {}, {}, {}, 0,
                                 "<mark>", "</mark>", {}, 1000, true, false, true, "", false, 10000,
                                 4, 7, fallback, 4, {off}, 100, 100, 2, 2, false, "", true, 0, max_score, 100, 0,
                                 0, "exhaustive", 30000, 2, "", {}, {}, "right_to_left",
                                 true, true, false, "", "", override_tags).get();

    ASSERT_EQ(1, results["hits"].size());
    ASSERT_EQ("0", results["hits"][0]["document"]["id"].get<std::string>());

    results = coll1->search("queryA", {"name"}, "",
                            {}, sort_fields, {2}, 10, 1, FREQUENCY,
                            {false}, Index::DROP_TOKENS_THRESHOLD,
                            spp::sparse_hash_set<std::string>(),
                            spp::sparse_hash_set<std::string>(), 10, "", 30, 4, "title", 20, {}, {}, {}, 0,
                            "<mark>", "</mark>", {}, 1000, true, false, true, "", false, 10000,
                            4, 7, fallback, 4, {off}, 100, 100, 2, 2, false, "", true, 0, max_score, 100, 0,
                            0, "exhaustive", 30000, 2, "", {}, {}, "right_to_left",
                            true, true, false, "", "", override_tags).get();

    ASSERT_EQ(1, results["hits"].size());
    ASSERT_EQ("0", results["hits"][0]["document"]["id"].get<std::string>());

    // includes instead of filter_by
    coll1->remove_override("ov-1");
    auto override_json2 = R"({
       "id": "ov-1",
       "rule": {
            "tags": ["*"]
        },
        "includes": [
            {"id": "1", "position": 1}
        ]
    })"_json;

    override_t override2;
    op = override_t::parse(override_json2, "ov-2", override2);
    ASSERT_TRUE(op.ok());
    coll1->add_override(override2);

    results = coll1->search("foobar", {"name"}, "",
                            {}, sort_fields, {2}, 10, 1, FREQUENCY,
                            {false}, Index::DROP_TOKENS_THRESHOLD,
                            spp::sparse_hash_set<std::string>(),
                            spp::sparse_hash_set<std::string>(), 10, "", 30, 4, "title", 20, {}, {}, {}, 0,
                            "<mark>", "</mark>", {}, 1000, true, false, true, "", false, 10000,
                            4, 7, fallback, 4, {off}, 100, 100, 2, 2, false, "", true, 0, max_score, 100, 0,
                            0, "exhaustive", 30000, 2, "", {}, {}, "right_to_left",
                            true, true, false, "", "", override_tags).get();

    ASSERT_EQ(1, results["hits"].size());
    ASSERT_EQ("1", results["hits"][0]["document"]["id"].get<std::string>());

    collectionManager.drop_collection("coll1");
}

TEST_F(CollectionOverrideTest, TagsOnlyRule) {
    Collection* coll1;

    std::vector<field> fields = {field("name", field_types::STRING, false),
                                 field("category", field_types::STRING_ARRAY, true),};

    coll1 = collectionManager.get_collection("coll1").get();
    if (coll1 == nullptr) {
        coll1 = collectionManager.create_collection("coll1", 1, fields, "").get();
    }

    nlohmann::json doc1;
    doc1["id"] = "0";
    doc1["name"] = "queryA";
    doc1["category"] = {"kids"};

    nlohmann::json doc2;
    doc2["id"] = "1";
    doc2["name"] = "queryA";
    doc2["category"] = {"kitchen"};

    ASSERT_TRUE(coll1->add(doc1.dump()).ok());
    ASSERT_TRUE(coll1->add(doc2.dump()).ok());

    std::vector<sort_by> sort_fields = {sort_by("_text_match", "DESC")};
    override_t override1;
    auto override_json1 = R"({
       "id": "ov-1",
       "rule": {
            "tags": ["listing"]
        },
        "filter_by": "category: kids"
    })"_json;

    auto op = override_t::parse(override_json1, "ov-1", override1);
    ASSERT_TRUE(op.ok());
    coll1->add_override(override1);

    auto results = coll1->search("queryA", {"name"}, "",
                                 {}, sort_fields, {2}, 10, 1, FREQUENCY,
                                 {false}, Index::DROP_TOKENS_THRESHOLD,
                                 spp::sparse_hash_set<std::string>(),
                                 spp::sparse_hash_set<std::string>(), 10, "", 30, 4, "title", 20, {}, {}, {}, 0,
                                 "<mark>", "</mark>", {}, 1000, true, false, true, "", false, 10000,
                                 4, 7, fallback, 4, {off}, 100, 100, 2, 2, false, "", true, 0, max_score, 100, 0,
                                 0, "exhaustive", 30000, 2, "", {}, {}, "right_to_left",
                                 true, true, false, "", "", "listing").get();

    ASSERT_EQ(1, results["hits"].size());
    ASSERT_EQ("0", results["hits"][0]["document"]["id"].get<std::string>());

    // with include rule
    override_t override2;
    auto override_json2 = R"({
       "id": "ov-2",
       "rule": {
            "tags": ["listing2"]
        },
        "includes": [
            {"id": "1", "position": 1}
        ]
    })"_json;

    op = override_t::parse(override_json2, "ov-2", override2);
    ASSERT_TRUE(op.ok());
    coll1->add_override(override2);

    results = coll1->search("foobar", {"name"}, "",
                            {}, sort_fields, {2}, 10, 1, FREQUENCY,
                            {false}, Index::DROP_TOKENS_THRESHOLD,
                            spp::sparse_hash_set<std::string>(),
                            spp::sparse_hash_set<std::string>(), 10, "", 30, 4, "title", 20, {}, {}, {}, 0,
                            "<mark>", "</mark>", {}, 1000, true, false, true, "", false, 10000,
                            4, 7, fallback, 4, {off}, 100, 100, 2, 2, false, "", true, 0, max_score, 100, 0,
                            0, "exhaustive", 30000, 2, "", {}, {}, "right_to_left",
                            true, true, false, "", "", "listing2").get();

    ASSERT_EQ(1, results["hits"].size());
    ASSERT_EQ("1", results["hits"][0]["document"]["id"].get<std::string>());

    // no override tag passed: rule should not match
    std::string override_tag = "";
    results = coll1->search("foobar", {"name"}, "",
                            {}, sort_fields, {2}, 10, 1, FREQUENCY,
                            {false}, Index::DROP_TOKENS_THRESHOLD,
                            spp::sparse_hash_set<std::string>(),
                            spp::sparse_hash_set<std::string>(), 10, "", 30, 4, "title", 20, {}, {}, {}, 0,
                            "<mark>", "</mark>", {}, 1000, true, false, true, "", false, 10000,
                            4, 7, fallback, 4, {off}, 100, 100, 2, 2, false, "", true, 0, max_score, 100, 0,
                            0, "exhaustive", 30000, 2, "", {}, {}, "right_to_left",
                            true, true, false, "", "", override_tag).get();

    ASSERT_EQ(0, results["hits"].size());

    collectionManager.drop_collection("coll1");
}

TEST_F(CollectionOverrideTest, MetadataValidation) {
    Collection* coll1;

    std::vector<field> fields = {field("name", field_types::STRING, false),
                                 field("category", field_types::STRING_ARRAY, true),};

    coll1 = collectionManager.get_collection("coll1").get();
    if (coll1 == nullptr) {
        coll1 = collectionManager.create_collection("coll1", 1, fields, "").get();
    }

    nlohmann::json doc1;
    doc1["id"] = "0";
    doc1["name"] = "queryA";
    doc1["category"] = {"kids"};

    ASSERT_TRUE(coll1->add(doc1.dump()).ok());

    std::vector<sort_by> sort_fields = {sort_by("_text_match", "DESC")};

    nlohmann::json override_json1 = R"({
       "id": "ov-1",
       "rule": {
            "query": "queryA",
            "match": "exact"
        },
        "filter_by": "category: kids",
        "metadata": "foo"
    })"_json;

    override_t override1;
    auto op = override_t::parse(override_json1, "ov-1", override1);
    ASSERT_FALSE(op.ok());
    ASSERT_EQ("The `metadata` must be a JSON object.", op.error());

    // don't allow empty rule without any action
    override_json1 = R"({
       "id": "ov-1",
       "rule": {
            "query": "queryA",
            "match": "exact"
        }
    })"_json;

    override_t override2;
    op = override_t::parse(override_json1, "ov-2", override2);
    ASSERT_FALSE(op.ok());
    ASSERT_EQ("Must contain one of: `includes`, `excludes`, `metadata`, `filter_by`, `sort_by`, "
              "`remove_matched_tokens`, `replace_query`.", op.error());

    // should allow only metadata to be present as action

    override_json1 = R"({
       "id": "ov-1",
       "rule": {
            "query": "queryA",
            "match": "exact"
        },
        "metadata": {"foo": "bar"}
    })"_json;

    override_t override3;
    op = override_t::parse(override_json1, "ov-3", override3);
    ASSERT_TRUE(op.ok());

    coll1->add_override(override3);

    collectionManager.drop_collection("coll1");
}

TEST_F(CollectionOverrideTest, WildcardSearchOverride) {
    Collection* coll1;

    std::vector<field> fields = {field("name", field_types::STRING, false),
                                 field("category", field_types::STRING, true),};

    coll1 = collectionManager.get_collection("coll1").get();
    if (coll1 == nullptr) {
        coll1 = collectionManager.create_collection("coll1", 1, fields, "").get();
    }

    nlohmann::json doc1;
    doc1["id"] = "0";
    doc1["name"] = "queryA";
    doc1["category"] = "kids";

    nlohmann::json doc2;
    doc2["id"] = "1";
    doc2["name"] = "queryA";
    doc2["category"] = "kitchen";

    nlohmann::json doc3;
    doc3["id"] = "2";
    doc3["name"] = "Clay Toy";
    doc3["category"] = "home";

    ASSERT_TRUE(coll1->add(doc1.dump()).ok());
    ASSERT_TRUE(coll1->add(doc2.dump()).ok());
    ASSERT_TRUE(coll1->add(doc3.dump()).ok());

    std::vector<sort_by> sort_fields = {sort_by("_text_match", "DESC")};

    nlohmann::json override_json1 = R"({
       "id": "ov-1",
       "rule": {
            "query": "*",
            "match": "exact"
        },
        "filter_by": "category: kids"
    })"_json;

    override_t override1;
    auto op = override_t::parse(override_json1, "ov-1", override1);
    ASSERT_TRUE(op.ok());
    coll1->add_override(override1);

    std::string override_tags = "";
    auto results = coll1->search("*", {}, "",
                                 {}, sort_fields, {2}, 10, 1, FREQUENCY,
                                 {false}, Index::DROP_TOKENS_THRESHOLD,
                                 spp::sparse_hash_set<std::string>(),
                                 spp::sparse_hash_set<std::string>(), 10, "", 30, 4, "title", 20, {}, {}, {}, 0,
                                 "<mark>", "</mark>", {}, 1000, true, false, true, "", false, 10000,
                                 4, 7, fallback, 4, {off}, 100, 100, 2, 2, false, "", true, 0, max_score, 100, 0,
                                 0, "exhaustive", 30000, 2, "", {}, {}, "right_to_left",
                                 true, true, false, "", "", override_tags).get();

    ASSERT_EQ(1, results["hits"].size());
    ASSERT_EQ("0", results["hits"][0]["document"]["id"].get<std::string>());

    // includes instead of filter_by
    coll1->remove_override("ov-1");

    override_t override2;
    auto override_json2 = R"({
       "id": "ov-2",
       "rule": {
            "query": "*",
            "match": "exact"
        },
        "includes": [
            {"id": "1", "position": 1}
        ]
    })"_json;

    op = override_t::parse(override_json2, "ov-2", override2);
    ASSERT_TRUE(op.ok());
    coll1->add_override(override2);

    results = coll1->search("*", {}, "",
                            {}, sort_fields, {2}, 10, 1, FREQUENCY,
                            {false}, Index::DROP_TOKENS_THRESHOLD,
                            spp::sparse_hash_set<std::string>(),
                            spp::sparse_hash_set<std::string>(), 10, "", 30, 4, "title", 20, {}, {}, {}, 0,
                            "<mark>", "</mark>", {}, 1000, true, false, true, "", false, 10000,
                            4, 7, fallback, 4, {off}, 100, 100, 2, 2, false, "", true, 0, max_score, 100, 0,
                            0, "exhaustive", 30000, 2, "", {}, {}, "right_to_left",
                            true, true, false, "", "", override_tags).get();

    ASSERT_EQ(3, results["hits"].size());
    ASSERT_EQ("1", results["hits"][0]["document"]["id"].get<std::string>());

    collectionManager.drop_collection("coll1");
}

TEST_F(CollectionOverrideTest, OverridesPagination) {
    Collection *coll2;

    std::vector<field> fields = {field("title", field_types::STRING, false),
                                 field("points", field_types::INT32, false)};

    coll2 = collectionManager.get_collection("coll2").get();
    if(coll2 == nullptr) {
        coll2 = collectionManager.create_collection("coll2", 1, fields, "points").get();
    }

    for(int i = 0; i < 5; ++i) {
        nlohmann::json override_json = {
                {"id",       "override"},
                {
                 "rule",     {
                                     {"query", "not-found"},
                                     {"match", override_t::MATCH_EXACT}
                             }
                },
                {"metadata", {       {"foo",   "bar"}}},
        };

        override_json["id"] = override_json["id"].get<std::string>() + std::to_string(i + 1);
        override_t override;
        override_t::parse(override_json, "", override);

        coll2->add_override(override);
    }

    uint32_t limit = 0, offset = 0, i = 0;

    //limit collections by 2
    limit=2;
    auto override_op = coll2->get_overrides(limit);
    auto override_map = override_op.get();
    ASSERT_EQ(2, override_map.size());
    i=offset;
    for(const auto &kv : override_map) {
        ASSERT_EQ("override" + std::to_string(i+1), kv.second->id);
        ++i;
    }

    //get 2 collection from offset 3
    offset=3;
    override_op = coll2->get_overrides(limit, offset);
    override_map = override_op.get();
    ASSERT_EQ(2, override_map.size());
    i=offset;
    for(const auto &kv : override_map) {
        ASSERT_EQ("override" + std::to_string(i+1), kv.second->id);
        ++i;
    }

    //get all collection except first
    offset=1; limit=0;
    override_op = coll2->get_overrides(limit, offset);
    override_map = override_op.get();
    ASSERT_EQ(4, override_map.size());
    i=offset;
    for(const auto &kv : override_map) {
        ASSERT_EQ("override" + std::to_string(i+1), kv.second->id);
        ++i;
    }

    //get last collection
    offset=4, limit=1;
    override_op = coll2->get_overrides(limit, offset);
    override_map = override_op.get();
    ASSERT_EQ(1, override_map.size());
    ASSERT_EQ("override5", override_map.begin()->second->id);

    //if limit is greater than number of collection then return all from offset
    offset=0; limit=8;
    override_op = coll2->get_overrides(limit, offset);
    override_map = override_op.get();
    ASSERT_EQ(5, override_map.size());
    i=offset;
    for(const auto &kv : override_map) {
        ASSERT_EQ("override" + std::to_string(i+1), kv.second->id);
        ++i;
    }

    offset=3; limit=4;
    override_op = coll2->get_overrides(limit, offset);
    override_map = override_op.get();
    ASSERT_EQ(2, override_map.size());
    i=offset;
    for(const auto &kv : override_map) {
        ASSERT_EQ("override" + std::to_string(i+1), kv.second->id);
        ++i;
    }

    //invalid offset
    offset=6; limit=0;
    override_op = coll2->get_overrides(limit, offset);
    ASSERT_FALSE(override_op.ok());
    ASSERT_EQ("Invalid offset param.", override_op.error());
}

TEST_F(CollectionOverrideTest, RetrieveOverideByID) {
    Collection *coll2;

    std::vector<field> fields = {field("title", field_types::STRING, false),
                                 field("points", field_types::INT32, false)};

    coll2 = collectionManager.get_collection("coll2").get();
    if (coll2 == nullptr) {
        coll2 = collectionManager.create_collection("coll2", 1, fields, "points").get();
    }

    nlohmann::json override_json = {
            {"id",       "override"},
            {
             "rule",     {
                                 {"query", "not-found"},
                                 {"match", override_t::MATCH_EXACT}
                         }
            },
            {"metadata", {       {"foo",   "bar"}}},
    };

    override_json["id"] = override_json["id"].get<std::string>() + "1";
    override_t override;
    override_t::parse(override_json, "", override);

    coll2->add_override(override);

    auto op = coll2->get_override("override1");
    ASSERT_TRUE(op.ok());
}


TEST_F(CollectionOverrideTest, FilterPinnedHits) {
    std::vector<field> fields = {field("title", field_types::STRING, false),
                                 field("points", field_types::INT32, false)};

    Collection* coll3 = collectionManager.get_collection("coll3").get();
    if(coll3 == nullptr) {
        coll3 = collectionManager.create_collection("coll3", 1, fields, "points").get();
    }

    nlohmann::json doc;

    doc["title"] = "Snapdragon 7 gen 2023";
    doc["points"] = 100;
    ASSERT_TRUE(coll3->add(doc.dump()).ok());

    doc["title"] = "Snapdragon 732G 2023";
    doc["points"] = 91;
    ASSERT_TRUE(coll3->add(doc.dump()).ok());

    doc["title"] = "Snapdragon 4 gen 2023";
    doc["points"] = 65;
    ASSERT_TRUE(coll3->add(doc.dump()).ok());

    doc["title"] = "Mediatek Dimensity 720G 2022";
    doc["points"] = 87;
    ASSERT_TRUE(coll3->add(doc.dump()).ok());

    doc["title"] = "Mediatek Dimensity 470G 2023";
    doc["points"] = 63;
    ASSERT_TRUE(coll3->add(doc.dump()).ok());

    auto pinned_hits = "3:1, 4:2";

    bool filter_curated_hits = false;
    auto results = coll3->search("2023", {"title"}, "title: snapdragon", {}, {},
                                 {0}, 50, 1, FREQUENCY,
                                 {false}, Index::DROP_TOKENS_THRESHOLD,
                                 spp::sparse_hash_set<std::string>(),
                                 spp::sparse_hash_set<std::string>(), 10,
                                 "", 30, 5, "",
                                 10, pinned_hits, {}, {}, 3,
                                 "<mark>", "</mark>", {}, UINT_MAX,
                                 true, false, true, "",
                                 false, 6000 * 1000, 4, 7,
                                 fallback, 4, {off}, INT16_MAX,
                                 INT16_MAX, 2, filter_curated_hits ).get();


    ASSERT_EQ(5, results["hits"].size());
    ASSERT_EQ("3", results["hits"][0]["document"]["id"].get<std::string>());
    ASSERT_EQ("4", results["hits"][1]["document"]["id"].get<std::string>());
    ASSERT_EQ("0", results["hits"][2]["document"]["id"].get<std::string>());
    ASSERT_EQ("1", results["hits"][3]["document"]["id"].get<std::string>());
    ASSERT_EQ("2", results["hits"][4]["document"]["id"].get<std::string>());

    // when filter does not match, we should return only curated results
    results = coll3->search("2023", {"title"}, "title: foobarbaz", {}, {},
                            {0}, 50, 1, FREQUENCY,
                            {false}, Index::DROP_TOKENS_THRESHOLD,
                            spp::sparse_hash_set<std::string>(),
                            spp::sparse_hash_set<std::string>(), 10,
                            "", 30, 5, "",
                            10, pinned_hits, {}, {}, 3,
                            "<mark>", "</mark>", {}, UINT_MAX,
                            true, false, true, "",
                            false, 6000 * 1000, 4, 7,
                            fallback, 4, {off}, INT16_MAX,
                            INT16_MAX, 2, filter_curated_hits ).get();

    ASSERT_EQ(2, results["hits"].size());
    ASSERT_EQ("3", results["hits"][0]["document"]["id"].get<std::string>());
    ASSERT_EQ("4", results["hits"][1]["document"]["id"].get<std::string>());

    // Filter does not match but with filter_curated_hits = true
    filter_curated_hits = true;

    results = coll3->search("2023", {"title"}, "title: foobarbaz", {}, {},
                            {0}, 50, 1, FREQUENCY,
                            {false}, Index::DROP_TOKENS_THRESHOLD,
                            spp::sparse_hash_set<std::string>(),
                            spp::sparse_hash_set<std::string>(), 10,
                            "", 30, 5, "",
                            10, pinned_hits, {}, {}, 3,
                            "<mark>", "</mark>", {}, UINT_MAX,
                            true, false, true, "",
                            false, 6000 * 1000, 4, 7,
                            fallback, 4, {off}, INT16_MAX,
                            INT16_MAX, 2, filter_curated_hits ).get();
    ASSERT_EQ(0, results["hits"].size());

    // Filter should apply on curated results
    results = coll3->search("2023", {"title"}, "points: >70", {}, {},
                            {0}, 50, 1, FREQUENCY,
                            {false}, Index::DROP_TOKENS_THRESHOLD,
                            spp::sparse_hash_set<std::string>(),
                            spp::sparse_hash_set<std::string>(), 10,
                            "", 30, 5, "",
                            10, pinned_hits, {}, {}, 3,
                            "<mark>", "</mark>", {}, UINT_MAX,
                            true, false, true, "",
                            false, 6000 * 1000, 4, 7,
                            fallback, 4, {off}, INT16_MAX,
                            INT16_MAX, 2, filter_curated_hits ).get();

    ASSERT_EQ(3, results["hits"].size());
    ASSERT_EQ("3", results["hits"][0]["document"]["id"].get<std::string>());
    ASSERT_EQ("0", results["hits"][1]["document"]["id"].get<std::string>());
    ASSERT_EQ("1", results["hits"][2]["document"]["id"].get<std::string>());

    results = coll3->search("2023", {"title"}, "title: snapdragon", {}, {},
                            {0}, 50, 1, FREQUENCY,
                            {false}, Index::DROP_TOKENS_THRESHOLD,
                            spp::sparse_hash_set<std::string>(),
                            spp::sparse_hash_set<std::string>(), 10,
                            "", 30, 5, "",
                            10, pinned_hits, {}, {}, 3,
                            "<mark>", "</mark>", {}, UINT_MAX,
                            true, false, true, "",
                            false, 6000 * 1000, 4, 7,
                            fallback, 4, {off}, INT16_MAX,
                            INT16_MAX, 2, filter_curated_hits).get();


    ASSERT_EQ(3, results["hits"].size());
    ASSERT_EQ("0", results["hits"][0]["document"]["id"].get<std::string>());
    ASSERT_EQ("1", results["hits"][1]["document"]["id"].get<std::string>());
    ASSERT_EQ("2", results["hits"][2]["document"]["id"].get<std::string>());

    //partial filter out ids, remaining will take higher precedence than their assignment
    results = coll3->search("snapdragon", {"title"}, "title: 2023", {}, {},
                            {0}, 50, 1, FREQUENCY,
                            {false}, Index::DROP_TOKENS_THRESHOLD,
                            spp::sparse_hash_set<std::string>(),
                            spp::sparse_hash_set<std::string>(), 10,
                            "", 30, 5, "",
                            10, pinned_hits, {}, {}, 3,
                            "<mark>", "</mark>", {}, UINT_MAX,
                            true, false, true, "",
                            false, 6000 * 1000, 4, 7,
                            fallback, 4, {off}, INT16_MAX,
                            INT16_MAX, 2, filter_curated_hits).get();


    ASSERT_EQ(4, results["hits"].size());
    ASSERT_EQ("4", results["hits"][0]["document"]["id"].get<std::string>());
    ASSERT_EQ("0", results["hits"][1]["document"]["id"].get<std::string>());
    ASSERT_EQ("1", results["hits"][2]["document"]["id"].get<std::string>());
    ASSERT_EQ("2", results["hits"][3]["document"]["id"].get<std::string>());
}

TEST_F(CollectionOverrideTest, AvoidTypoMatchingWhenOverlapWithCuratedData) {
    std::vector<field> fields = {field("title", field_types::STRING, false),
                                 field("points", field_types::INT32, false)};

    Collection* coll3 = collectionManager.get_collection("coll3").get();
    if (coll3 == nullptr) {
        coll3 = collectionManager.create_collection("coll3", 1, fields, "points").get();
    }

    nlohmann::json doc;

    doc["title"] = "Snapdragon 7 gen 2023";
    doc["points"] = 100;
    ASSERT_TRUE(coll3->add(doc.dump()).ok());

    doc["title"] = "Snapdragon 732G 2023";
    doc["points"] = 91;
    ASSERT_TRUE(coll3->add(doc.dump()).ok());

    doc["title"] = "Mediatak 4 gen 2023";
    doc["points"] = 65;
    ASSERT_TRUE(coll3->add(doc.dump()).ok());

    doc["title"] = "Mediatek Dimensity 720G 2022";
    doc["points"] = 87;
    ASSERT_TRUE(coll3->add(doc.dump()).ok());

    doc["title"] = "Mediatek Dimensity 470G 2023";
    doc["points"] = 63;
    ASSERT_TRUE(coll3->add(doc.dump()).ok());

    auto pinned_hits = "3:1, 4:2";

    auto results = coll3->search("Mediatek", {"title"}, "", {}, {},
                                 {2}, 50, 1, FREQUENCY,
                                 {false}, Index::DROP_TOKENS_THRESHOLD,
                                 spp::sparse_hash_set<std::string>(),
                                 spp::sparse_hash_set<std::string>(), 10,
                                 "", 30, 5, "",
                                 1, pinned_hits, {}, {}, 3,
                                 "<mark>", "</mark>", {}, UINT_MAX,
                                 true, false, true, "",
                                 false, 6000 * 1000, 4, 7,
                                 fallback, 4, {off}, INT16_MAX,
                                 INT16_MAX, 2, false).get();

    ASSERT_EQ(2, results["hits"].size());
    ASSERT_EQ("3", results["hits"][0]["document"]["id"].get<std::string>());
    ASSERT_EQ("4", results["hits"][1]["document"]["id"].get<std::string>());

    // only typo match found: we should return both curated and typo hits
    results = coll3->search("snapdragan", {"title"}, "", {}, {},
                            {2}, 50, 1, FREQUENCY,
                            {false}, Index::DROP_TOKENS_THRESHOLD,
                            spp::sparse_hash_set<std::string>(),
                            spp::sparse_hash_set<std::string>(), 10,
                            "", 30, 5, "",
                            10, pinned_hits, {}, {}, 3,
                            "<mark>", "</mark>", {}, UINT_MAX,
                            true, false, true, "",
                            false, 6000 * 1000, 4, 7,
                            fallback, 4, {off}, INT16_MAX,
                            INT16_MAX, 2, false).get();

    ASSERT_EQ(4, results["hits"].size());
    ASSERT_EQ("3", results["hits"][0]["document"]["id"].get<std::string>());
    ASSERT_EQ("4", results["hits"][1]["document"]["id"].get<std::string>());
}

TEST_F(CollectionOverrideTest, PinnedHitsAndFilteredFaceting) {
    nlohmann::json schema = R"({
        "name": "coll1",
        "enable_nested_fields": true,
        "fields": [
          {"name": "someprop", "index": true, "type": "string" },
          {"name": "somefacet", "index": true, "type": "string", "facet": true },
          {"name": "someotherfacet", "index": true, "type": "string", "facet": true }
        ]
    })"_json;

    auto op = collectionManager.create_collection(schema);
    ASSERT_TRUE(op.ok());
    Collection* coll1 = op.get();

    nlohmann::json doc1 = R"({"id": "4711", "someprop": "doc 4711", "somefacet": "sfa", "someotherfacet": "sofa"})"_json;
    nlohmann::json doc2 = R"({"id": "4712", "someprop": "doc 4712", "somefacet": "sfb", "someotherfacet": "sofb"})"_json;
    nlohmann::json doc3 = R"({"id": "4713", "someprop": "doc 4713", "somefacet": "sfc", "someotherfacet": "sofc"})"_json;

    ASSERT_TRUE(coll1->add(doc1.dump()).ok());
    ASSERT_TRUE(coll1->add(doc2.dump()).ok());
    ASSERT_TRUE(coll1->add(doc3.dump()).ok());

    auto pinned_hits = "4712:1";
    bool filter_curated_hits = true;

    auto results = coll1->search("*", {}, "somefacet:=sfa", {"somefacet"}, {},
                                 {2}, 50, 1, FREQUENCY,
                                 {false}, Index::DROP_TOKENS_THRESHOLD,
                                 spp::sparse_hash_set<std::string>(),
                                 spp::sparse_hash_set<std::string>(), 10,
                                 "", 30, 5, "",
                                 1, pinned_hits, {}, {}, 3,
                                 "<mark>", "</mark>", {}, UINT_MAX,
                                 true, false, true, "",
                                 false, 6000 * 1000, 4, 7,
                                 fallback, 4, {off}, INT16_MAX,
                                 INT16_MAX, 2, filter_curated_hits).get();

    ASSERT_EQ(1, results["hits"].size());
    ASSERT_EQ("4711", results["hits"][0]["document"]["id"].get<std::string>());

    ASSERT_EQ(1, results["facet_counts"].size());
    ASSERT_EQ(1, results["facet_counts"][0]["counts"].size());
    ASSERT_EQ("sfa", results["facet_counts"][0]["counts"][0]["value"].get<std::string>());
    ASSERT_EQ(1, results["facet_counts"][0]["counts"][0]["count"].get<int>());
}

TEST_F(CollectionOverrideTest, OverridesWithSemanticSearch) {
    auto schema_json = R"({
            "name": "products",
            "fields":[
            {
                "name": "product_name",
                        "type": "string"
            },
            {
                "name": "embedding",
                        "type": "float[]",
                        "embed": {
                    "from": [
                    "product_name"
                    ],
                    "model_config": {
                        "model_name": "ts/clip-vit-b-p32"
                    }
                }
            }
            ]
    })"_json;

    EmbedderManager::set_model_dir("/tmp/typesense_test/models");

    auto coll_op = collectionManager.create_collection(schema_json);
    ASSERT_TRUE(coll_op.ok());
    auto coll = coll_op.get();

    std::vector<std::string> products = {"Cell Phone", "Laptop", "Desktop", "Printer", "Keyboard", "Monitor", "Mouse"};
    nlohmann::json doc;
    for (auto product: products) {
        doc["product_name"] = product;
        ASSERT_TRUE(coll->add(doc.dump()).ok());
    }

    auto results = coll->search("phone", {"embedding"}, "", {}, {}, {0}, 10, 1, FREQUENCY, {true}, Index::DROP_TOKENS_THRESHOLD,
                                 spp::sparse_hash_set<std::string>(),
                                {"embedding"}).get();

    ASSERT_EQ(results["found"], 7);

    nlohmann::json override_json = {
            {"id",   "exclude-rule"},
            {
             "rule", {
                             {"query", "phone"},
                             {"match", override_t::MATCH_CONTAINS}
                     }
            }
    };
    override_json["excludes"] = nlohmann::json::array();
    override_json["excludes"][0] = nlohmann::json::object();
    override_json["excludes"][0]["id"] = "0";

    override_t override;
    override_t::parse(override_json, "", override);

    ASSERT_TRUE(coll->add_override(override).ok());

    results = coll->search("phone", {"embedding"}, "", {}, {}, {0}, 10, 1, FREQUENCY, {true}, Index::DROP_TOKENS_THRESHOLD,
                                spp::sparse_hash_set<std::string>(),
                                {"embedding"}).get();

    ASSERT_EQ(results["found"], 6);

    ASSERT_EQ(results["hits"][0]["document"]["id"], "4");
    ASSERT_EQ(results["hits"][1]["document"]["id"], "6");
    ASSERT_EQ(results["hits"][2]["document"]["id"], "1");
    ASSERT_EQ(results["hits"][3]["document"]["id"], "5");
    ASSERT_EQ(results["hits"][4]["document"]["id"], "2");
    ASSERT_EQ(results["hits"][5]["document"]["id"], "3");
}

TEST_F(CollectionOverrideTest, NestedObjectOverride) {
    nlohmann::json schema = R"({
        "name": "coll1",
        "fields": [
            {"name": "name", "type": "string"},
            {"name": "nested", "type": "object", "facet": true},
            {"name": "nested.brand", "type": "string", "facet": true},
            {"name": "nested.category", "type": "string", "facet": true}
        ],
        "enable_nested_fields": true
    })"_json;

    auto op = collectionManager.create_collection(schema);
    ASSERT_TRUE(op.ok());
    Collection* coll1 = op.get();

    // Add documents with nested objects
    nlohmann::json doc1 = R"({
        "id": "0",
        "name": "Amazing Shoes",
        "nested": {
            "brand": "Nike",
            "category": "shoes"
        }
    })"_json;

    nlohmann::json doc2 = R"({
        "id": "1",
        "name": "Track Shoes",
        "nested": {
            "brand": "Adidas",
            "category": "shoes"
        }
    })"_json;

    nlohmann::json doc3 = R"({
        "id": "2",
        "name": "Running Shoes",
        "nested": {
            "brand": "Nike",
            "category": "sports"
        }
    })"_json;

    ASSERT_TRUE(coll1->add(doc1.dump()).ok());
    ASSERT_TRUE(coll1->add(doc2.dump()).ok());
    ASSERT_TRUE(coll1->add(doc3.dump()).ok());

    std::vector<sort_by> sort_fields = { sort_by("_text_match", "DESC") };

    // Test dynamic filtering with nested object fields
    nlohmann::json override_json = {
        {"id", "nested-dynamic-filter"},
        {
            "rule", {
                {"query", "{nested.brand} shoes"},
                {"match", override_t::MATCH_CONTAINS}
            }
        },
        {"remove_matched_tokens", true},
        {"filter_by", "nested.brand:{nested.brand} && nested.category: shoes"},
        {"metadata", {{"filtered", true}}}
    };

    override_t override;
    auto op_override = override_t::parse(override_json, "nested-dynamic-filter", override);
    ASSERT_TRUE(op_override.ok());
    coll1->add_override(override);

    // Search with brand name
    auto results = coll1->search("nike shoes", {"name", "nested.brand", "nested.category"}, "",
                                {}, sort_fields, {2, 2, 2}, 10).get();

    ASSERT_EQ(1, results["hits"].size());
    ASSERT_EQ("0", results["hits"][0]["document"]["id"].get<std::string>());
    ASSERT_TRUE(results.contains("metadata"));
    ASSERT_TRUE(results["metadata"]["filtered"].get<bool>());

    collectionManager.drop_collection("coll1");
}

TEST_F(CollectionOverrideTest, CurationWithGroupBy) {
    nlohmann::json schema = R"({
        "name": "coll1",
        "fields": [
          {"name": "title", "index": true, "type": "string" },
          {"name": "category", "index": true, "type": "string", "facet": true },
          {"name": "brand", "index": true, "type": "string", "facet": true }
        ]
    })"_json;

    auto op = collectionManager.create_collection(schema);
    ASSERT_TRUE(op.ok());
    Collection* coll1 = op.get();

    // Add test documents
    nlohmann::json doc1 = R"({"id": "1", "title": "winter dress", "category": "clothing", "brand": "brandA"})"_json;
    nlohmann::json doc2 = R"({"id": "2", "title": "winter shoes", "category": "footwear", "brand": "brandB"})"_json;
    nlohmann::json doc3 = R"({"id": "3", "title": "winter hat", "category": "accessories", "brand": "brandA"})"_json;
    nlohmann::json doc4 = R"({"id": "4", "title": "winter coat", "category": "clothing", "brand": "brandB"})"_json;
    nlohmann::json doc5 = R"({"id": "5", "title": "winter bag", "category": "something-else", "brand": "brandA"})"_json;

    ASSERT_TRUE(coll1->add(doc1.dump()).ok());
    ASSERT_TRUE(coll1->add(doc2.dump()).ok());
    ASSERT_TRUE(coll1->add(doc3.dump()).ok());
    ASSERT_TRUE(coll1->add(doc4.dump()).ok());
    ASSERT_TRUE(coll1->add(doc5.dump()).ok());

    // Create override rule that pins documents for exact query "summer"
    nlohmann::json override_json = R"({
       "id": "summer-curation",
       "rule": {
            "query": "summer",
            "match": "exact"
        },
        "includes": [
            {"id": "3", "position": 1},
            {"id": "5", "position": 2}
        ]
    })"_json;

    override_t override_rule;
    auto parse_op = override_t::parse(override_json, "summer-curation", override_rule);
    ASSERT_TRUE(parse_op.ok());
    coll1->add_override(override_rule);

    // Test 1: Search without group_by - should show curated results first
    auto results_no_group = coll1->search("summer", {"title"}, "", {}, {},
                                          {0}, 50, 1, FREQUENCY,
                                          {false}, Index::DROP_TOKENS_THRESHOLD,
                                          spp::sparse_hash_set<std::string>(),
                                          spp::sparse_hash_set<std::string>(), 10,
                                          "", 30, 5, "",
                                         10, {}, {}, {}, 0).get();

    ASSERT_EQ(2, results_no_group["hits"].size());
    // First two should be curated (pinned) documents
    ASSERT_EQ("3", results_no_group["hits"][0]["document"]["id"].get<std::string>());
    ASSERT_EQ("5", results_no_group["hits"][1]["document"]["id"].get<std::string>());
    ASSERT_EQ(true, results_no_group["hits"][0]["curated"].get<bool>());
    ASSERT_EQ(true, results_no_group["hits"][1]["curated"].get<bool>());

    // Test 2: Search with group_by category - should still show curated results
    auto results_with_group = coll1->search("summer", {"title"}, "", {}, {},
                                            {0}, 50, 1, FREQUENCY,
                                            {false}, Index::DROP_TOKENS_THRESHOLD,
                                            spp::sparse_hash_set<std::string>(),
                                            spp::sparse_hash_set<std::string>(), 10,
                                            "", 30, 5, "",
                                            10, {}, {}, {"category"}, 2).get();

    // Should have grouped results
    ASSERT_TRUE(results_with_group.contains("grouped_hits"));
    ASSERT_GE(results_with_group["grouped_hits"].size(), 1);

    // Look for curated results in grouped hits
    bool found_curated_doc3 = false;
    bool found_curated_doc5 = false;
    // Debug: Print the grouped results structure
    
    for (const auto& group : results_with_group["grouped_hits"]) {
        for (const auto& hit : group["hits"]) {
            std::string doc_id = hit["document"]["id"].get<std::string>();
            bool is_curated = hit.contains("curated") && hit["curated"].get<bool>();
            
            if (doc_id == "3" && is_curated) {
                found_curated_doc3 = true;
            }
            if (doc_id == "5" && is_curated) {
                found_curated_doc5 = true;
            }
        }
    }
    
    // Verify that curated documents are present and marked as curated
    ASSERT_TRUE(found_curated_doc3) << "Document 3 should be marked as curated in grouped results";
    ASSERT_TRUE(found_curated_doc5) << "Document 5 should be marked as curated in grouped results";

    collectionManager.drop_collection("coll1");
}<|MERGE_RESOLUTION|>--- conflicted
+++ resolved
@@ -3575,8 +3575,6 @@
     ASSERT_EQ("2", results["hits"][1]["document"]["id"].get<std::string>());
     ASSERT_EQ("0", results["hits"][2]["document"]["id"].get<std::string>());
 
-<<<<<<< HEAD
-=======
     //no overrides matched, hence no sorting
     results = coll1->search("store", {"store"}, "",
                             {}, sort_fields, {2}, 10, 1, FREQUENCY, {true}, 0).get();
@@ -3594,7 +3592,6 @@
     ASSERT_EQ("1", results["hits"][1]["document"]["id"].get<std::string>());
     ASSERT_EQ("0", results["hits"][2]["document"]["id"].get<std::string>());
 
->>>>>>> 1c580419
     collectionManager.drop_collection("coll1");
 }
 
