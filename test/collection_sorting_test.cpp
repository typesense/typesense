#include <gtest/gtest.h>
#include <string>
#include <vector>
#include <fstream>
#include <algorithm>
#include <collection_manager.h>
#include "collection.h"

class CollectionSortingTest : public ::testing::Test {
protected:
    Store *store;
    CollectionManager & collectionManager = CollectionManager::get_instance();
    std::atomic<bool> quit = false;

    std::vector<std::string> query_fields;
    std::vector<sort_by> sort_fields;

    void setupCollection() {
        std::string state_dir_path = "/tmp/typesense_test/collection_sorting";
        LOG(INFO) << "Truncating and creating: " << state_dir_path;
        system(("rm -rf "+state_dir_path+" && mkdir -p "+state_dir_path).c_str());

        store = new Store(state_dir_path);
        collectionManager.init(store, 1.0, "auth_key", quit);
        collectionManager.load(8, 1000);
    }

    virtual void SetUp() {
        setupCollection();
    }

    virtual void TearDown() {
        collectionManager.dispose();
        delete store;
    }
};

TEST_F(CollectionSortingTest, SortingOrder) {
    Collection *coll_mul_fields;

    std::ifstream infile(std::string(ROOT_DIR)+"test/multi_field_documents.jsonl");
    std::vector<field> fields = {field("title", field_types::STRING, false),
                                 field("starring", field_types::STRING, false),
                                 field("points", field_types::INT32, false),
                                 field("cast", field_types::STRING_ARRAY, false)};

    coll_mul_fields = collectionManager.get_collection("coll_mul_fields").get();
    if(coll_mul_fields == nullptr) {
        coll_mul_fields = collectionManager.create_collection("coll_mul_fields", 4, fields, "points").get();
    }

    std::string json_line;

    while (std::getline(infile, json_line)) {
        coll_mul_fields->add(json_line);
    }

    infile.close();

    query_fields = {"title"};
    std::vector<std::string> facets;
    sort_fields = { sort_by("points", "ASC") };
    nlohmann::json results = coll_mul_fields->search("the", query_fields, "", facets, sort_fields, {0}, 15, 1, FREQUENCY, {false}).get();
    ASSERT_EQ(10, results["hits"].size());

    std::vector<std::string> ids = {"17", "13", "10", "4", "0", "1", "8", "6", "16", "11"};

    for(size_t i = 0; i < results["hits"].size(); i++) {
        nlohmann::json result = results["hits"].at(i);
        std::string result_id = result["document"]["id"];
        std::string id = ids.at(i);
        ASSERT_STREQ(id.c_str(), result_id.c_str());
    }

    // limiting results to just 5, "ASC" keyword must be case insensitive
    sort_fields = { sort_by("points", "asc") };
    results = coll_mul_fields->search("the", query_fields, "", facets, sort_fields, {0}, 5, 1, FREQUENCY, {false}).get();
    ASSERT_EQ(5, results["hits"].size());

    ids = {"17", "13", "10", "4", "0"};

    for(size_t i = 0; i < results["hits"].size(); i++) {
        nlohmann::json result = results["hits"].at(i);
        std::string result_id = result["document"]["id"];
        std::string id = ids.at(i);
        ASSERT_STREQ(id.c_str(), result_id.c_str());
    }

    // desc

    sort_fields = { sort_by("points", "dEsc") };
    results = coll_mul_fields->search("the", query_fields, "", facets, sort_fields, {0}, 15, 1, FREQUENCY, {false}).get();
    ASSERT_EQ(10, results["hits"].size());

    ids = {"11", "16", "6", "8", "1", "0", "10", "4", "13", "17"};

    for(size_t i = 0; i < results["hits"].size(); i++) {
        nlohmann::json result = results["hits"].at(i);
        std::string result_id = result["document"]["id"];
        std::string id = ids.at(i);
        ASSERT_STREQ(id.c_str(), result_id.c_str());
    }

    // With empty list of sort_by fields:
    // should be ordered desc on the default sorting field, since the match score will be the same for all records.
    sort_fields = { };
    results = coll_mul_fields->search("of", query_fields, "", facets, sort_fields, {0}, 10, 1, FREQUENCY, {false}).get();
    ASSERT_EQ(5, results["hits"].size());

    ids = {"11", "12", "5", "4", "17"};

    for(size_t i = 0; i < results["hits"].size(); i++) {
        nlohmann::json result = results["hits"].at(i);
        std::string result_id = result["document"]["id"];
        std::string id = ids.at(i);
        ASSERT_STREQ(id.c_str(), result_id.c_str());
    }

    collectionManager.drop_collection("coll_mul_fields");
}

TEST_F(CollectionSortingTest, DefaultSortingFieldValidations) {
    // Default sorting field must be a  numerical field
    std::vector<field> fields = {field("name", field_types::STRING, false),
                                 field("tags", field_types::STRING_ARRAY, true),
                                 field("age", field_types::INT32, false),
                                 field("in_stock", field_types::BOOL, false),
                                 field("average", field_types::INT32, false) };

    std::vector<sort_by> sort_fields = { sort_by("age", "DESC"), sort_by("average", "DESC") };

    Option<Collection*> collection_op = collectionManager.create_collection("sample_collection", 4, fields, "name");
    ASSERT_FALSE(collection_op.ok());
    ASSERT_EQ("Default sorting field `name` is not a sortable type.", collection_op.error());
    collectionManager.drop_collection("sample_collection");

    // Default sorting field must exist as a field in schema

    sort_fields = { sort_by("age", "DESC"), sort_by("average", "DESC") };
    collection_op = collectionManager.create_collection("sample_collection", 4, fields, "NOT-DEFINED");
    ASSERT_FALSE(collection_op.ok());
    ASSERT_EQ("Default sorting field is defined as `NOT-DEFINED` but is not found in the schema.", collection_op.error());
    collectionManager.drop_collection("sample_collection");

    // must be able to use boolean field as default sorting field
    collection_op = collectionManager.create_collection("sample_collection", 4, fields, "in_stock");
    ASSERT_TRUE(collection_op.ok());
    auto coll = collection_op.get();
    nlohmann::json doc;
    doc["name"] = "Example";
    doc["tags"] = {"example"};
    doc["age"] = 100;
    doc["in_stock"] = true;
    doc["average"] = 45;

    ASSERT_TRUE(coll->add(doc.dump()).ok());
}

TEST_F(CollectionSortingTest, NoDefaultSortingField) {
    Collection *coll1;

    std::ifstream infile(std::string(ROOT_DIR)+"test/documents.jsonl");
    std::vector<field> fields = {field("title", field_types::STRING, false),
                                 field("points", field_types::INT32, false)};

    coll1 = collectionManager.get_collection("coll1").get();
    if(coll1 == nullptr) {
        coll1 = collectionManager.create_collection("coll1", 4, fields).get();
    }

    std::string json_line;

    while (std::getline(infile, json_line)) {
        coll1->add(json_line);
    }

    infile.close();

    // without a default sorting field, matches should be sorted by (text_match, seq_id)
    auto results = coll1->search("rocket", {"title"}, "", {}, {}, {1}, 10, 1, FREQUENCY, {false}).get();

    ASSERT_EQ(4, results["found"].get<size_t>());
    ASSERT_EQ(4, results["hits"].size());
    ASSERT_EQ(24, results["out_of"]);

    std::vector<std::string> ids = {"16", "15", "7", "0"};

    for(size_t i=0; i < results["hits"].size(); i++) {
        ASSERT_EQ(ids[i], results["hits"][i]["document"]["id"].get<std::string>());
    }

    // try removing a document and doing wildcard (tests the seq_id array used for wildcard searches)
    auto remove_op = coll1->remove("0");
    ASSERT_TRUE(remove_op.ok());

    results = coll1->search("*", {}, "", {}, {}, {1}, 30, 1, FREQUENCY, {false}).get();

    ASSERT_EQ(23, results["found"].get<size_t>());
    ASSERT_EQ(23, results["hits"].size());
    ASSERT_EQ(23, results["out_of"]);

    for(size_t i=23; i >= 1; i--) {
        std::string doc_id = (i == 4) ? "foo" : std::to_string(i);
        ASSERT_EQ(doc_id, results["hits"][23 - i]["document"]["id"].get<std::string>());
    }
}

TEST_F(CollectionSortingTest, FrequencyOrderedTokensWithoutDefaultSortingField) {
    // when no default sorting field is provided, tokens must be ordered on frequency
    Collection *coll1;
    std::vector<field> fields = {field("title", field_types::STRING, false),
                                 field("points", field_types::INT32, false)};

    coll1 = collectionManager.get_collection("coll1").get();
    if(coll1 == nullptr) {
        coll1 = collectionManager.create_collection("coll1", 1, fields).get();
    }

    // since only top 4 tokens are fetched for prefixes, the "enyzme" should not show up in the results
    std::vector<std::string> tokens = {
        "enter", "elephant", "enamel", "ercot", "enyzme", "energy",
        "epoch", "epyc", "express", "everest", "end"
    };

    for(size_t i = 0; i < tokens.size(); i++) {
        size_t num_repeat = tokens.size() - i;

        std::string title = tokens[i];

        for(size_t j = 0; j < num_repeat; j++) {
            nlohmann::json doc;
            doc["title"] = title;
            doc["points"] = num_repeat;
            coll1->add(doc.dump());
        }
    }

    // max candidates as default 4
    auto results = coll1->search("e", {"title"}, "", {}, {}, {0}, 100, 1, NOT_SET, {true}).get();

    // [11 + 10 + 9 + 8] + 7 + 6 + 5 + 4 + 3 + 2
    ASSERT_EQ(38, results["found"].get<size_t>());

    // we have to ensure that no result contains the word "end" since it occurs least number of times
    bool found_end = false;
    for(auto& res: results["hits"].items()) {
        if(res.value()["document"]["title"] == "enyzme") {
            found_end = true;
        }
    }

    // 2 candidates
    results = coll1->search("e", {"title"}, "", {}, {}, {0}, 100, 1, NOT_SET, {true},
                            0, spp::sparse_hash_set<std::string>(), spp::sparse_hash_set<std::string>(),
                            10, "", 30, 4, "title", 20, {}, {}, {}, 0,
                            "<mark>", "</mark>", {}, 1000, true, false, true, "", false, 6000 * 1000, 4, 7,
                            off, 2).get();

    // [11 + 10] + 9 + 8 + 7 + 6 + 5 + 4 + 3 + 2
    ASSERT_EQ(21, results["found"].get<size_t>());

    ASSERT_FALSE(found_end);
}

TEST_F(CollectionSortingTest, TokenOrderingOnFloatValue) {
    Collection *coll1;
    std::vector<field> fields = {field("title", field_types::STRING, false),
                                 field("points", field_types::FLOAT, false)};

    coll1 = collectionManager.get_collection("coll1").get();
    if(coll1 == nullptr) {
        coll1 = collectionManager.create_collection("coll1", 1, fields, "points").get();
    }

    std::vector<std::string> tokens = {
        "enter", "elephant", "enamel", "ercot", "enyzme", "energy",
        "epoch", "epyc", "express", "everest", "end"
    };

    for(size_t i = 0; i < tokens.size(); i++) {
        std::string title = tokens[i];
        float fpoint = (0.01 * i);
        nlohmann::json doc;
        doc["title"] = title;
        doc["points"] = fpoint;
        coll1->add(doc.dump());
    }

    auto results = coll1->search("e", {"title"}, "", {}, {}, {0}, 3, 1, MAX_SCORE, {true}).get();
    ASSERT_EQ("10", results["hits"][0]["document"]["id"].get<std::string>());
    ASSERT_EQ("9", results["hits"][1]["document"]["id"].get<std::string>());
    ASSERT_EQ("8", results["hits"][2]["document"]["id"].get<std::string>());
}

TEST_F(CollectionSortingTest, Int64AsDefaultSortingField) {
    Collection *coll_mul_fields;

    std::ifstream infile(std::string(ROOT_DIR)+"test/multi_field_documents.jsonl");
    std::vector<field> fields = {field("title", field_types::STRING, false),
                                 field("starring", field_types::STRING, false),
                                 field("points", field_types::INT64, false),
                                 field("cast", field_types::STRING_ARRAY, false)};

    coll_mul_fields = collectionManager.get_collection("coll_mul_fields").get();
    if(coll_mul_fields == nullptr) {
        coll_mul_fields = collectionManager.create_collection("coll_mul_fields", 4, fields, "points").get();
    }

    auto doc_str1 = "{\"title\": \"foo\", \"starring\": \"bar\", \"points\": 343234324234233234, \"cast\": [\"baz\"] }";
    const Option<nlohmann::json> & add_op = coll_mul_fields->add(doc_str1);
    ASSERT_TRUE(add_op.ok());

    auto doc_str2 = "{\"title\": \"foo\", \"starring\": \"bar\", \"points\": 343234324234233232, \"cast\": [\"baz\"] }";
    auto doc_str3 = "{\"title\": \"foo\", \"starring\": \"bar\", \"points\": 343234324234233235, \"cast\": [\"baz\"] }";
    auto doc_str4 = "{\"title\": \"foo\", \"starring\": \"bar\", \"points\": 343234324234233231, \"cast\": [\"baz\"] }";

    coll_mul_fields->add(doc_str2);
    coll_mul_fields->add(doc_str3);
    coll_mul_fields->add(doc_str4);

    query_fields = {"title"};
    std::vector<std::string> facets;
    sort_fields = { sort_by("points", "ASC") };
    nlohmann::json results = coll_mul_fields->search("foo", query_fields, "", facets, sort_fields, {0}, 10, 1, FREQUENCY, {false}).get();
    ASSERT_EQ(4, results["hits"].size());

    std::vector<std::string> ids = {"3", "1", "0", "2"};

    for(size_t i = 0; i < results["hits"].size(); i++) {
        nlohmann::json result = results["hits"].at(i);
        std::string result_id = result["document"]["id"];
        std::string id = ids.at(i);
        ASSERT_STREQ(id.c_str(), result_id.c_str());
    }

    // DESC
    sort_fields = { sort_by("points", "desc") };
    results = coll_mul_fields->search("foo", query_fields, "", facets, sort_fields, {0}, 10, 1, FREQUENCY, {false}).get();
    ASSERT_EQ(4, results["hits"].size());

    ids = {"2", "0", "1", "3"};

    for(size_t i = 0; i < results["hits"].size(); i++) {
        nlohmann::json result = results["hits"].at(i);
        std::string result_id = result["document"]["id"];
        std::string id = ids.at(i);
        ASSERT_STREQ(id.c_str(), result_id.c_str());
    }
}

TEST_F(CollectionSortingTest, SortOnFloatFields) {
    Collection *coll_float_fields;

    std::ifstream infile(std::string(ROOT_DIR)+"test/float_documents.jsonl");
    std::vector<field> fields = {
            field("title", field_types::STRING, false),
            field("score", field_types::FLOAT, false),
            field("average", field_types::FLOAT, false)
    };

    std::vector<sort_by> sort_fields_desc = { sort_by("score", "DESC"), sort_by("average", "DESC") };

    coll_float_fields = collectionManager.get_collection("coll_float_fields").get();
    if(coll_float_fields == nullptr) {
        coll_float_fields = collectionManager.create_collection("coll_float_fields", 4, fields, "score").get();
    }

    std::string json_line;

    while (std::getline(infile, json_line)) {
        coll_float_fields->add(json_line);
    }

    infile.close();

    query_fields = {"title"};
    std::vector<std::string> facets;
    nlohmann::json results = coll_float_fields->search("Jeremy", query_fields, "", facets, sort_fields_desc, {0}, 10, 1, FREQUENCY, {false}).get();
    ASSERT_EQ(7, results["hits"].size());

    std::vector<std::string> ids = {"2", "0", "3", "1", "5", "4", "6"};

    for(size_t i = 0; i < results["hits"].size(); i++) {
        nlohmann::json result = results["hits"].at(i);
        std::string result_id = result["document"]["id"];
        std::string id = ids.at(i);
        ASSERT_STREQ(id.c_str(), result_id.c_str());
    }

    std::vector<sort_by> sort_fields_asc = { sort_by("score", "ASC"), sort_by("average", "ASC") };
    results = coll_float_fields->search("Jeremy", query_fields, "", facets, sort_fields_asc, {0}, 10, 1, FREQUENCY, {false}).get();
    ASSERT_EQ(7, results["hits"].size());

    ids = {"6", "4", "5", "1", "3", "0", "2"};

    for(size_t i = 0; i < results["hits"].size(); i++) {
        nlohmann::json result = results["hits"].at(i);
        std::string result_id = result["document"]["id"];
        std::string id = ids.at(i);
        EXPECT_STREQ(id.c_str(), result_id.c_str());
    }

    // second field by desc

    std::vector<sort_by> sort_fields_asc_desc = { sort_by("score", "ASC"), sort_by("average", "DESC") };
    results = coll_float_fields->search("Jeremy", query_fields, "", facets, sort_fields_asc_desc, {0}, 10, 1, FREQUENCY, {false}).get();
    ASSERT_EQ(7, results["hits"].size());

    ids = {"5", "4", "6", "1", "3", "0", "2"};

    for(size_t i = 0; i < results["hits"].size(); i++) {
        nlohmann::json result = results["hits"].at(i);
        std::string result_id = result["document"]["id"];
        std::string id = ids.at(i);
        EXPECT_STREQ(id.c_str(), result_id.c_str());
    }

    collectionManager.drop_collection("coll_float_fields");
}

TEST_F(CollectionSortingTest, ThreeSortFieldsLimit) {
    Collection *coll1;

    std::vector<field> fields = {field("title", field_types::STRING, false),
                                 field("points", field_types::INT32, false),
                                 field("average", field_types::INT32, false),
                                 field("min", field_types::INT32, false),
                                 field("max", field_types::INT32, false),
                                 };

    coll1 = collectionManager.get_collection("coll1").get();
    if(coll1 == nullptr) {
        coll1 = collectionManager.create_collection("coll1", 4, fields, "points").get();
    }

    nlohmann::json doc1;

    doc1["id"] = "100";
    doc1["title"] = "The quick brown fox";
    doc1["points"] = 25;
    doc1["average"] = 25;
    doc1["min"] = 25;
    doc1["max"] = 25;

    coll1->add(doc1.dump());

    std::vector<sort_by> sort_fields_desc = {
        sort_by("points", "DESC"),
        sort_by("average", "DESC"),
        sort_by("max", "DESC"),
        sort_by("min", "DESC"),
    };

    query_fields = {"title"};
    auto res_op = coll1->search("the", query_fields, "", {}, sort_fields_desc, {0}, 10, 1, FREQUENCY, {false});

    ASSERT_FALSE(res_op.ok());
    ASSERT_STREQ("Only upto 3 sort_by fields can be specified.", res_op.error().c_str());

    collectionManager.drop_collection("coll1");
}

TEST_F(CollectionSortingTest, ThreeSortFieldsTextMatchLast) {
    Collection *coll1;

    std::vector<field> fields = { field("title", field_types::STRING, false),
                                 field("artist", field_types::STRING, false),
                                 field("popularity", field_types::INT32, false),
                                 field("points", field_types::INT32, false),};

    coll1 = collectionManager.get_collection("coll1").get();
    if(coll1 == nullptr) {
        coll1 = collectionManager.create_collection("coll1", 1, fields, "points").get();
    }

    std::vector<std::vector<std::string>> records = {
        {"Coby Grant", "100"},    // text_match: 33684577
        {"Coby Prant", "84642"},  // text_match: 129377
    };

    for(size_t i=0; i<records.size(); i++) {
        nlohmann::json doc;

        doc["id"] = std::to_string(i);
        doc["title"] = records[i][0];
        doc["artist"] = records[i][0];
        doc["popularity"] = std::stoi(records[i][1]);
        doc["points"] = i;

        ASSERT_TRUE(coll1->add(doc.dump()).ok());
    }

    std::vector<sort_by> sort_fields = { sort_by("popularity", "DESC"), sort_by("points", "DESC"), sort_by(sort_field_const::text_match, "DESC") };

    auto res = coll1->search("grant",
                             {"title","artist"}, "", {}, sort_fields, {1}, 10, 1, FREQUENCY, {false}, 10,
                             spp::sparse_hash_set<std::string>(),
                             spp::sparse_hash_set<std::string>(), 10, "", 30, 5,
                             "", 10).get();

    ASSERT_EQ(2, res["found"].get<size_t>());
    ASSERT_STREQ("1", res["hits"][0]["document"]["id"].get<std::string>().c_str());
    ASSERT_STREQ("0", res["hits"][1]["document"]["id"].get<std::string>().c_str());

    collectionManager.drop_collection("coll1");
}

TEST_F(CollectionSortingTest, SingleFieldTextMatchScoreDefault) {
    // when queried with a single field, _text_match score should be used implicitly as the second sorting field
    Collection *coll1;

    std::vector<field> fields = {field("title", field_types::STRING, false),
                                 field("points", field_types::INT32, false),};

    coll1 = collectionManager.get_collection("coll1").get();
    if(coll1 == nullptr) {
        coll1 = collectionManager.create_collection("coll1", 1, fields, "points").get();
    }

    std::vector<std::vector<std::string>> records = {
        {"Alppha Beta"},
        {"Alpha Beta"},
        {"Alphas Beta"},
    };

    for(size_t i=0; i<records.size(); i++) {
        nlohmann::json doc;

        doc["id"] = std::to_string(i);
        doc["title"] = records[i][0];
        doc["points"] = 100;

        ASSERT_TRUE(coll1->add(doc.dump()).ok());
    }

    std::vector<sort_by> sort_fields = { sort_by("points", "DESC") };

    auto results = coll1->search("alpha",
                                 {"title"}, "", {}, sort_fields, {2}, 10, 1, FREQUENCY,
                                 {false}, 10,
                                 spp::sparse_hash_set<std::string>(),
                                 spp::sparse_hash_set<std::string>(), 10, "", 30, 5,
                                 "", 10).get();

    ASSERT_EQ(3, results["found"].get<size_t>());
    ASSERT_EQ(3, results["hits"].size());

    ASSERT_STREQ("1", results["hits"][0]["document"]["id"].get<std::string>().c_str());
    ASSERT_STREQ("2", results["hits"][1]["document"]["id"].get<std::string>().c_str());
    ASSERT_STREQ("0", results["hits"][2]["document"]["id"].get<std::string>().c_str());

    collectionManager.drop_collection("coll1");
}

TEST_F(CollectionSortingTest, NegativeInt64Value) {
    Collection *coll1;

    std::vector<field> fields = {field("title", field_types::STRING, false),
                                 field("points", field_types::INT64, false),
    };

    coll1 = collectionManager.get_collection("coll1").get();
    if(coll1 == nullptr) {
        coll1 = collectionManager.create_collection("coll1", 4, fields, "points").get();
    }

    nlohmann::json doc1;

    doc1["id"] = "100";
    doc1["title"] = "The quick brown fox";
    doc1["points"] = -2678400;

    coll1->add(doc1.dump());

    std::vector<sort_by> sort_fields_desc = {
      sort_by("points", "DESC")
    };

    query_fields = {"title"};
    auto res = coll1->search("*", query_fields, "points:>=1577836800", {}, sort_fields_desc, {0}, 10, 1, FREQUENCY,
                             {false}).get();

    ASSERT_EQ(0, res["found"].get<size_t>());

    collectionManager.drop_collection("coll1");
}

TEST_F(CollectionSortingTest, GeoPointSorting) {
    Collection *coll1;

    std::vector<field> fields = {field("title", field_types::STRING, false),
                                 field("loc", field_types::GEOPOINT, false),
                                 field("points", field_types::INT32, false),};

    coll1 = collectionManager.get_collection("coll1").get();
    if(coll1 == nullptr) {
        coll1 = collectionManager.create_collection("coll1", 1, fields, "points").get();
    }

    std::vector<std::vector<std::string>> records = {
        {"Palais Garnier", "48.872576479306765, 2.332291112241466"},
        {"Sacre Coeur", "48.888286721920934, 2.342340862419206"},
        {"Arc de Triomphe", "48.87538726829884, 2.296113163780903"},
        {"Place de la Concorde", "48.86536119187326, 2.321850747347093"},
        {"Louvre Musuem", "48.86065813197502, 2.3381285349616725"},
        {"Les Invalides", "48.856648379569904, 2.3118555692631357"},
        {"Eiffel Tower", "48.85821022164442, 2.294239067890161"},
        {"Notre-Dame de Paris", "48.852455825574495, 2.35071182406452"},
        {"Musee Grevin", "48.872370541246816, 2.3431536410008906"},
        {"Pantheon", "48.84620987789056, 2.345152755563131"},
    };

    for(size_t i=0; i<records.size(); i++) {
        nlohmann::json doc;

        std::vector<std::string> lat_lng;
        StringUtils::split(records[i][1], lat_lng, ", ");

        double lat = std::stod(lat_lng[0]);
        double lng = std::stod(lat_lng[1]);

        doc["id"] = std::to_string(i);
        doc["title"] = records[i][0];
        doc["loc"] = {lat, lng};
        doc["points"] = i;

        ASSERT_TRUE(coll1->add(doc.dump()).ok());
    }

    // pick a large radius covering all points, with a point close to Pantheon
    std::vector<sort_by> geo_sort_fields = {
        sort_by("loc(48.84442912268208, 2.3490714964332353)", "ASC")
    };

    auto results = coll1->search("*",
                            {}, "loc: (48.84442912268208, 2.3490714964332353, 20km)",
                            {}, geo_sort_fields, {0}, 10, 1, FREQUENCY).get();

    ASSERT_EQ(10, results["found"].get<size_t>());

    std::vector<std::string> expected_ids = {
        "9", "7", "4", "5", "3", "8", "0", "6", "1", "2"
    };

    for(size_t i=0; i < expected_ids.size(); i++) {
        ASSERT_STREQ(expected_ids[i].c_str(), results["hits"][i]["document"]["id"].get<std::string>().c_str());
    }

    ASSERT_EQ(348, results["hits"][0]["geo_distance_meters"]["loc"].get<int>());
    ASSERT_EQ(900, results["hits"][1]["geo_distance_meters"]["loc"].get<int>());
    ASSERT_EQ(1973, results["hits"][2]["geo_distance_meters"]["loc"].get<int>());

    // desc, without filter
    geo_sort_fields = {
        sort_by("loc(48.84442912268208, 2.3490714964332353)", "DESC")
    };

    results = coll1->search("*",
                            {}, "",
                            {}, geo_sort_fields, {0}, 10, 1, FREQUENCY).get();

    ASSERT_EQ(10, results["found"].get<size_t>());

    for(size_t i=0; i < expected_ids.size(); i++) {
        ASSERT_STREQ(expected_ids[expected_ids.size() - 1 - i].c_str(), results["hits"][i]["document"]["id"].get<std::string>().c_str());
    }

    // with bad sort field formats
    std::vector<sort_by> bad_geo_sort_fields = {
        sort_by("loc(,2.3490714964332353)", "ASC")
    };

    auto res_op = coll1->search("*",
                            {}, "",
                            {}, bad_geo_sort_fields, {0}, 10, 1, FREQUENCY);

    ASSERT_FALSE(res_op.ok());
    ASSERT_STREQ("Bad syntax for sorting field `loc`", res_op.error().c_str());

    bad_geo_sort_fields = {
            sort_by("loc(x, y)", "ASC")
    };

    res_op = coll1->search("*",
                                {}, "",
                                {}, bad_geo_sort_fields, {0}, 10, 1, FREQUENCY);

    ASSERT_FALSE(res_op.ok());
    ASSERT_STREQ("Bad syntax for sorting field `loc`", res_op.error().c_str());

    bad_geo_sort_fields = {
        sort_by("loc(", "ASC")
    };

    res_op = coll1->search("*",
                           {}, "",
                           {}, bad_geo_sort_fields, {0}, 10, 1, FREQUENCY);

    ASSERT_FALSE(res_op.ok());
    ASSERT_STREQ("Could not find a field named `loc(` in the schema for sorting.", res_op.error().c_str());

    bad_geo_sort_fields = {
        sort_by("loc)", "ASC")
    };

    res_op = coll1->search("*",
                           {}, "",
                           {}, bad_geo_sort_fields, {0}, 10, 1, FREQUENCY);

    ASSERT_FALSE(res_op.ok());
    ASSERT_STREQ("Could not find a field named `loc)` in the schema for sorting.", res_op.error().c_str());

    bad_geo_sort_fields = {
            sort_by("l()", "ASC")
    };

    res_op = coll1->search("*",
                           {}, "",
                           {}, bad_geo_sort_fields, {0}, 10, 1, FREQUENCY);

    ASSERT_FALSE(res_op.ok());
    ASSERT_STREQ("Could not find a field named `l` in the schema for sorting.", res_op.error().c_str());

    // should not allow creation of collection with geo field as default_sorting_field
    nlohmann::json schema = R"({
        "name": "coll_geo",
        "fields": [
          {"name": "title", "type": "string"},
          {"name": "location", "type": "geopoint" }
        ],
        "default_sorting_field": "location"
    })"_json;

    auto op = collectionManager.create_collection(schema);
    ASSERT_FALSE(op.ok());
    ASSERT_EQ("Default sorting field cannot be of type geopoint.", op.error());

    schema = R"({
        "name": "coll_geo",
        "fields": [
          {"name": "title", "type": "string"},
          {"name": "location", "type": "geopoint[]" }
        ],
        "default_sorting_field": "location"
    })"_json;

    op = collectionManager.create_collection(schema);
    ASSERT_FALSE(op.ok());
    ASSERT_EQ("Default sorting field cannot be of type geopoint.", op.error());

    collectionManager.drop_collection("coll1");
    collectionManager.drop_collection("coll_geo");
}

TEST_F(CollectionSortingTest, GeoPointSortingWithExcludeRadius) {
    Collection* coll1;

    std::vector<field> fields = {field("title", field_types::STRING, false),
                                 field("loc", field_types::GEOPOINT, false),
                                 field("points", field_types::INT32, false),};

    coll1 = collectionManager.get_collection("coll1").get();
    if (coll1 == nullptr) {
        coll1 = collectionManager.create_collection("coll1", 1, fields, "points").get();
    }

    std::vector<std::vector<std::string>> records = {
        {"Tibetan Colony",     "32.24678, 77.19239"},
        {"Civil Hospital",     "32.23959, 77.18763"},
        {"Johnson Lodge",      "32.24751, 77.18814"},

        {"Lion King Rock",     "32.24493, 77.17038"},
        {"Jai Durga Handloom", "32.25749, 77.17583"},
        {"Panduropa",          "32.26059, 77.21798"},
    };

    for (size_t i = 0; i < records.size(); i++) {
        nlohmann::json doc;

        std::vector<std::string> lat_lng;
        StringUtils::split(records[i][1], lat_lng, ", ");

        double lat = std::stod(lat_lng[0]);
        double lng = std::stod(lat_lng[1]);

        doc["id"] = std::to_string(i);
        doc["title"] = records[i][0];
        doc["loc"] = {lat, lng};
        doc["points"] = i;

        ASSERT_TRUE(coll1->add(doc.dump()).ok());
    }

    std::vector<sort_by> geo_sort_fields = {
        sort_by("loc(32.24348, 77.1893, exclude_radius: 1km)", "ASC"),
        sort_by("points", "DESC"),
    };

    auto results = coll1->search("*",
                                 {}, "loc: (32.24348, 77.1893, 20 km)",
                                 {}, geo_sort_fields, {0}, 10, 1, FREQUENCY).get();

    ASSERT_EQ(6, results["found"].get<size_t>());

    std::vector<std::string> expected_ids = {
        "2", "1", "0", "3", "4", "5"
    };

    for (size_t i = 0; i < expected_ids.size(); i++) {
        ASSERT_STREQ(expected_ids[i].c_str(), results["hits"][i]["document"]["id"].get<std::string>().c_str());
    }

    // without exclusion filter

    geo_sort_fields = {
            sort_by("loc(32.24348, 77.1893)", "ASC"),
            sort_by("points", "DESC"),
    };

    results = coll1->search("*",
                            {}, "loc: (32.24348, 77.1893, 20 km)",
                            {}, geo_sort_fields, {0}, 10, 1, FREQUENCY).get();

    ASSERT_EQ(6, results["found"].get<size_t>());

    expected_ids = {
        "1", "2", "0", "3", "4", "5"
    };

    for (size_t i = 0; i < expected_ids.size(); i++) {
        ASSERT_STREQ(expected_ids[i].c_str(), results["hits"][i]["document"]["id"].get<std::string>().c_str());
    }

    geo_sort_fields = { sort_by("loc(32.24348, 77.1893, precision: 2mi)", "ASC") };
    auto res_op = coll1->search("*", {}, "loc: (32.24348, 77.1893, 20 km)",
                           {}, geo_sort_fields, {0}, 10, 1, FREQUENCY);
    ASSERT_TRUE(res_op.ok());

    // bad vertex -- Edge 0 is degenerate (duplicate vertex)
    geo_sort_fields = { sort_by("loc(28.7040592, 77.10249019999999)", "ASC") };
    res_op = coll1->search("*", {}, "loc: (28.7040592, 77.10249019999999, 28.7040592, "
                                    "77.10249019999999, 28.7040592, 77.10249019999999, 28.7040592, 77.10249019999999)",
                           {}, geo_sort_fields, {0}, 10, 1, FREQUENCY);
    ASSERT_FALSE(res_op.ok());
    ASSERT_EQ("Polygon is invalid: Edge 0 is degenerate (duplicate vertex)", res_op.error());

    // badly formatted exclusion filter

    geo_sort_fields = { sort_by("loc(32.24348, 77.1893, exclude_radius 1 km)", "ASC") };
    res_op = coll1->search("*", {}, "loc: (32.24348, 77.1893, 20 km)",
                                {}, geo_sort_fields, {0}, 10, 1, FREQUENCY);

    ASSERT_FALSE(res_op.ok());
    ASSERT_EQ("Bad syntax for sorting field `loc`", res_op.error());

    geo_sort_fields = { sort_by("loc(32.24348, 77.1893, exclude_radius: 1 meter)", "ASC") };
    res_op = coll1->search("*", {}, "loc: (32.24348, 77.1893, 20 km)",
                           {}, geo_sort_fields, {0}, 10, 1, FREQUENCY);

    ASSERT_FALSE(res_op.ok());
    ASSERT_EQ("Sort field's parameter unit must be either `km` or `mi`.", res_op.error());

    geo_sort_fields = { sort_by("loc(32.24348, 77.1893, exclude_radius: -10 km)", "ASC") };
    res_op = coll1->search("*", {}, "loc: (32.24348, 77.1893, 20 km)",
                           {}, geo_sort_fields, {0}, 10, 1, FREQUENCY);

    ASSERT_FALSE(res_op.ok());
    ASSERT_EQ("Sort field's parameter must be a positive number.", res_op.error());

    geo_sort_fields = { sort_by("loc(32.24348, 77.1893, exclude_radius: 10 km 20 mi)", "ASC") };
    res_op = coll1->search("*", {}, "loc: (32.24348, 77.1893, 20 km)",
                           {}, geo_sort_fields, {0}, 10, 1, FREQUENCY);

    ASSERT_FALSE(res_op.ok());
    ASSERT_EQ("Bad syntax for sorting field `loc`", res_op.error());

    geo_sort_fields = { sort_by("loc(32.24348, 77.1893, exclude_radius: 1k)", "ASC") };
    res_op = coll1->search("*", {}, "loc: (32.24348, 77.1893, 20 km)",
                           {}, geo_sort_fields, {0}, 10, 1, FREQUENCY);
    ASSERT_FALSE(res_op.ok());
    ASSERT_EQ("Sort field's parameter unit must be either `km` or `mi`.", res_op.error());

    geo_sort_fields = { sort_by("loc(32.24348, 77.1893, exclude_radius: 5)", "ASC") };
    res_op = coll1->search("*", {}, "loc: (32.24348, 77.1893, 20 km)",
                           {}, geo_sort_fields, {0}, 10, 1, FREQUENCY);
    ASSERT_FALSE(res_op.ok());
    ASSERT_EQ("Bad syntax for sorting field `loc`", res_op.error());

    collectionManager.drop_collection("coll1");
}

TEST_F(CollectionSortingTest, GeoPointSortingWithPrecision) {
    Collection* coll1;

    std::vector<field> fields = {field("title", field_types::STRING, false),
                                 field("loc", field_types::GEOPOINT, false),
                                 field("points", field_types::INT32, false),};

    coll1 = collectionManager.get_collection("coll1").get();
    if (coll1 == nullptr) {
        coll1 = collectionManager.create_collection("coll1", 1, fields, "points").get();
    }

    std::vector<std::vector<std::string>> records = {
        {"Tibetan Colony",     "32.24678, 77.19239"},
        {"Civil Hospital",     "32.23959, 77.18763"},
        {"Johnson Lodge",      "32.24751, 77.18814"},

        {"Lion King Rock",     "32.24493, 77.17038"},
        {"Jai Durga Handloom", "32.25749, 77.17583"},
        {"Panduropa",          "32.26059, 77.21798"},

        {"Police Station",     "32.23743, 77.18639"},
        {"Panduropa Post",     "32.26263, 77.2196"},
    };

    for (size_t i = 0; i < records.size(); i++) {
        nlohmann::json doc;

        std::vector<std::string> lat_lng;
        StringUtils::split(records[i][1], lat_lng, ", ");

        double lat = std::stod(lat_lng[0]);
        double lng = std::stod(lat_lng[1]);

        doc["id"] = std::to_string(i);
        doc["title"] = records[i][0];
        doc["loc"] = {lat, lng};
        doc["points"] = i;

        ASSERT_TRUE(coll1->add(doc.dump()).ok());
    }

    std::vector<sort_by> geo_sort_fields = {
        sort_by("loc(32.24348, 77.1893, precision: 0.9 km)", "ASC"),
        sort_by("points", "DESC"),
    };

    auto results = coll1->search("*",
                                 {}, "loc: (32.24348, 77.1893, 20 km)",
                                 {}, geo_sort_fields, {0}, 10, 1, FREQUENCY).get();

    ASSERT_EQ(8, results["found"].get<size_t>());

    std::vector<std::string> expected_ids = {
        "6", "2", "1", "0", "3", "4", "7", "5"
    };
    std::vector<float> geo_distance_meters = {0.726,0.461,0.46,0.467,1.786,2.007,3.556,3.299};

    for (size_t i = 0; i < expected_ids.size(); i++) {
        auto const& hit = results["hits"][i];
        ASSERT_EQ(expected_ids[i], hit["document"]["id"]);
        ASSERT_FLOAT_EQ(geo_distance_meters[i], hit["geo_distance_meters"]["loc"]);
    }

    // badly formatted precision

    geo_sort_fields = { sort_by("loc(32.24348, 77.1893, precision 1 km)", "ASC") };
    auto res_op = coll1->search("*", {}, "loc: (32.24348, 77.1893, 20 km)",
                                {}, geo_sort_fields, {0}, 10, 1, FREQUENCY);

    ASSERT_FALSE(res_op.ok());
    ASSERT_EQ("Bad syntax for sorting field `loc`", res_op.error());

    geo_sort_fields = { sort_by("loc(32.24348, 77.1893, precision: 1 meter)", "ASC") };
    res_op = coll1->search("*", {}, "loc: (32.24348, 77.1893, 20 km)",
                           {}, geo_sort_fields, {0}, 10, 1, FREQUENCY);

    ASSERT_FALSE(res_op.ok());
    ASSERT_EQ("Sort field's parameter unit must be either `km` or `mi`.", res_op.error());

    geo_sort_fields = { sort_by("loc(32.24348, 77.1893, precision: -10 km)", "ASC") };
    res_op = coll1->search("*", {}, "loc: (32.24348, 77.1893, 20 km)",
                           {}, geo_sort_fields, {0}, 10, 1, FREQUENCY);

    ASSERT_FALSE(res_op.ok());
    ASSERT_EQ("Sort field's parameter must be a positive number.", res_op.error());

    collectionManager.drop_collection("coll1");
}

TEST_F(CollectionSortingTest, GeoPointAsOptionalField) {
    Collection* coll1;

    std::vector<field> fields = {field("title", field_types::STRING, false),
                                 field("loc", field_types::GEOPOINT, false, true),
                                 field("points", field_types::INT32, false),};

    coll1 = collectionManager.get_collection("coll1").get();
    if (coll1 == nullptr) {
        coll1 = collectionManager.create_collection("coll1", 1, fields, "points").get();
    }

    std::vector<std::vector<std::string>> records = {
        {"Tibetan Colony",     "32.24678, 77.19239"},
        {"Civil Hospital",     "32.23959, 77.18763"},
        {"Johnson Lodge",      "32.24751, 77.18814"},

        {"Lion King Rock",     "32.24493, 77.17038"},
        {"Jai Durga Handloom", "32.25749, 77.17583"},
        {"Panduropa",          "32.26059, 77.21798"},

        {"Police Station",     "32.23743, 77.18639"},
        {"Panduropa Post",     "32.26263, 77.2196"},
    };

    for (size_t i = 0; i < records.size(); i++) {
        nlohmann::json doc;

        std::vector<std::string> lat_lng;
        StringUtils::split(records[i][1], lat_lng, ", ");

        double lat = std::stod(lat_lng[0]);
        double lng = std::stod(lat_lng[1]);

        doc["id"] = std::to_string(i);
        doc["title"] = records[i][0];

        if(i != 2) {
            doc["loc"] = {lat, lng};
        }

        doc["points"] = i;

        ASSERT_TRUE(coll1->add(doc.dump()).ok());
    }

    std::vector<sort_by> geo_sort_fields = {
        sort_by("loc(32.24348, 77.1893, precision: 0.9 km)", "ASC"),
        sort_by("points", "DESC"),
    };

    auto results = coll1->search("*",
                                 {}, "loc: (32.24348, 77.1893, 20 km)",
                                 {}, geo_sort_fields, {0}, 10, 1, FREQUENCY).get();

    ASSERT_EQ(7, results["found"].get<size_t>());
    collectionManager.drop_collection("coll1");
}

TEST_F(CollectionSortingTest, GeoPointArraySorting) {
    Collection *coll1;

    std::vector<field> fields = {field("title", field_types::STRING, false),
                                 field("loc", field_types::GEOPOINT_ARRAY, false),
                                 field("points", field_types::INT32, false),};

    coll1 = collectionManager.get_collection("coll1").get();
    if(coll1 == nullptr) {
        coll1 = collectionManager.create_collection("coll1", 1, fields, "points").get();
    }

    std::vector<std::vector<std::vector<std::string>>> records = {
        {   {"Alpha Inc", "Ennore", "13.22112, 80.30511"},
            {"Alpha Inc", "Velachery", "12.98973, 80.23095"}
        },

        {
            {"Veera Inc", "Thiruvallur", "13.12752, 79.90136"},
        },

        {
            {"B1 Inc", "Bengaluru", "12.98246, 77.5847"},
            {"B1 Inc", "Hosur", "12.74147, 77.82915"},
            {"B1 Inc", "Vellore", "12.91866, 79.13075"},
        },

        {
            {"M Inc", "Nashik", "20.11282, 73.79458"},
            {"M Inc", "Pune", "18.56309, 73.855"},
        }
    };

    for(size_t i=0; i<records.size(); i++) {
        nlohmann::json doc;

        doc["id"] = std::to_string(i);
        doc["title"] = records[i][0][0];
        doc["points"] = i;

        std::vector<std::vector<double>> lat_lngs;
        for(size_t k = 0; k < records[i].size(); k++) {
            std::vector<std::string> lat_lng_str;
            StringUtils::split(records[i][k][2], lat_lng_str, ", ");

            std::vector<double> lat_lng = {
                    std::stod(lat_lng_str[0]),
                    std::stod(lat_lng_str[1])
            };

            lat_lngs.push_back(lat_lng);
        }

        doc["loc"] = lat_lngs;
        auto add_op = coll1->add(doc.dump());
        ASSERT_TRUE(add_op.ok());
    }

    std::vector<sort_by> geo_sort_fields = {
        sort_by("loc(13.12631, 80.20252)", "ASC"),
        sort_by("points", "DESC"),
    };

    // pick a location close to Chennai
    auto results = coll1->search("*",
                                 {}, "loc: (13.12631, 80.20252, 100 km)",
                                 {}, geo_sort_fields, {0}, 10, 1, FREQUENCY).get();

    ASSERT_EQ(2, results["found"].get<size_t>());
    ASSERT_EQ(2, results["hits"].size());

    ASSERT_STREQ("0", results["hits"][0]["document"]["id"].get<std::string>().c_str());
    ASSERT_STREQ("1", results["hits"][1]["document"]["id"].get<std::string>().c_str());

    // pick a large radius covering all points

    geo_sort_fields = {
        sort_by("loc(13.03388, 79.25868)", "ASC"),
        sort_by("points", "DESC"),
    };

    results = coll1->search("*",
                            {}, "loc: (13.03388, 79.25868, 1000 km)",
                            {}, geo_sort_fields, {0}, 10, 1, FREQUENCY).get();

    ASSERT_EQ(4, results["found"].get<size_t>());

    ASSERT_STREQ("2", results["hits"][0]["document"]["id"].get<std::string>().c_str());
    ASSERT_STREQ("1", results["hits"][1]["document"]["id"].get<std::string>().c_str());
    ASSERT_STREQ("0", results["hits"][2]["document"]["id"].get<std::string>().c_str());
    ASSERT_STREQ("3", results["hits"][3]["document"]["id"].get<std::string>().c_str());

    collectionManager.drop_collection("coll1");
}

TEST_F(CollectionSortingTest, SortByTitle) {
    Collection *coll1;

    std::vector<field> fields = {field("title", field_types::STRING, false, false, true, "", true),
                                 field("artist", field_types::STRING, true),
                                 field("points", field_types::INT32, false),};

    coll1 = collectionManager.get_collection("coll1").get();
    if(coll1 == nullptr) {
        auto create_op = collectionManager.create_collection("coll1", 2, fields, "title");
        ASSERT_TRUE(create_op.ok());
        coll1 = create_op.get();
    }

    std::vector<std::vector<std::string>> records = {
        {"aaa", "ABCD"},
        {"a", "ABCD"},
        {"abcd", "ABCD"},
        {"abdde", "ABCD"},
        {"b", "ABCD"},
        {"bab", "ABCD"},
        {"baa", "ABCD"},
        {"bcma", "ABCD"},
        {"cdma", "ABCD"},
        {"cc", "ABCD"},
        {"c", "ABCD"},
        {"cxya", "ABCD"},
    };

    for(size_t i=0; i<records.size(); i++) {
        nlohmann::json doc;

        doc["id"] = std::to_string(i);
        doc["title"] = records[i][0];
        doc["artist"] = records[i][1];
        doc["points"] = i;

        ASSERT_TRUE(coll1->add(doc.dump()).ok());
    }

    std::vector<sort_by> sort_fields = {
        sort_by("title", "ASC")
    };

    std::vector<std::string> expected_order = {
        "a",
        "aaa",
        "abcd",
        "abdde",
        "b",
        "baa",
        "bab",
        "bcma",
        "c",
        "cc",
        "cdma",
        "cxya"
    };

    auto results = coll1->search("*", {}, "", {}, sort_fields, {0}, 20, 1, FREQUENCY, {true}, 10).get();

    ASSERT_EQ(12, results["found"].get<size_t>());

    for(size_t i = 0; i < results["hits"].size(); i++) {
        ASSERT_EQ(expected_order[i], results["hits"][i]["document"]["title"].get<std::string>());
    }

    // descending order
    sort_fields = {
        sort_by("title", "DESC")
    };

    results = coll1->search("*", {}, "", {}, sort_fields, {0}, 20, 1, FREQUENCY, {true}, 10).get();

    ASSERT_EQ(12, results["found"].get<size_t>());

    for(size_t i = 0; i < results["hits"].size(); i++) {
        ASSERT_EQ(expected_order[expected_order.size() - i - 1], results["hits"][i]["document"]["title"].get<std::string>());
    }

    // when querying for a string field with sort disabled
    sort_fields = {
        sort_by("artist", "DESC")
    };

    auto res_op = coll1->search("*", {}, "", {}, sort_fields, {0}, 20, 1, FREQUENCY, {true}, 10);
    ASSERT_FALSE(res_op.ok());
    ASSERT_EQ("Could not find a field named `artist` in the schema for sorting.", res_op.error());

    // don't allow non-sort string field to be used as default sorting field

    fields = {field("title", field_types::STRING, false, false, true, "", false),
              field("artist", field_types::STRING, true),
              field("points", field_types::INT32, false),};

    auto create_op = collectionManager.create_collection("coll2", 2, fields, "title");
    ASSERT_FALSE(create_op.ok());
    ASSERT_EQ("Default sorting field `title` is not a sortable type.", create_op.error());

    collectionManager.drop_collection("coll1");
}

TEST_F(CollectionSortingTest, SortByIntegerAndString) {
    Collection* coll1;

    std::vector<field> fields = {field("title", field_types::STRING, false, false, true, "", true),
                                 field("points", field_types::INT32, false),};

    coll1 = collectionManager.get_collection("coll1").get();
    if (coll1 == nullptr) {
        auto create_op = collectionManager.create_collection("coll1", 2, fields, "title");
        ASSERT_TRUE(create_op.ok());
        coll1 = create_op.get();
    }

    std::vector<std::vector<std::string>> records = {
        {"abdde", "2"},
        {"b",     "2"},
        {"b",     "1"},
        {"a",     "1"},
        {"c",     "1"},
        {"dd",    "4"},
        {"bab",   "3"},
        {"baa",   "3"},
        {"bcma",  "3"},
        {"cdma",  "3"},
        {"c",     "5"},
        {"x",     "6"},
    };

    for (size_t i = 0; i < records.size(); i++) {
        nlohmann::json doc;

        doc["id"] = std::to_string(i);
        doc["title"] = records[i][0];
        doc["points"] = std::stoi(records[i][1]);

        ASSERT_TRUE(coll1->add(doc.dump()).ok());
    }

    std::vector<sort_by> sort_fields = {
        sort_by("points", "ASC"),
        sort_by("title", "ASC"),
    };

    auto results = coll1->search("*", {}, "", {}, sort_fields, {0}, 20, 1, FREQUENCY, {true}, 10).get();

    ASSERT_EQ("a", results["hits"][0]["document"]["title"].get<std::string>());
    ASSERT_EQ("b", results["hits"][1]["document"]["title"].get<std::string>());
    ASSERT_EQ("c", results["hits"][2]["document"]["title"].get<std::string>());
    ASSERT_EQ("abdde", results["hits"][3]["document"]["title"].get<std::string>());
    ASSERT_EQ("b", results["hits"][4]["document"]["title"].get<std::string>());
    ASSERT_EQ("baa", results["hits"][5]["document"]["title"].get<std::string>());

    sort_fields = {
        sort_by("_text_match", "DESC"),
        sort_by("points", "ASC"),
        sort_by("title", "ASC"),
    };

    results = coll1->search("b", {"title"}, "", {}, sort_fields, {0}, 20, 1, FREQUENCY, {true}, 10).get();

    ASSERT_EQ("b", results["hits"][0]["document"]["title"].get<std::string>());
    ASSERT_EQ("b", results["hits"][1]["document"]["title"].get<std::string>());
    ASSERT_EQ("baa", results["hits"][2]["document"]["title"].get<std::string>());
    ASSERT_EQ("bab", results["hits"][3]["document"]["title"].get<std::string>());
    ASSERT_EQ("bcma", results["hits"][4]["document"]["title"].get<std::string>());

    collectionManager.drop_collection("coll1");
}

TEST_F(CollectionSortingTest, SortByStringEmptyValuesConfigFirstField) {
    Collection *coll1;
    std::vector<field> fields = {field("title", field_types::STRING, false, false, true, "", true),
                                 field("points1", field_types::INT32, false),
                                 field("points2", field_types::INT32, false)};

    coll1 = collectionManager.get_collection("coll1").get();
    if(coll1 == nullptr) {
        coll1 = collectionManager.create_collection("coll1", 1, fields, "points1").get();
    }

    std::vector<std::string> tokens = {
        "alpha", "beta", "", "gamma"
    };

    for(size_t i = 0; i < tokens.size(); i++) {
        std::string title = tokens[i];
        nlohmann::json doc;
        doc["title"] = title;
        doc["points1"] = 100;
        doc["points2"] = 100;
        coll1->add(doc.dump());
    }

    // ascending
    std::vector<sort_by> sort_fields = {
        sort_by("title(missing_values: first)", "ASC"),
    };
    auto results = coll1->search("*", {"title"}, "", {}, sort_fields, {0}, 10, 1, MAX_SCORE, {true}).get();
    ASSERT_EQ(4, results["hits"].size());
    ASSERT_EQ("2", results["hits"][0]["document"]["id"].get<std::string>());

    sort_fields = {
        sort_by("title(missing_values: last)", "ASC"),
    };
    results = coll1->search("*", {"title"}, "", {}, sort_fields, {0}, 10, 1, MAX_SCORE, {true}).get();
    ASSERT_EQ(4, results["hits"].size());
    ASSERT_EQ("2", results["hits"][3]["document"]["id"].get<std::string>());

    // descending
    sort_fields = {
        sort_by("title(missing_values: first)", "DESC"),
    };
    results = coll1->search("*", {"title"}, "", {}, sort_fields, {0}, 10, 1, MAX_SCORE, {true}).get();
    ASSERT_EQ(4, results["hits"].size());
    ASSERT_EQ("2", results["hits"][0]["document"]["id"].get<std::string>());

    sort_fields = {
        sort_by("title(missing_values: last)", "DESC"),
    };
    results = coll1->search("*", {"title"}, "", {}, sort_fields, {0}, 10, 1, MAX_SCORE, {true}).get();
    ASSERT_EQ(4, results["hits"].size());
    ASSERT_EQ("2", results["hits"][3]["document"]["id"].get<std::string>());

    // without explicit arg, missing values will be deemed as having largest value (same as SQL)
    sort_fields = {
        sort_by("title", "asc"),
    };
    results = coll1->search("*", {"title"}, "", {}, sort_fields, {0}, 10, 1, MAX_SCORE, {true}).get();
    ASSERT_EQ(4, results["hits"].size());
    ASSERT_EQ("2", results["hits"][3]["document"]["id"].get<std::string>());

    sort_fields = {
        sort_by("title", "desc"),
    };
    results = coll1->search("*", {"title"}, "", {}, sort_fields, {0}, 10, 1, MAX_SCORE, {true}).get();
    ASSERT_EQ(4, results["hits"].size());
    ASSERT_EQ("2", results["hits"][0]["document"]["id"].get<std::string>());

    // natural order
    sort_fields = {
        sort_by("title(missing_values: normal)", "asc"),
    };
    results = coll1->search("*", {"title"}, "", {}, sort_fields, {0}, 10, 1, MAX_SCORE, {true}).get();
    ASSERT_EQ(4, results["hits"].size());
    ASSERT_EQ("2", results["hits"][3]["document"]["id"].get<std::string>());

    sort_fields = {
        sort_by("title(missing_values: normal)", "desc"),
    };
    results = coll1->search("*", {"title"}, "", {}, sort_fields, {0}, 10, 1, MAX_SCORE, {true}).get();
    ASSERT_EQ(4, results["hits"].size());
    ASSERT_EQ("2", results["hits"][0]["document"]["id"].get<std::string>());

    // bad syntax
    sort_fields = {
        sort_by("title(foo: bar)", "desc"),
    };
    auto res_op = coll1->search("*", {"title"}, "", {}, sort_fields, {0}, 10, 1, MAX_SCORE, {true});
    ASSERT_FALSE(res_op.ok());
    ASSERT_EQ("Bad syntax for sorting field `title`", res_op.error());

    sort_fields = {
        sort_by("title(missing_values: bar)", "desc"),
    };
    res_op = coll1->search("*", {"title"}, "", {}, sort_fields, {0}, 10, 1, MAX_SCORE, {true});
    ASSERT_FALSE(res_op.ok());
    ASSERT_EQ("Bad syntax for sorting field `title`", res_op.error());
}

TEST_F(CollectionSortingTest, SortByStringEmptyValuesConfigSecondField) {
    Collection *coll1;
    std::vector<field> fields = {field("title", field_types::STRING, false, false, true, "", true),
                                 field("points1", field_types::INT32, false),
                                 field("points2", field_types::INT32, false)};

    coll1 = collectionManager.get_collection("coll1").get();
    if(coll1 == nullptr) {
    coll1 = collectionManager.create_collection("coll1", 1, fields, "points1").get();
    }

    std::vector<std::string> tokens = {
        "alpha", "beta", "", "gamma"
    };

    for(size_t i = 0; i < tokens.size(); i++) {
        std::string title = tokens[i];
        nlohmann::json doc;
        doc["title"] = title;
        doc["points1"] = 100;
        doc["points2"] = 100;
        coll1->add(doc.dump());
    }

    // ascending
    std::vector<sort_by> sort_fields = {
        sort_by("points1", "ASC"),
        sort_by("title(missing_values: first)", "ASC"),
    };
    auto results = coll1->search("*", {"title"}, "", {}, sort_fields, {0}, 10, 1, MAX_SCORE, {true}).get();
    ASSERT_EQ(4, results["hits"].size());
    ASSERT_EQ("2", results["hits"][0]["document"]["id"].get<std::string>());

    sort_fields = {
        sort_by("points1", "ASC"),
        sort_by("title(missing_values: last)", "ASC"),
    };
    results = coll1->search("*", {"title"}, "", {}, sort_fields, {0}, 10, 1, MAX_SCORE, {true}).get();
    ASSERT_EQ(4, results["hits"].size());
    ASSERT_EQ("2", results["hits"][3]["document"]["id"].get<std::string>());

    // descending
    sort_fields = {
        sort_by("points1", "ASC"),
        sort_by("title(missing_values: first)", "DESC"),
    };
    results = coll1->search("*", {"title"}, "", {}, sort_fields, {0}, 10, 1, MAX_SCORE, {true}).get();
    ASSERT_EQ(4, results["hits"].size());
    ASSERT_EQ("2", results["hits"][0]["document"]["id"].get<std::string>());

    sort_fields = {
        sort_by("points1", "ASC"),
        sort_by("title(missing_values: last)", "DESC"),
    };
    results = coll1->search("*", {"title"}, "", {}, sort_fields, {0}, 10, 1, MAX_SCORE, {true}).get();
    ASSERT_EQ(4, results["hits"].size());
    ASSERT_EQ("2", results["hits"][3]["document"]["id"].get<std::string>());

    // without explicit arg, missing values will be deemed as having largest value (same as SQL)
    sort_fields = {
        sort_by("points1", "ASC"),
        sort_by("title", "ASC"),
    };
    results = coll1->search("*", {"title"}, "", {}, sort_fields, {0}, 10, 1, MAX_SCORE, {true}).get();
    ASSERT_EQ(4, results["hits"].size());
    ASSERT_EQ("2", results["hits"][3]["document"]["id"].get<std::string>());

    sort_fields = {
        sort_by("points1", "ASC"),
        sort_by("title", "DESC"),
    };
    results = coll1->search("*", {"title"}, "", {}, sort_fields, {0}, 10, 1, MAX_SCORE, {true}).get();
    ASSERT_EQ(4, results["hits"].size());
    ASSERT_EQ("2", results["hits"][0]["document"]["id"].get<std::string>());
}

TEST_F(CollectionSortingTest, SortByStringEmptyValuesConfigThirdField) {
    Collection *coll1;
    std::vector<field> fields = {field("title", field_types::STRING, false, false, true, "", true),
                                 field("points1", field_types::INT32, false),
                                 field("points2", field_types::INT32, false)};

    coll1 = collectionManager.get_collection("coll1").get();
    if(coll1 == nullptr) {
        coll1 = collectionManager.create_collection("coll1", 1, fields, "points1").get();
    }

    std::vector<std::string> tokens = {
        "alpha", "beta", "", "gamma"
    };

    for(size_t i = 0; i < tokens.size(); i++) {
        std::string title = tokens[i];
        nlohmann::json doc;
        doc["title"] = title;
        doc["points1"] = 100;
        doc["points2"] = 100;
        coll1->add(doc.dump());
    }

    // ascending
    std::vector<sort_by> sort_fields = {
        sort_by("points1", "ASC"),
        sort_by("points2", "ASC"),
        sort_by("title(missing_values: first)", "ASC"),
    };
    auto results = coll1->search("*", {"title"}, "", {}, sort_fields, {0}, 10, 1, MAX_SCORE, {true}).get();
    ASSERT_EQ(4, results["hits"].size());
    ASSERT_EQ("2", results["hits"][0]["document"]["id"].get<std::string>());

    sort_fields = {
        sort_by("points1", "ASC"),
        sort_by("points2", "ASC"),
        sort_by("title(missing_values: last)", "ASC"),
    };
    results = coll1->search("*", {"title"}, "", {}, sort_fields, {0}, 10, 1, MAX_SCORE, {true}).get();
    ASSERT_EQ(4, results["hits"].size());
    ASSERT_EQ("2", results["hits"][3]["document"]["id"].get<std::string>());

    // descending
    sort_fields = {
        sort_by("points1", "ASC"),
        sort_by("points2", "ASC"),
        sort_by("title(missing_values: first)", "DESC"),
    };
    results = coll1->search("*", {"title"}, "", {}, sort_fields, {0}, 10, 1, MAX_SCORE, {true}).get();
    ASSERT_EQ(4, results["hits"].size());
    ASSERT_EQ("2", results["hits"][0]["document"]["id"].get<std::string>());

    sort_fields = {
        sort_by("points1", "ASC"),
        sort_by("points2", "ASC"),
        sort_by("title(missing_values: last)", "DESC"),
    };
    results = coll1->search("*", {"title"}, "", {}, sort_fields, {0}, 10, 1, MAX_SCORE, {true}).get();
    ASSERT_EQ(4, results["hits"].size());
    ASSERT_EQ("2", results["hits"][3]["document"]["id"].get<std::string>());

    // without explicit arg, missing values will be deemed as having largest value (same as SQL)
    sort_fields = {
        sort_by("points1", "ASC"),
        sort_by("points2", "ASC"),
        sort_by("title", "ASC"),
    };
    results = coll1->search("*", {"title"}, "", {}, sort_fields, {0}, 10, 1, MAX_SCORE, {true}).get();
    ASSERT_EQ(4, results["hits"].size());
    ASSERT_EQ("2", results["hits"][3]["document"]["id"].get<std::string>());

    sort_fields = {
        sort_by("points1", "ASC"),
        sort_by("points2", "ASC"),
        sort_by("title", "DESC"),
    };
    results = coll1->search("*", {"title"}, "", {}, sort_fields, {0}, 10, 1, MAX_SCORE, {true}).get();
    ASSERT_EQ(4, results["hits"].size());
    ASSERT_EQ("2", results["hits"][0]["document"]["id"].get<std::string>());
}

TEST_F(CollectionSortingTest, SortByStringAccentedChars) {
    Collection *coll1;

    std::vector<field> fields = {field("title", field_types::STRING, false, false, true, "", true),
                                 field("artist", field_types::STRING, true),
                                 field("points", field_types::INT32, false),};

    coll1 = collectionManager.get_collection("coll1").get();
    if(coll1 == nullptr) {
        auto create_op = collectionManager.create_collection("coll1", 2, fields, "title");
        ASSERT_TRUE(create_op.ok());
        coll1 = create_op.get();
    }

    std::vector<std::vector<std::string>> records = {
        {"The unbearable lightness of being", "ABCD"},
        {"A brief history of time", "ABCD"},
        {"Über den Wolken", "ABCD"},
        {"Ändere deine Coding Gewohnheiten", "ABCD"},
        {"Zodiac", "ABCD"},
    };

    for(size_t i=0; i<records.size(); i++) {
        nlohmann::json doc;

        doc["id"] = std::to_string(i);
        doc["title"] = records[i][0];
        doc["artist"] = records[i][1];
        doc["points"] = i;

        ASSERT_TRUE(coll1->add(doc.dump()).ok());
    }

    std::vector<sort_by> sort_fields = {
        sort_by("title", "ASC")
    };

    std::vector<std::string> expected_order = {
        "A brief history of time",
        "Ändere deine Coding Gewohnheiten",
        "The unbearable lightness of being",
        "Über den Wolken",
        "Zodiac",
    };

    auto results = coll1->search("*", {}, "", {}, sort_fields, {0}, 20, 1, FREQUENCY, {true}, 10).get();

    ASSERT_EQ(5, results["found"].get<size_t>());

    for(size_t i = 0; i < results["hits"].size(); i++) {
        ASSERT_EQ(expected_order[i], results["hits"][i]["document"]["title"].get<std::string>());
    }

    // descending order
    sort_fields = {
        sort_by("title", "DESC")
    };

    results = coll1->search("*", {}, "", {}, sort_fields, {0}, 20, 1, FREQUENCY, {true}, 10).get();

    ASSERT_EQ(5, results["found"].get<size_t>());

    for(size_t i = 0; i < results["hits"].size(); i++) {
        ASSERT_EQ(expected_order[expected_order.size() - i - 1], results["hits"][i]["document"]["title"].get<std::string>());
    }
}

TEST_F(CollectionSortingTest, TextMatchBucketRanking) {
    std::vector<field> fields = {field("title", field_types::STRING, false),
                                 field("description", field_types::STRING, false),
                                 field("points", field_types::INT32, false),};

    Collection* coll1 = collectionManager.create_collection("coll1", 1, fields, "points").get();

    nlohmann::json doc1;
    doc1["id"] = "0";
    doc1["title"] = "Mark Antony";
    doc1["description"] = "Counsellor";
    doc1["points"] = 100;

    nlohmann::json doc2;
    doc2["id"] = "1";
    doc2["title"] = "Marks Spencer";
    doc2["description"] = "Sales Expert";
    doc2["points"] = 200;

    ASSERT_TRUE(coll1->add(doc1.dump()).ok());
    ASSERT_TRUE(coll1->add(doc2.dump()).ok());

    sort_fields = {
        sort_by("_text_match(buckets: 10)", "DESC"),
        sort_by("points", "DESC"),
    };

    auto results = coll1->search("mark", {"title"},
                                 "", {}, sort_fields, {2}, 10,
                                 1, FREQUENCY, {true},
                                 10, spp::sparse_hash_set<std::string>(),
                                 spp::sparse_hash_set<std::string>(), 10, "", 30, 4, "title", 20, {}, {}, {}, 0,
                                 "<mark>", "</mark>", {3}, 1000, true).get();

    // when there are more buckets than results, no bucketing will happen
    ASSERT_EQ(2, results["hits"].size());
    ASSERT_EQ("0", results["hits"][0]["document"]["id"].get<std::string>());
    ASSERT_EQ("1", results["hits"][1]["document"]["id"].get<std::string>());

    // bucketing by 1 makes the text match score the same
    sort_fields = {
        sort_by("_text_match(buckets: 1)", "DESC"),
        sort_by("points", "DESC"),
    };

    results = coll1->search("mark", {"title"},
                            "", {}, sort_fields, {2}, 10,
                            1, FREQUENCY, {true},
                            10, spp::sparse_hash_set<std::string>(),
                            spp::sparse_hash_set<std::string>(), 10, "", 30, 4, "title", 20, {}, {}, {}, 0,
                            "<mark>", "</mark>", {3}, 1000, true).get();

    ASSERT_EQ(2, results["hits"].size());
    ASSERT_EQ("1", results["hits"][0]["document"]["id"].get<std::string>());
    ASSERT_EQ("0", results["hits"][1]["document"]["id"].get<std::string>());

    size_t score1 = std::stoul(results["hits"][0]["text_match_info"]["score"].get<std::string>());
    size_t score2 = std::stoul(results["hits"][1]["text_match_info"]["score"].get<std::string>());
    ASSERT_TRUE(score1 < score2);

    // bucketing by 0 produces original text match
    sort_fields = {
        sort_by("_text_match(buckets: 0)", "DESC"),
        sort_by("points", "DESC"),
    };

    results = coll1->search("mark", {"title"},
                            "", {}, sort_fields, {2}, 10,
                            1, FREQUENCY, {true},
                            10, spp::sparse_hash_set<std::string>(),
                            spp::sparse_hash_set<std::string>(), 10, "", 30, 4, "title", 20, {}, {}, {}, 0,
                            "<mark>", "</mark>", {3}, 1000, true).get();

    ASSERT_EQ(2, results["hits"].size());
    ASSERT_EQ("0", results["hits"][0]["document"]["id"].get<std::string>());
    ASSERT_EQ("1", results["hits"][1]["document"]["id"].get<std::string>());

    // don't allow bad parameter name
    sort_fields[0] = sort_by("_text_match(foobar: 0)", "DESC");

    auto res_op = coll1->search("mark", {"title"},
                            "", {}, sort_fields, {2}, 10,
                            1, FREQUENCY, {true},
                            10, spp::sparse_hash_set<std::string>(),
                            spp::sparse_hash_set<std::string>(), 10, "", 30, 4, "title", 20, {}, {}, {}, 0,
                            "<mark>", "</mark>", {3}, 1000, true);

    ASSERT_FALSE(res_op.ok());
    ASSERT_EQ("Invalid sorting parameter passed for _text_match.", res_op.error());

    // handle bad syntax
    sort_fields[0] = sort_by("_text_match(foobar:", "DESC");
    res_op = coll1->search("mark", {"title"},
                                "", {}, sort_fields, {2}, 10,
                                1, FREQUENCY, {true},
                                10, spp::sparse_hash_set<std::string>(),
                                spp::sparse_hash_set<std::string>(), 10, "", 30, 4, "title", 20, {}, {}, {}, 0,
                                "<mark>", "</mark>", {3}, 1000, true);
    ASSERT_FALSE(res_op.ok());
    ASSERT_EQ("Could not find a field named `_text_match(foobar:` in the schema for sorting.", res_op.error());

    // handle bad value
    sort_fields[0] = sort_by("_text_match(buckets: x)", "DESC");
    res_op = coll1->search("mark", {"title"},
                           "", {}, sort_fields, {2}, 10,
                           1, FREQUENCY, {true},
                           10, spp::sparse_hash_set<std::string>(),
                           spp::sparse_hash_set<std::string>(), 10, "", 30, 4, "title", 20, {}, {}, {}, 0,
                           "<mark>", "</mark>", {3}, 1000, true);
    ASSERT_FALSE(res_op.ok());
    ASSERT_EQ("Invalid value passed for _text_match `buckets` configuration.", res_op.error());

    // handle negative value
    sort_fields[0] = sort_by("_text_match(buckets: -1)", "DESC");
    res_op = coll1->search("mark", {"title"},
                           "", {}, sort_fields, {2}, 10,
                           1, FREQUENCY, {true},
                           10, spp::sparse_hash_set<std::string>(),
                           spp::sparse_hash_set<std::string>(), 10, "", 30, 4, "title", 20, {}, {}, {}, 0,
                           "<mark>", "</mark>", {3}, 1000, true);
    ASSERT_FALSE(res_op.ok());
    ASSERT_EQ("Invalid value passed for _text_match `buckets` configuration.", res_op.error());

    collectionManager.drop_collection("coll1");
}

TEST_F(CollectionSortingTest, TextMatchMoreDocsThanBuckets) {
    std::vector<field> fields = {field("title", field_types::STRING, false),
                                 field("points", field_types::INT32, false),};

    Collection* coll1 = collectionManager.create_collection("coll1", 1, fields).get();

    std::vector<std::vector<std::string>> records = {
        {"Mark Antony"},
        {"Marks Spencer"},
        {"Marking Rhine"},
        {"Markolm Spane"},
    };

    for(size_t i=0; i<records.size(); i++) {
        nlohmann::json doc;
        doc["id"] = std::to_string(i);
        doc["title"] = records[i][0];
        doc["points"] = i;
        ASSERT_TRUE(coll1->add(doc.dump()).ok());
    }

    sort_fields = {
        sort_by("_text_match(buckets: 2)", "DESC"),
        sort_by("points", "DESC"),
    };

    auto results = coll1->search("mark", {"title"},
                                 "", {}, sort_fields, {0}, 10,
                                 1, FREQUENCY, {true},
                                 10, spp::sparse_hash_set<std::string>(),
                                 spp::sparse_hash_set<std::string>(), 10, "", 30, 4, "title", 20, {}, {}, {}, 0,
                                 "<mark>", "</mark>", {1}, 1000, true).get();

    ASSERT_EQ(4, results["hits"].size());
    ASSERT_EQ("3", results["hits"][0]["document"]["id"].get<std::string>());
    ASSERT_EQ("0", results["hits"][1]["document"]["id"].get<std::string>());
    ASSERT_EQ("2", results["hits"][2]["document"]["id"].get<std::string>());
    ASSERT_EQ("1", results["hits"][3]["document"]["id"].get<std::string>());

    collectionManager.drop_collection("coll1");
}

TEST_F(CollectionSortingTest, RepeatingTokenRanking) {
    std::vector<field> fields = {field("title", field_types::STRING, false),
                                 field("points", field_types::INT32, false),};

    Collection* coll1 = collectionManager.create_collection("coll1", 1, fields, "points").get();

    nlohmann::json doc1;
    doc1["id"] = "0";
    doc1["title"] = "Mong Mong";
    doc1["points"] = 100;

    nlohmann::json doc2;
    doc2["id"] = "1";
    doc2["title"] = "Mong Spencer";
    doc2["points"] = 200;

    nlohmann::json doc3;
    doc3["id"] = "2";
    doc3["title"] = "Mong Mong Spencer";
    doc3["points"] = 300;

    nlohmann::json doc4;
    doc4["id"] = "3";
    doc4["title"] = "Spencer Mong Mong";
    doc4["points"] = 400;

    ASSERT_TRUE(coll1->add(doc1.dump()).ok());
    ASSERT_TRUE(coll1->add(doc2.dump()).ok());
    ASSERT_TRUE(coll1->add(doc3.dump()).ok());
    ASSERT_TRUE(coll1->add(doc4.dump()).ok());

    sort_fields = {
        sort_by("_text_match", "DESC"),
        sort_by("points", "DESC"),
    };

    auto results = coll1->search("mong mong", {"title"},
                                 "", {}, sort_fields, {2}, 10,
                                 1, FREQUENCY, {true},
                                 10, spp::sparse_hash_set<std::string>(),
                                 spp::sparse_hash_set<std::string>(), 10, "", 30, 4, "title", 20, {}, {}, {}, 0,
                                 "<mark>", "</mark>", {3}, 1000, true).get();

    ASSERT_EQ(4, results["hits"].size());
    ASSERT_EQ("0", results["hits"][0]["document"]["id"].get<std::string>());
    ASSERT_EQ("3", results["hits"][1]["document"]["id"].get<std::string>());
    ASSERT_EQ("2", results["hits"][2]["document"]["id"].get<std::string>());
    ASSERT_EQ("1", results["hits"][3]["document"]["id"].get<std::string>());

    ASSERT_EQ(1157451471575842841, results["hits"][0]["text_match"].get<size_t>());
    ASSERT_EQ(1157451471575318553, results["hits"][1]["text_match"].get<size_t>());
    ASSERT_EQ(1157451471575318553, results["hits"][2]["text_match"].get<size_t>());
    ASSERT_EQ(1157451471575318553, results["hits"][3]["text_match"].get<size_t>());

    collectionManager.drop_collection("coll1");
}

TEST_F(CollectionSortingTest, SortingDoesNotHaveTextMatchComponent) {
    // text_match_score field should not be present in response
    std::vector<field> fields = {field("title", field_types::STRING, false),
                                 field("points", field_types::INT32, false),};

    Collection* coll1 = collectionManager.create_collection("coll1", 1, fields, "points").get();

    nlohmann::json doc1;
    doc1["id"] = "0";
    doc1["title"] = "Test Title";
    doc1["points"] = 100;

    ASSERT_TRUE(coll1->add(doc1.dump()).ok());

    sort_fields = {
        sort_by("points", "DESC"),
        sort_by("points", "DESC"),
        sort_by("points", "DESC"),
    };

    auto results = coll1->search("test", {"title"}, "", {}, sort_fields, {2}, 10, 1, FREQUENCY, {true}).get();
    ASSERT_EQ(1, results["hits"].size());
    ASSERT_EQ(0, results["hits"][0].count("text_match"));

    results = coll1->search("*", {}, "", {}, sort_fields, {2}, 10, 1, FREQUENCY, {true}).get();
    ASSERT_EQ(1, results["hits"].size());
    ASSERT_EQ(0, results["hits"][0].count("text_match"));

    collectionManager.drop_collection("coll1");
}

TEST_F(CollectionSortingTest, IntegerFloatAndBoolShouldDefaultSortTrue) {
    std::string coll_schema = R"(
        {
            "name": "coll1",
            "fields": [
              {"name": "title", "type": "string", "infix": true },
              {"name": "points", "type": "int32" },
              {"name": "timestamp", "type": "int64" },
              {"name": "max", "type": "float" },
              {"name": "is_valid", "type": "bool" }
            ]
        }
    )";

    nlohmann::json schema = nlohmann::json::parse(coll_schema);
    Collection* coll1 = collectionManager.create_collection(schema).get();

    nlohmann::json doc1;
    doc1["id"] = "0";
    doc1["title"] = "Right on";
    doc1["points"] = 100;
    doc1["timestamp"] = 7273272372732;
    doc1["max"] = 97.6;
    doc1["is_valid"] = true;

    ASSERT_TRUE(coll1->add(doc1.dump()).ok());

    auto res_op = coll1->search("*", {"title"}, "", {}, {sort_by("points", "DESC")}, {2}, 10, 1, FREQUENCY, {true}, 10);
    ASSERT_TRUE(res_op.ok());

    res_op = coll1->search("*", {"title"}, "", {}, {sort_by("timestamp", "DESC")}, {2}, 10, 1, FREQUENCY, {true}, 10);
    ASSERT_TRUE(res_op.ok());

    res_op = coll1->search("*", {"title"}, "", {}, {sort_by("max", "DESC")}, {2}, 10, 1, FREQUENCY, {true}, 10);
    ASSERT_TRUE(res_op.ok());

    res_op = coll1->search("*", {"title"}, "", {}, {sort_by("is_valid", "DESC")}, {2}, 10, 1, FREQUENCY, {true}, 10);
    ASSERT_TRUE(res_op.ok());

    collectionManager.drop_collection("coll1");
}

TEST_F(CollectionSortingTest, DisallowSortingOnNonIndexedIntegerField) {
    std::string coll_schema = R"(
        {
            "name": "coll1",
            "fields": [
              {"name": "title", "type": "string" },
              {"name": "points", "type": "int32", "index": false, "optional": true }
            ]
        }
    )";

    nlohmann::json schema = nlohmann::json::parse(coll_schema);
    Collection* coll1 = collectionManager.create_collection(schema).get();

    nlohmann::json doc1;
    doc1["id"] = "0";
    doc1["title"] = "Right on";
    doc1["points"] = 100;

    ASSERT_TRUE(coll1->add(doc1.dump()).ok());

    auto res_op = coll1->search("*", {"title"}, "", {}, {sort_by("points", "DESC")}, {2}, 10, 1, FREQUENCY, {true}, 10);
    ASSERT_FALSE(res_op.ok());
    ASSERT_EQ("Could not find a field named `points` in the schema for sorting.", res_op.error());

    res_op = coll1->search("*", {"title"}, "", {}, {sort_by("points(missing_values: first)", "DESC")}, {2}, 10, 1, FREQUENCY, {true}, 10);
    ASSERT_FALSE(res_op.ok());
    ASSERT_EQ("Could not find a field named `points` in the schema for sorting.", res_op.error());

    collectionManager.drop_collection("coll1");
}

TEST_F(CollectionSortingTest, WildcardSearchSequenceIdSort) {
    nlohmann::json schema = R"({
        "name": "coll1",
        "fields": [
            {"name": "category", "type": "string"}
        ]
    })"_json;

    Collection* coll1 = collectionManager.create_collection(schema).get();

    nlohmann::json doc;
    doc["category"] = "Shoes";

    for(size_t i = 0; i < 30; i++) {
        ASSERT_TRUE(coll1->add(doc.dump()).ok());
    }

    std::vector<sort_by> sort_fields = {
        sort_by("_seq_id", "DESC"),
    };

    auto res = coll1->search("*", {"category"}, "", {}, sort_fields, {2}, 10, 1, FREQUENCY, {true}, 0).get();
    ASSERT_EQ(10, res["hits"].size());
    ASSERT_EQ(30, res["found"].get<size_t>());
}

TEST_F(CollectionSortingTest, DefaultSortingFieldNotIndexed) {
    nlohmann::json schema = R"({
        "name": "coll1",
        "fields": [
            {"name": "category", "type": "string", "sort": true, "index": false}
        ],
        "default_sorting_field": "category"
    })"_json;

    Collection* coll1 = collectionManager.create_collection(schema).get();

    nlohmann::json doc;
    doc["category"] = "Shoes";
    ASSERT_TRUE(coll1->add(doc.dump()).ok());

    std::vector<sort_by> sort_fields = {};

    auto res_op = coll1->search("*", {}, "", {}, sort_fields, {2}, 10, 1, FREQUENCY, {true}, 0);
    ASSERT_FALSE(res_op.ok());
    ASSERT_EQ("Default sorting field not found in the schema or it has been marked as a "
              "non-indexed field.", res_op.error());
}

TEST_F(CollectionSortingTest, OptionalFilteringViaSortingWildcard) {
    std::string coll_schema = R"(
        {
            "name": "coll1",
            "fields": [
              {"name": "title", "type": "string" },
              {"name": "brand", "type": "string", "infix": true },
              {"name": "points", "type": "int32" }
            ]
        }
    )";

    nlohmann::json schema = nlohmann::json::parse(coll_schema);
    Collection* coll1 = collectionManager.create_collection(schema).get();

    for(size_t i = 0; i < 5; i++) {
        nlohmann::json doc;
        doc["title"] = "Title " + std::to_string(i);
        doc["points"] = i;

        doc["brand"] =  (i == 0 || i == 3) ? "Nike" : "Adidas";
        ASSERT_TRUE(coll1->add(doc.dump()).ok());
    }

    std::vector<sort_by> sort_fields = {
        sort_by({"brand:nike"}, {1}, "DESC"),
        sort_by("points", "DESC"),
    };

    auto results = coll1->search("*", {"title"}, "", {}, sort_fields, {2}, 10, 1, FREQUENCY, {true}, 10).get();

    ASSERT_EQ(5, results["hits"].size());
    std::vector<std::string> expected_ids = {"3", "0", "4", "2", "1"};
    for(size_t i = 0; i < expected_ids.size(); i++) {
        ASSERT_EQ(expected_ids[i], results["hits"][i]["document"]["id"].get<std::string>());
    }

    // compound query
    sort_fields = {
        sort_by({"brand:nike && points:0"}, {1}, "DESC"),
        sort_by("points", "DESC"),
    };

    results = coll1->search("*", {"title"}, "", {}, sort_fields, {2}, 10, 1, FREQUENCY, {true}, 10).get();
    ASSERT_EQ(5, results["hits"].size());

    expected_ids = {"0", "4", "3", "2", "1"};
    for(size_t i = 0; i < expected_ids.size(); i++) {
        ASSERT_EQ(expected_ids[i], results["hits"][i]["document"]["id"].get<std::string>());
    }

    sort_fields = {
            sort_by({"brand:nike", "points:1"}, {2, 1}, "DESC"),
            sort_by("points", "DESC"),
    };

    results = coll1->search("*", {"title"}, "", {}, sort_fields, {2}, 10, 1, FREQUENCY, {true}, 10).get();
    ASSERT_EQ(5, results["hits"].size());

    expected_ids = {"3", "0", "1", "4", "2"};
    for(size_t i = 0; i < expected_ids.size(); i++) {
        ASSERT_EQ(expected_ids[i], results["hits"][i]["document"]["id"].get<std::string>());
    }

    // when no results are found for eval query
    sort_fields = {
            sort_by({"brand:foobar"}, {1}, "DESC"),
            sort_by("points", "DESC"),
    };

    results = coll1->search("*", {"title"}, "", {}, sort_fields, {2}, 10, 1, FREQUENCY, {true}, 10).get();

    ASSERT_EQ(5, results["hits"].size());
    expected_ids = {"4", "3", "2", "1", "0"};
    for(size_t i = 0; i < expected_ids.size(); i++) {
        ASSERT_EQ(expected_ids[i], results["hits"][i]["document"]["id"].get<std::string>());
    }

    nlohmann::json doc = R"(
        {
            "title": "title5",
            "brand": "puma",
            "points": 5
        }
    )"_json;
    ASSERT_TRUE(coll1->add(doc.dump()).ok());

    sort_fields = {
            sort_by({"brand:nike", "brand:adidas"}, {3, 2}, "DESC"),
            sort_by("points", "DESC"),
    };

    results = coll1->search("*", {"title"}, "", {}, sort_fields, {2}, 10, 1, FREQUENCY, {true}, 10).get();
    ASSERT_EQ(6, results["hits"].size());

    expected_ids = {"3", "0", "4", "2", "1", "5"};
    for(size_t i = 0; i < expected_ids.size(); i++) {
        ASSERT_EQ(expected_ids[i], results["hits"][i]["document"]["id"].get<std::string>());
    }

    // Score associated with the first match is assigned to the document.
    sort_fields = {
            sort_by({"brand:nike", "brand:adidas", "points: 1"}, {3, 2, 5}, "DESC"),
            sort_by("points", "DESC"),
    };

    results = coll1->search("*", {"title"}, "", {}, sort_fields, {2}, 10, 1, FREQUENCY, {true}, 10).get();
    ASSERT_EQ(6, results["hits"].size());

    expected_ids = {"3", "0", "4", "2", "1", "5"};
    for(size_t i = 0; i < expected_ids.size(); i++) {
        ASSERT_EQ(expected_ids[i], results["hits"][i]["document"]["id"].get<std::string>());
    }

    // bad syntax for eval query
    sort_fields = {
        sort_by({"brandnike || points:0"}, {1}, "DESC"),
        sort_by("points", "DESC"),
    };

    auto res_op = coll1->search("*", {"title"}, "", {}, sort_fields, {2}, 10, 1, FREQUENCY, {true}, 10);
    ASSERT_FALSE(res_op.ok());
    ASSERT_EQ("Error parsing eval expression in sort_by clause.", res_op.error());

    // when eval condition is empty
    std::map<std::string, std::string> req_params = {
            {"collection", "coll1"},
            {"q", "*"},
            {"query_by", "title"},
            {"sort_by", "_eval():desc"},
    };
    nlohmann::json embedded_params;
    std::string json_res;
    auto now_ts = std::chrono::duration_cast<std::chrono::microseconds>(
            std::chrono::system_clock::now().time_since_epoch()).count();
    auto search_op = collectionManager.do_search(req_params, embedded_params, json_res, now_ts);
    ASSERT_FALSE(search_op.ok());
    ASSERT_EQ("The eval expression in sort_by is empty.", search_op.error());

    req_params = {
            {"collection", "coll1"},
            {"q", "a"},
            {"query_by", "brand"},
            {"sort_by", "_eval(brand:puma):desc, _text_match:desc"},
            {"infix", "always"}
    };

    search_op = collectionManager.do_search(req_params, embedded_params, json_res, now_ts);
    ASSERT_TRUE(search_op.ok());
    results = nlohmann::json::parse(json_res);

    ASSERT_EQ(4, results["hits"].size()); // 3 Adidas 1 Puma documents
    // Because of `_eval`, Puma document will be on top even when having a lower text match score than Adidas documents.
    expected_ids = {"5", "4", "2", "1"};
    for(size_t i = 0; i < expected_ids.size(); i++) {
        ASSERT_EQ(expected_ids[i], results["hits"][i]["document"]["id"].get<std::string>());
    }

    // more bad syntax!
    sort_fields = {
        sort_by(")", "DESC"),
        sort_by("points", "DESC"),
    };

    res_op = coll1->search("*", {"title"}, "", {}, sort_fields, {2}, 10, 1, FREQUENCY, {true}, 10);
    ASSERT_FALSE(res_op.ok());
    ASSERT_EQ("Could not find a field named `)` in the schema for sorting.", res_op.error());

    // don't allow multiple sorting eval expressions
    sort_fields = {
        sort_by({"brand: nike || points:0"}, {1}, "DESC"),
        sort_by({"brand: nike || points:0"}, {1}, "DESC"),
    };

    res_op = coll1->search("*", {"title"}, "", {}, sort_fields, {2}, 10, 1, FREQUENCY, {true}, 10);
    ASSERT_FALSE(res_op.ok());
    ASSERT_EQ("Only one sorting eval expression is allowed.", res_op.error());

    collectionManager.drop_collection("coll1");
}

TEST_F(CollectionSortingTest, OptionalFilteringViaSortingSearch) {
    std::string coll_schema = R"(
        {
            "name": "coll1",
            "fields": [
              {"name": "title", "type": "string" },
              {"name": "brand", "type": "string" },
              {"name": "points", "type": "int32" }
            ]
        }
    )";

    nlohmann::json schema = nlohmann::json::parse(coll_schema);
    Collection* coll1 = collectionManager.create_collection(schema).get();

    for(size_t i = 0; i < 5; i++) {
        nlohmann::json doc;
        doc["title"] = "Title " + std::to_string(i);
        doc["points"] = i;

        doc["brand"] =  (i == 0 || i == 3) ? "Nike" : "Adidas";
        ASSERT_TRUE(coll1->add(doc.dump()).ok());
    }

    std::vector<sort_by> sort_fields = {
        sort_by({"brand:nike"}, {1}, "DESC"),
        sort_by("points", "DESC"),
    };

    auto results = coll1->search("title", {"title"}, "", {}, sort_fields, {2}, 10, 1, FREQUENCY, {true}, 10).get();

    ASSERT_EQ(5, results["hits"].size());
    std::vector<std::string> expected_ids = {"3", "0", "4", "2", "1"};
    for(size_t i = 0; i < expected_ids.size(); i++) {
        ASSERT_EQ(expected_ids[i], results["hits"][i]["document"]["id"].get<std::string>());
    }

    // compound query
    sort_fields = {
        sort_by({"brand:nike && points:0"}, {1}, "DESC"),
        sort_by("points", "DESC"),
    };

    results = coll1->search("title", {"title"}, "", {}, sort_fields, {2}, 10, 1, FREQUENCY, {true}, 10).get();
    ASSERT_EQ(5, results["hits"].size());

    std::map<std::string, std::string> req_params = {
            {"collection", "coll1"},
            {"q", "title"},
            {"query_by", "title"},
            {"sort_by", "_eval(brand:[nike, adidas] && points:0):desc, points:DESC"}
    };
    nlohmann::json embedded_params;
    std::string json_res;
    auto now_ts = std::chrono::duration_cast<std::chrono::microseconds>(
            std::chrono::system_clock::now().time_since_epoch()).count();

    auto search_op = collectionManager.do_search(req_params, embedded_params, json_res, now_ts);
    ASSERT_TRUE(search_op.ok());
    results = nlohmann::json::parse(json_res);
    ASSERT_EQ(5, results["hits"].size());

    expected_ids = {"0", "4", "3", "2", "1"};
    for(size_t i = 0; i < expected_ids.size(); i++) {
        ASSERT_EQ(expected_ids[i], results["hits"][i]["document"]["id"].get<std::string>());
    }

    // when no results are found for eval query
    sort_fields = {
        sort_by({"brand:foobar"}, {1}, "DESC"),
        sort_by("points", "DESC"),
    };

    results = coll1->search("title", {"title"}, "", {}, sort_fields, {2}, 10, 1, FREQUENCY, {true}, 10).get();

    ASSERT_EQ(5, results["hits"].size());
    expected_ids = {"4", "3", "2", "1", "0"};
    for(size_t i = 0; i < expected_ids.size(); i++) {
        ASSERT_EQ(expected_ids[i], results["hits"][i]["document"]["id"].get<std::string>());
    }

    // bad syntax for eval query
    sort_fields = {
        sort_by({"brandnike || points:0"}, {1}, "DESC"),
        sort_by("points", "DESC"),
    };

    auto res_op = coll1->search("title", {"title"}, "", {}, sort_fields, {2}, 10, 1, FREQUENCY, {true}, 10);
    ASSERT_FALSE(res_op.ok());
    ASSERT_EQ("Error parsing eval expression in sort_by clause.", res_op.error());

    // more bad syntax!
    sort_fields = {
        sort_by(")", "DESC"),
        sort_by("points", "DESC"),
    };

    res_op = coll1->search("title", {"title"}, "", {}, sort_fields, {2}, 10, 1, FREQUENCY, {true}, 10);
    ASSERT_FALSE(res_op.ok());
    ASSERT_EQ("Could not find a field named `)` in the schema for sorting.", res_op.error());

    collectionManager.drop_collection("coll1");
}

TEST_F(CollectionSortingTest, DisallowIdAsDefaultSortingField) {
    std::string coll_schema = R"(
        {
            "name": "coll1",
            "default_sorting_field": "id",
            "fields": [
              {"name": "id", "type": "string" }
            ]
        }
    )";

    nlohmann::json schema = nlohmann::json::parse(coll_schema);
    auto coll_op = collectionManager.create_collection(schema);
    ASSERT_FALSE(coll_op.ok());
    ASSERT_EQ("Invalid `default_sorting_field` value: cannot be `id`.", coll_op.error());
}

TEST_F(CollectionSortingTest, OptionalFilteringViaSortingSecondThirdParams) {
    std::string coll_schema = R"(
        {
            "name": "coll1",
            "fields": [
              {"name": "title", "type": "string" },
              {"name": "brand", "type": "string" },
              {"name": "points", "type": "int32" },
              {"name": "val", "type": "int32" }
            ]
        }
    )";

    nlohmann::json schema = nlohmann::json::parse(coll_schema);
    Collection* coll1 = collectionManager.create_collection(schema).get();

    for(size_t i = 0; i < 5; i++) {
        nlohmann::json doc;
        doc["title"] = "Title " + std::to_string(i);
        doc["val"] = 0;
        doc["points"] = i;
        doc["brand"] =  (i == 0 || i == 3) ? "Nike" : "Adidas";
        ASSERT_TRUE(coll1->add(doc.dump()).ok());
    }

    std::vector<sort_by> sort_fields = {
        sort_by("val", "DESC"),
        sort_by({"brand:nike"}, {1}, "DESC"),
        sort_by("points", "DESC"),
    };

    auto results = coll1->search("title", {"title"}, "", {}, sort_fields, {2}, 10, 1, FREQUENCY, {true}, 10).get();

    ASSERT_EQ(5, results["hits"].size());
    std::vector<std::string> expected_ids = {"3", "0", "4", "2", "1"};
    for(size_t i = 0; i < expected_ids.size(); i++) {
        ASSERT_EQ(expected_ids[i], results["hits"][i]["document"]["id"].get<std::string>());
    }

    // eval expression as 3rd sorting argument
    sort_fields = {
        sort_by("val", "DESC"),
        sort_by("val", "DESC"),
        sort_by({"brand:nike"}, {1}, "DESC"),
    };

    results = coll1->search("title", {"title"}, "", {}, sort_fields, {2}, 10, 1, FREQUENCY, {true}, 10).get();
    ASSERT_EQ(5, results["hits"].size());
    for(size_t i = 0; i < expected_ids.size(); i++) {
        ASSERT_EQ(expected_ids[i], results["hits"][i]["document"]["id"].get<std::string>());
    }

    sort_fields = {
            sort_by("val", "DESC"),
            sort_by({"brand:adidas", "brand:nike"}, {2, 1}, "DESC"),
            sort_by("points", "DESC"),
    };
    expected_ids = {"4", "2", "1","3", "0"};

    results = coll1->search("title", {"title"}, "", {}, sort_fields, {2}, 10, 1, FREQUENCY, {true}, 10).get();
    ASSERT_EQ(5, results["hits"].size());
    for(size_t i = 0; i < expected_ids.size(); i++) {
        ASSERT_EQ(expected_ids[i], results["hits"][i]["document"]["id"].get<std::string>());
    }

    sort_fields = {
            sort_by("val", "DESC"),
            sort_by("val", "DESC"),
            sort_by({"brand:adidas", "brand:nike"}, {2, 1}, "DESC"),
    };

    results = coll1->search("title", {"title"}, "", {}, sort_fields, {2}, 10, 1, FREQUENCY, {true}, 10).get();
    ASSERT_EQ(5, results["hits"].size());
    for(size_t i = 0; i < expected_ids.size(); i++) {
        ASSERT_EQ(expected_ids[i], results["hits"][i]["document"]["id"].get<std::string>());
    }
}


TEST_F(CollectionSortingTest, AscendingVectorDistance) {
    std::string coll_schema = R"(
        {
            "name": "coll1",
            "fields": [
              {"name": "title", "type": "string" },
              {"name": "points", "type": "float[]", "num_dim": 2}
            ]
        }
    )";

    nlohmann::json schema = nlohmann::json::parse(coll_schema);
    Collection* coll1 = collectionManager.create_collection(schema).get();

    std::vector<std::vector<float>> points = {
        {3.0, 4.0},
        {9.0, 21.0},
        {8.0, 15.0},
        {1.0, 1.0},
        {5.0, 7.0}
    };

    for(size_t i = 0; i < points.size(); i++) {
        nlohmann::json doc;
        doc["title"] = "Title " + std::to_string(i);
        doc["points"] = points[i];
        ASSERT_TRUE(coll1->add(doc.dump()).ok());
    }

    std::vector<sort_by> sort_fields = {
        sort_by("_vector_distance", "asc"),
    };

    auto results = coll1->search("*", {}, "", {}, sort_fields, {0}, 10, 1, FREQUENCY, {true}, Index::DROP_TOKENS_THRESHOLD,
                                 spp::sparse_hash_set<std::string>(),
                                 spp::sparse_hash_set<std::string>(), 10, "", 30, 5,
                                 "", 10, {}, {}, {}, 0,
                                 "<mark>", "</mark>", {}, 1000, true, false, true, "", false, 6000 * 1000, 4, 7, fallback,
                                 4, {off}, 32767, 32767, 2,
                                 false, true, "points:([8.0, 15.0])").get();

    ASSERT_EQ(5, results["hits"].size());
    std::vector<std::string> expected_ids = {"2", "1", "4", "0", "3"};
    for(size_t i = 0; i < expected_ids.size(); i++) {
        ASSERT_EQ(expected_ids[i], results["hits"][i]["document"]["id"].get<std::string>());
    }
}


TEST_F(CollectionSortingTest, DescendingVectorDistance) {
    std::string coll_schema = R"(
        {
            "name": "coll1",
            "fields": [
              {"name": "title", "type": "string" },
              {"name": "points", "type": "float[]", "num_dim": 2}
            ]
        }
    )";

    nlohmann::json schema = nlohmann::json::parse(coll_schema);
    Collection* coll1 = collectionManager.create_collection(schema).get();

    std::vector<std::vector<float>> points = {
        {3.0, 4.0},
        {9.0, 21.0},
        {8.0, 15.0},
        {1.0, 1.0},
        {5.0, 7.0}
    };

    for(size_t i = 0; i < points.size(); i++) {
        nlohmann::json doc;
        doc["title"] = "Title " + std::to_string(i);
        doc["points"] = points[i];
        ASSERT_TRUE(coll1->add(doc.dump()).ok());
    } 

    std::vector<sort_by> sort_fields = {
        sort_by("_vector_distance", "DESC"),
    };

    auto results = coll1->search("*", {}, "", {}, sort_fields, {0}, 10, 1, FREQUENCY, {true}, Index::DROP_TOKENS_THRESHOLD,
                                 spp::sparse_hash_set<std::string>(),
                                 spp::sparse_hash_set<std::string>(), 10, "", 30, 5,
                                 "", 10, {}, {}, {}, 0,
                                 "<mark>", "</mark>", {}, 1000, true, false, true, "", false, 6000 * 1000, 4, 7, fallback,
                                 4, {off}, 32767, 32767, 2,
                                 false, true, "points:([8.0, 15.0])").get();
    
    ASSERT_EQ(5, results["hits"].size());
    std::vector<std::string> expected_ids = {"3", "0", "4", "1", "2"};

    for(size_t i = 0; i < expected_ids.size(); i++) {
        ASSERT_EQ(expected_ids[i], results["hits"][i]["document"]["id"].get<std::string>());
    }
}


TEST_F(CollectionSortingTest, InvalidVectorDistanceSorting) {
    std::string coll_schema = R"(
        {
            "name": "coll1",
            "fields": [
              {"name": "title", "type": "string" },
              {"name": "points", "type": "float[]", "num_dim": 2}
            ]
        }
    )";

    nlohmann::json schema = nlohmann::json::parse(coll_schema);
    Collection* coll1 = collectionManager.create_collection(schema).get();

    std::vector<std::vector<float>> points = {
        {1.0, 1.0},
        {2.0, 2.0},
        {3.0, 3.0},
        {4.0, 4.0},
        {5.0, 5.0},
    };

    for(size_t i = 0; i < points.size(); i++) {
        nlohmann::json doc;
        doc["title"] = "Title " + std::to_string(i);
        doc["points"] = points[i];
        ASSERT_TRUE(coll1->add(doc.dump()).ok());
    }

    std::vector<sort_by> sort_fields = {
        sort_by("_vector_distance", "desc"),
    };



    auto results = coll1->search("title", {"title"}, "", {}, sort_fields, {2}, 10, 1, FREQUENCY, {true}, 10);

    ASSERT_FALSE(results.ok());

    ASSERT_EQ("sort_by vector_distance is only supported for vector queries, semantic search and hybrid search.", results.error());
}

TEST_F(CollectionSortingTest, TestSortByVectorQuery) {
    std::string coll_schema = R"(
        {
            "name": "coll1",
            "fields": [
              {"name": "name", "type": "string" },
              {"name": "points", "type": "float[]", "num_dim": 2}
            ]
        }
    )";

    nlohmann::json schema = nlohmann::json::parse(coll_schema);
    auto create_coll = collectionManager.create_collection(schema);
    ASSERT_TRUE(create_coll.ok());

    auto coll = create_coll.get();

    std::vector<std::vector<float>> points = {
        {7.0, 8.0},
        {8.0, 15.0},
        {5.0, 12.0},
    };

    for(size_t i = 0; i < points.size(); i++) {
        nlohmann::json doc;
        doc["name"] = "Title " + std::to_string(i);
        doc["points"] = points[i];
        ASSERT_TRUE(coll->add(doc.dump()).ok());
    }

    std::vector<sort_by> sort_fields = {};

    auto results = coll->search("title", {"name"}, "", {}, sort_fields, {0}, 10, 1, FREQUENCY, {true}, Index::DROP_TOKENS_THRESHOLD,
                                spp::sparse_hash_set<std::string>(),
                                spp::sparse_hash_set<std::string>(), 10, "", 30, 5,
                                "", 10, {}, {}, {}, 0,
                                "<mark>", "</mark>", {}, 1000, true, false, true, "", false, 6000 * 1000, 4, 7, fallback,
                                4, {off}, 32767, 32767, 2,
                                false, true, "").get();
    
    ASSERT_EQ(3, results["hits"].size());
    ASSERT_EQ("2", results["hits"][0]["document"]["id"]);
    ASSERT_EQ("1", results["hits"][1]["document"]["id"]);
    ASSERT_EQ("0", results["hits"][2]["document"]["id"]);

    sort_fields = {
        sort_by("_vector_query(points:([5.0, 5.0]))", "asc"),
    };

    results = coll->search("title", {"name"}, "", {}, sort_fields, {0}, 10, 1, FREQUENCY, {true}, Index::DROP_TOKENS_THRESHOLD,
                           spp::sparse_hash_set<std::string>(),
                           spp::sparse_hash_set<std::string>(), 10, "", 30, 5,
                           "", 10, {}, {}, {}, 0,
                           "<mark>", "</mark>", {}, 1000, true, false, true, "", false, 6000 * 1000, 4, 7, fallback,
                           4, {off}, 32767, 32767, 2,
                           false, true, "").get();
    ASSERT_EQ(3, results["hits"].size());
    ASSERT_EQ("0", results["hits"][0]["document"]["id"]);
    ASSERT_EQ("1", results["hits"][1]["document"]["id"]);
    ASSERT_EQ("2", results["hits"][2]["document"]["id"]);

    sort_fields = {
        sort_by("_vector_query(points:([5.0, 5.0]))", "desc"),
    };

    results = coll->search("title", {"name"}, "", {}, sort_fields, {0}, 10, 1, FREQUENCY, {true}, Index::DROP_TOKENS_THRESHOLD,
                           spp::sparse_hash_set<std::string>(),
                           spp::sparse_hash_set<std::string>(), 10, "", 30, 5,
                           "", 10, {}, {}, {}, 0,
                           "<mark>", "</mark>", {}, 1000, true, false, true, "", false, 6000 * 1000, 4, 7, fallback,
                           4, {off}, 32767, 32767, 2,
                           false, true, "").get();

    ASSERT_EQ(3, results["hits"].size());
    ASSERT_EQ("2", results["hits"][0]["document"]["id"]);
    ASSERT_EQ("1", results["hits"][1]["document"]["id"]);
    ASSERT_EQ("0", results["hits"][2]["document"]["id"]);
}

TEST_F(CollectionSortingTest, TestVectorQueryQsSorting) {
        auto schema_json =
        R"({
        "name": "test",
        "fields": [
            {"name": "name", "type": "string"},
            {"name": "embedding", "type":"float[]", "embed":{"from": ["name"], "model_config": {"model_name": "ts/e5-small"}}}
        ]
    })"_json;

    EmbedderManager::set_model_dir("/tmp/typesense_test/models");

    auto collection_create_op = collectionManager.create_collection(schema_json);

    ASSERT_TRUE(collection_create_op.ok());

    auto coll = collection_create_op.get();

    auto add_op = coll->add(R"({
        "name": "buttercup"
    })"_json.dump());
    ASSERT_TRUE(add_op.ok());

    add_op = coll->add(R"({
        "name": "butter"
    })"_json.dump());
    ASSERT_TRUE(add_op.ok());

    auto results = coll->search("butter", {"name"}, "", {}, sort_fields, {0}, 10, 1, FREQUENCY, {true}, Index::DROP_TOKENS_THRESHOLD,
                           spp::sparse_hash_set<std::string>(),
                           spp::sparse_hash_set<std::string>(), 10, "", 30, 5,
                           "", 10, {}, {}, {}, 0,
                           "<mark>", "</mark>", {}, 1000, true, false, true, "", false, 6000 * 1000, 4, 7, fallback,
                           4, {off}, 32767, 32767, 2,
                           false, true, "").get();
    ASSERT_EQ(2, results["hits"].size());
    ASSERT_EQ("1", results["hits"][0]["document"]["id"]);
    ASSERT_EQ("0", results["hits"][1]["document"]["id"]);

    sort_fields = {
        sort_by("_vector_query(embedding:([], queries: [powerpuff girls, cartoon]))", "asc"),
    };

    results = coll->search("butter", {"name"}, "", {}, sort_fields, {0}, 10, 1, FREQUENCY, {true}, Index::DROP_TOKENS_THRESHOLD,
                           spp::sparse_hash_set<std::string>(),
                           spp::sparse_hash_set<std::string>(), 10, "", 30, 5,
                           "", 10, {}, {}, {}, 0,
                           "<mark>", "</mark>", {}, 1000, true, false, true, "", false, 6000 * 1000, 4, 7, fallback,
                           4, {off}, 32767, 32767, 2,
                           false, true, "").get();

    ASSERT_EQ(2, results["hits"].size());
    ASSERT_EQ("0", results["hits"][0]["document"]["id"]);
    ASSERT_EQ("1", results["hits"][1]["document"]["id"]);
}

TEST_F(CollectionSortingTest, TestVectorQueryDistanceThresholdSorting) {
    auto schema_json = R"({
            "name": "products",
            "fields":[
            {
                "name": "product_name",
                        "type": "string"
            },
            {
                "name": "embedding",
                        "type": "float[]",
                        "embed": {
                    "from": [
                    "product_name"
                    ],
                    "model_config": {
                        "model_name": "ts/e5-small"
                    }
                }
            }
            ]
    })"_json;

    EmbedderManager::set_model_dir("/tmp/typesense_test/models");

    auto coll_op = collectionManager.create_collection(schema_json);
    ASSERT_TRUE(coll_op.ok());
    auto coll = coll_op.get();

    std::vector<std::string> products = {"Mobile Phone", "Cell Phone", "Telephone"};
    nlohmann::json doc;
    for (auto product: products) {
        doc["product_name"] = product;
        ASSERT_TRUE(coll->add(doc.dump()).ok());
    }

    // when eval condition is empty
    std::map<std::string, std::string> req_params = {
            {"collection", "products"},
            {"q", "phone"},
            {"query_by", "product_name"},
            {"sort_by", "_text_match:desc,_vector_query(embedding:([],distance_threshold:0.3)):asc"},
            {"exclude_fields", "embedding"}
    };
    nlohmann::json embedded_params;
    std::string json_res;
    auto now_ts = std::chrono::duration_cast<std::chrono::microseconds>(
            std::chrono::system_clock::now().time_since_epoch()).count();
    auto search_op = collectionManager.do_search(req_params, embedded_params, json_res, now_ts);

    auto res = nlohmann::json::parse(json_res);

    ASSERT_EQ(2, res["hits"].size());
    ASSERT_EQ("Mobile Phone", res["hits"][0]["document"]["product_name"]);
    ASSERT_EQ(0.07853113859891891, res["hits"][0]["vector_distance"].get<float>());
    ASSERT_EQ("Cell Phone", res["hits"][1]["document"]["product_name"]);
    ASSERT_EQ(0.08472149819135666, res["hits"][1]["vector_distance"].get<float>());
<<<<<<< HEAD
=======
}

TEST_F(CollectionSortingTest, TestSortByRandomOrder) {
    auto schema_json = R"({
            "name": "digital_products",
            "fields":[
            {
                "name": "product_name","type": "string"
            }]
    })"_json;


    auto coll_op = collectionManager.create_collection(schema_json);
    ASSERT_TRUE(coll_op.ok());
    auto coll = coll_op.get();

    std::vector<std::string> products = {"Samsung Smartphone", "Vivo SmartPhone", "Oneplus Smartphone", "Pixel Smartphone", "Moto Smartphone"};
    nlohmann::json doc;
    for (auto product: products) {
        doc["product_name"] = product;
        ASSERT_TRUE(coll->add(doc.dump()).ok());
    }

    sort_fields = {
            sort_by("_rand(5)", "asc"),
    };

    auto results = coll->search("smartphone", {"product_name"}, "", {}, sort_fields, {0}).get();
    ASSERT_EQ(5, results["hits"].size());
    ASSERT_EQ("1", results["hits"][0]["document"]["id"]);
    ASSERT_EQ("4", results["hits"][1]["document"]["id"]);
    ASSERT_EQ("0", results["hits"][2]["document"]["id"]);
    ASSERT_EQ("3", results["hits"][3]["document"]["id"]);
    ASSERT_EQ("2", results["hits"][4]["document"]["id"]);



    sort_fields = {
            sort_by("_rand(8)", "asc"),
    };

    results = coll->search("smartphone", {"product_name"}, "", {}, sort_fields, {0}).get();

    ASSERT_EQ(5, results["hits"].size());
    ASSERT_EQ("1", results["hits"][0]["document"]["id"]);
    ASSERT_EQ("3", results["hits"][1]["document"]["id"]);
    ASSERT_EQ("4", results["hits"][2]["document"]["id"]);
    ASSERT_EQ("0", results["hits"][3]["document"]["id"]);
    ASSERT_EQ("2", results["hits"][4]["document"]["id"]);


    //without seed value it takes current time as seed
    sort_fields = {
            sort_by("_rand()", "asc"),
    };

    results = coll->search("smartphone", {"product_name"}, "", {}, sort_fields, {0}).get();
    ASSERT_EQ(5, results["hits"].size());

    sort_fields = {
            sort_by("_rand", "asc"),
    };

    results = coll->search("*", {}, "", {}, sort_fields, {0}).get();
    ASSERT_EQ(5, results["hits"].size());


    //negative seed value is not allowed
    sort_fields = {
            sort_by("_rand(-1)", "asc"),
    };

    auto results_op = coll->search("*", {}, "", {}, sort_fields, {0});
    ASSERT_EQ("Only positive integer seed value is allowed.", results_op.error());

    sort_fields = {
            sort_by("_rand(sadkjkj)", "asc"),
    };

    results_op = coll->search("*", {}, "", {}, sort_fields, {0});
    ASSERT_EQ("Only positive integer seed value is allowed.", results_op.error());

    //typos
    sort_fields = {
            sort_by("rand()", "asc"),
    };

    results_op = coll->search("*", {}, "", {}, sort_fields, {0});
    ASSERT_EQ("Could not find a field named `rand` in the schema for sorting.", results_op.error());

    sort_fields = {
            sort_by("_random()", "asc"),
    };

    results_op = coll->search("*", {}, "", {}, sort_fields, {0});
    ASSERT_EQ("Could not find a field named `_random` in the schema for sorting.", results_op.error());
>>>>>>> 7a007a6c
}<|MERGE_RESOLUTION|>--- conflicted
+++ resolved
@@ -2722,8 +2722,6 @@
     ASSERT_EQ(0.07853113859891891, res["hits"][0]["vector_distance"].get<float>());
     ASSERT_EQ("Cell Phone", res["hits"][1]["document"]["product_name"]);
     ASSERT_EQ(0.08472149819135666, res["hits"][1]["vector_distance"].get<float>());
-<<<<<<< HEAD
-=======
 }
 
 TEST_F(CollectionSortingTest, TestSortByRandomOrder) {
@@ -2820,5 +2818,4 @@
 
     results_op = coll->search("*", {}, "", {}, sort_fields, {0});
     ASSERT_EQ("Could not find a field named `_random` in the schema for sorting.", results_op.error());
->>>>>>> 7a007a6c
 }