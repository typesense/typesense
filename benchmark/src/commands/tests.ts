import { writeFile } from "fs/promises";
import { networkInterfaces } from "os";
import path from "path";
import type { TypesenseProcessController } from "@/services/typesense-process";
import type { ErrorWithMessage } from "@/utils/error";
import type { Result } from "neverthrow";
import type { Ora } from "ora";
import type { CollectionCreateSchema } from "typesense/lib/Typesense/Collections";
import type { ConversationModelSchema } from "typesense/lib/Typesense/ConversationModel";
import type { SearchParams } from "typesense/lib/Typesense/Documents";

import { Command } from "commander";
import { err, errAsync, ok, okAsync, ResultAsync } from "neverthrow";
import ora from "ora";
import { z } from "zod";

import { ServiceContainer } from "@/services/container";
import { DEFAULT_TYPESENSE_GIT_URL } from "@/services/git";
import { OpenAIProxyService } from "@/services/openai-mock";
import { TypesenseProcessManager } from "@/services/typesense-process";
import { toErrorWithMessage } from "@/utils/error";
import { delay } from "@/utils/execa";
import { logger, LogLevel } from "@/utils/logger";
import { dirName, findRoot } from "@/utils/package-info";
import { parseOptions } from "@/utils/parse";

const cwd = process.cwd();

const integrationTestOptionsSchema = z.object({
  containerName: z.string(),
  imageName: z.string(),
  typesenseGitUrl: z.string(),
  workingDirectory: z.string(),
  commitHash: z.string().optional(),
  verbose: z.boolean(),
  yes: z.boolean(),
  binary: z.string().optional(),
  apiKey: z.string(),
  openAIKey: z.string({
    message: "OpenAI API key must be provided either through environment variable or directly",
  }),
  numDim: z
    .string()
    .transform((value) => parseInt(value))
    .pipe(z.number().min(0)),
  ip: z.string().optional(),
  snapshotPath: z.string(),
});

type IntegrationTestOptions = z.infer<typeof integrationTestOptionsSchema>;

interface NodeConfig {
  grpc: number;
  http: number;
  dataDir: string;
}

class IntegrationTests {
  private readonly ipAddress: string | null;
  private readonly openAIProxy: OpenAIProxyService;

  public static baseCollectionName = "base_collection";
  public static openAICollectionName = "openai_collection";
  public static conversationStoreName = "conversation_store";
  public static conversationModelName = "gpt-4-turbo";
  private nodes: NodeConfig[] = [];

  constructor(
    protected readonly services: ServiceContainer,
    private readonly spinner: Ora,
    public readonly typesenseProcessManager: TypesenseProcessManager,
    private readonly workingDirectory: string,
    private readonly openAIKey: string,
    private readonly numDim: number,
    ipAddress: string,
  ) {
    this.ipAddress = ipAddress;
    this.numDim = numDim;
    this.openAIProxy = new OpenAIProxyService(spinner, workingDirectory, this.numDim);
  }

  private createDataDirectories(workingDirectory: string = this.workingDirectory) {
    this.spinner.start("Creating data directories");
    const promises = Array.from({ length: 3 }, (_, i) =>
      this.services.get("fs").createDirectory(path.join(workingDirectory, `typesense-data-${i + 1}`)),
    );

    return ResultAsync.combine(promises).andThen((res) => {
      this.spinner.succeed("Created data directories");
      return okAsync(res as [string, string, string]);
    });
  }

<<<<<<< HEAD
=======
  private findDefaultNetworkAddress(): string | null {
    const interfaces = networkInterfaces();

    if (!this.isInCi) {
      return DEFAULT_IP_ADDRESS;
    }

    // First try to find a 10.1.0.* address
    const preferredAddress = Object.values(interfaces)
      .flatMap((interfaceInfo) => interfaceInfo ?? [])
      .find((info) => info.family === "IPv4" && info.address.startsWith("10.1.0."))?.address;

    if (preferredAddress) {
      return preferredAddress;
    }

    // Fallback: find any non-internal IPv4 address
    return (
      Object.values(interfaces)
        .flatMap((interfaceInfo) => interfaceInfo ?? [])
        .find((info) => info.family === "IPv4" && !info.internal)?.address ?? null
    );
  }

>>>>>>> 173ea860
  private mapNodesToDirectories(dataDirs: [string, string, string]): Result<NodeConfig[], ErrorWithMessage> {
    const nodes: NodeConfig[] = [];

    for (const [nodeId, ports] of Object.entries(TypesenseProcessManager.nodeToPortMap)) {
      const dataDir = dataDirs[parseInt(nodeId)];
      if (dataDir === undefined) {
        return err(new Error(`Missing data directory for node ${nodeId}`));
      }
      nodes.push({ ...ports, dataDir });
    }

    this.nodes = nodes;
    return ok(nodes);
  }

  private writeToNodesFile() {
    this.spinner.start("Writing nodes file");
    const nodesFile = path.join(this.workingDirectory, "nodes");

    if (this.ipAddress === null) {
      return errAsync({ message: "IP address not found" });
    }

    const contents = `${this.ipAddress}:8107:8108,${this.ipAddress}:7107:7108,${this.ipAddress}:9107:9108`;

    logger.debug(`Writing nodes file to ${nodesFile} with contents:\n${contents}`);
    return ResultAsync.fromPromise(writeFile(nodesFile, contents, { encoding: "utf-8" }), toErrorWithMessage).map(
      () => {
        this.spinner.succeed("Nodes file written successfully");
        return nodesFile;
      },
    );
  }

  emptyDataDirectories(): ResultAsync<string[], ErrorWithMessage> {
    this.spinner.start("Emptying data directories");

    return ResultAsync.combine(this.nodes.map((node) => this.services.get("fs").emptyDirectory(node.dataDir))).map(
      () => {
        this.spinner.succeed("Data directories emptied");
        return this.nodes.map((node) => node.dataDir);
      },
    );
  }

  setup(): ResultAsync<void, ErrorWithMessage> {
    return this.setupProcesses().andThen(() => {
      this.spinner.start("Setting up OpenAI proxy");
      this.openAIProxy.start();
      this.spinner.succeed("OpenAI proxy set up");
      return okAsync(undefined);
    });
  }

  tearDown(): ResultAsync<void, ErrorWithMessage> {
    this.spinner.start("Tearing down OpenAI proxy");
    this.openAIProxy.stop();
    this.spinner.succeed("OpenAI proxy torn down");
    return okAsync(undefined);
  }

  private setupProcesses(): ResultAsync<TypesenseProcessController[], ErrorWithMessage> {
    this.spinner.start("Setting up Typesense processes");

    return this.writeToNodesFile()
      .andThen(() => this.createDataDirectories())
      .andThen((dataDirs) => this.mapNodesToDirectories(dataDirs))
      .andThen((nodes) => this.startAndVerifyProcesses(nodes));
  }

  private startAndVerifyProcesses(nodes: NodeConfig[]): ResultAsync<TypesenseProcessController[], ErrorWithMessage> {
    this.spinner.start("Starting node processes");

    return this.startNodeProcesses(nodes)
      .andThen((processes) => {
        this.spinner.succeed("All node processes started");
        this.spinner.start("Waiting for nodes to initialize");

        return ResultAsync.fromPromise(new Promise((resolve) => setTimeout(resolve, 8000)), toErrorWithMessage).map(
          () => processes,
        );
      })
      .andThen((processes) => {
        this.spinner.succeed();
        return this.verifyNodesHealth(processes);
      });
  }

  private indexConversationDocuments(process: TypesenseProcessController) {
    const documents = [
      {
        title: "The Age of the Essay",
        text: "Paul Graham",
      },
      {
        title: "Maker's Schedule, Manager's Schedule",
        text: "Paul Graham",
      },
    ];

    this.spinner.start("Indexing conversation documents");

    return this.typesenseProcessManager
      .indexDocuments(process, IntegrationTests.baseCollectionName, documents)
      .map(() => {
        this.spinner.succeed("Conversation documents indexed");
      });
  }

  conversationTest(): ResultAsync<void, ErrorWithMessage> {
    logger.warn("Running conversations on a cluster test");

    const process = this.typesenseProcessManager.processes.get(8108);
    if (!process) {
      return errAsync({ message: `Process not found for port 8108` });
    }

    return this.createBaseCollection(process)
      .andThen(() => this.createConversationStoreCollection(process))
      .andThen(() => this.createConversationModel(process))
      .andThen(() => this.indexConversationDocuments(process))
      .andThen(() => this.queryEachNode())
      .andThen(() => {
        logger.success("Conversation test passed successfully\n");
        return okAsync(undefined);
      });
  }

  conversationRotationTest(): ResultAsync<void, ErrorWithMessage> {
    logger.warn("Running conversation models on rotation test");

    const process = this.typesenseProcessManager.processes.get(8108);
    if (!process) {
      return errAsync({ message: `Process not found for port 8108` });
    }
    const processesArray = Array.from(this.typesenseProcessManager.processes.values());

    return this.createBaseCollection(process)
      .andThen(() => this.createConversationStoreCollection(process))
      .andThen(() => this.createConversationModel(process))
      .andThen(() => {
        const modelRetrievalResults = processesArray.map((process) =>
          this.typesenseProcessManager.getConversationModel(process, IntegrationTests.conversationModelName),
        );

        return ResultAsync.combine(modelRetrievalResults);
      })
      .map(() => {
        this.spinner.succeed("All nodes have the model");
      })
      .andThen(() => {
        this.spinner.start("Starting rotation");

        return processesArray.reduce(
          (promise: ResultAsync<void, ErrorWithMessage>, process: TypesenseProcessController) =>
            promise.andThen(() =>
              this.restartProcessWithVerification(process, processesArray).map(() => {
                this.spinner.succeed(`Rotation complete for port ${process.http}`);
              }),
            ),
          okAsync<void, ErrorWithMessage>(undefined),
        );
      })
      .map(() => {
        logger.success("Conversation rotation test passed successfully\n");
      });
  }

  private restartProcessWithVerification(
    process: TypesenseProcessController,
    allProcesses: TypesenseProcessController[],
  ): ResultAsync<void, ErrorWithMessage> {
    const spinner = ora();
    return this.typesenseProcessManager
      .restartProcess(process)
      .asyncAndThen(() => {
        spinner.start(`Waiting for process ${process.http} to restart`);
        return delay(25_000);
      })
      .andThen(() => {
        spinner.text = "Retrieving results";
        const modelRetrievalResults = allProcesses.map((p) =>
          this.typesenseProcessManager.getConversationModel(p, IntegrationTests.conversationModelName),
        );
        return ResultAsync.combine(modelRetrievalResults);
      })
      .andThen(() => {
        spinner.succeed("All three nodes have the model");
        return okAsync(undefined);
      });
  }

  private queryEachNode() {
    this.spinner.start("Querying each node");

    const params: SearchParams = {
      q: "Explain Maker's Schedule",
      conversation: true,
      query_by: "embedding",
      exclude_fields: "embedding",
      conversation_model_id: IntegrationTests.conversationModelName,
    };

    this.spinner.text = "Waiting for 15s before querying";

    return delay(15_000).andThen(() =>
      ResultAsync.combine(
        Array.from(this.typesenseProcessManager.processes.values()).map((process) => {
          return this.typesenseProcessManager.queryCollection(process, {
            collectionName: IntegrationTests.baseCollectionName,
            query: params,
          });
        }),
      ).map(() => {
        this.spinner.succeed("Every node queried successfully");
      }),
    );
  }

  private createConversationModel(process: TypesenseProcessController) {
    this.spinner.start("Creating conversation model");

    const model: ConversationModelSchema = {
      id: IntegrationTests.conversationModelName,
      system_prompt:
        "You are an assistant for question-answering like Paul Graham. You can only make conversations based on the provided context. If a response cannot be formed strictly using the context, politely say you don't have knowledge about that topic. Do not answer questions that are not strictly on the topic of Paul Graham'''s essays.",
      history_collection: "conversation_store",
      model_name: "openai/gpt-4-turbo",
      max_bytes: 16384,
      api_key: this.openAIKey,
    };

    return this.typesenseProcessManager.createConversationModel(process, model).map(() => {
      this.spinner.succeed("Conversation model created");
    });
  }

  private createBaseCollection(process: TypesenseProcessController) {
    const spinner = ora();
    spinner.start("Creating base collection");

    const collection: CollectionCreateSchema = {
      name: IntegrationTests.baseCollectionName,
      fields: [
        {
          name: "title",
          type: "string",
          facet: false,
        },
        {
          name: "text",
          type: "string",
          facet: false,
        },
        {
          name: "embedding",
          type: "float[]",
          embed: {
            from: ["title", "text"],
            model_config: {
              model_name: "ts/e5-small",
            },
          },
        },
      ],
    };

    return this.typesenseProcessManager.createCollection(process, collection).map((res) => {
      spinner.succeed("Base collection created");
      return res;
    });
  }

  private createConversationStoreCollection(process: TypesenseProcessController) {
    this.spinner.start("Creating conversation store collection");

    const collection: CollectionCreateSchema = {
      name: IntegrationTests.conversationStoreName,
      fields: [
        {
          name: "conversation_id",
          type: "string",
        },
        {
          name: "model_id",
          type: "string",
        },
        {
          name: "role",
          type: "string",
          index: false,
        },
        {
          name: "message",
          type: "string",
          index: false,
        },
        {
          name: "timestamp",
          type: "int32",
        },
      ],
    };

    return this.typesenseProcessManager.createCollection(process, collection).map((res) => {
      this.spinner.succeed("Conversation store collection created");
      return res;
    });
  }

  private verifyNodesHealth(
    processes: TypesenseProcessController[],
  ): ResultAsync<TypesenseProcessController[], ErrorWithMessage> {
    this.spinner.start("Verifying node health");

    return ResultAsync.combine(
      processes.map((process) => this.typesenseProcessManager.callOutToProcess(process).map(() => process)),
    );
  }

  private startNodeProcesses(nodes: NodeConfig[]): ResultAsync<TypesenseProcessController[], ErrorWithMessage> {
    const configs = nodes.map((node) => this.typesenseProcessManager.startProcess(node));
    return ResultAsync.combine(configs);
  }

  snapshotTest(): ResultAsync<void, ErrorWithMessage> {
    logger.warn("Running snapshot test");

    return this.saveSnapshot()
      .andThen(() => this.verifySnapshot())
      .map(() => {
        logger.success("Snapshot test passed successfully\n");
      });
  }

  private verifySnapshot(): ResultAsync<void, ErrorWithMessage> {
    this.spinner.start("Verifying snapshot");

    return this.services
      .get("fs")
      .exists(path.join(this.typesenseProcessManager.getSnapshotPath, "state"))
      .andThen((exists) => {
        if (!exists) {
          return errAsync({ message: "Snapshot file does not exist" });
        }

        this.spinner.succeed("Snapshot verified");
        return okAsync(undefined);
      });
  }

  private saveSnapshot() {
    this.spinner.start("Saving snapshot");

    const process = this.typesenseProcessManager.processes.get(8108);

    if (!process) {
      return errAsync({ message: "Process not found for port 8108" });
    }

    return this.typesenseProcessManager.snapshot(process);
  }

  restartAllNodes() {
    this.spinner.start("Restarting all nodes");
    // Cleanup any existing processes to restart them
    const cleanupResults = Array.from(this.typesenseProcessManager.processes.values()).map((process) =>
      process.dispose().asyncAndThen(() => {
        this.typesenseProcessManager.processes.delete(process.http);
        return okAsync<void, ErrorWithMessage>(undefined);
      }),
    );

    return ResultAsync.combine(cleanupResults)
      .andThen(() => {
        this.spinner.text = "Cleaning up before restarting processes";
        return delay(10_000).map(() => {
          this.spinner.succeed("Cleanup complete");
        });
      })
      .andThen(() => this.startAndVerifyProcesses(Array.from(this.nodes.values())));
  }

  openAIEmbeddingTest(): ResultAsync<void, ErrorWithMessage> {
    logger.warn("Running OpenAI Embedding test");

    return this.createOpenAIEmbeddingCollection()
      .andThen(() => ResultAsync.fromPromise(new Promise((resolve) => setTimeout(resolve, 2000)), toErrorWithMessage))
      .andThen(() => this.validateOpenAIEmbeddingCollection())
      .andThen(() => this.restartAllNodes())
      .andThen(() => {
        this.spinner.start("Waiting for 5s before verifying number of dimensions");
        return delay(5_000);
      })
      .andThen(() => this.validateOpenAIEmbeddingCollection())
      .map(() => {
        logger.success("OpenAI Embedding test passed successfully\n");
      });
  }

  private createOpenAIEmbeddingCollection() {
    this.spinner.start("Creating OpenAI Embedding collection with custom number of  dimensions");

    const collection: CollectionCreateSchema = {
      name: IntegrationTests.openAICollectionName,
      fields: [
        {
          name: "product_name",
          type: "string",
          facet: false,
        },
        {
          name: "embedding",
          type: "float[]",
          num_dim: this.numDim,
          embed: {
            from: ["product_name"],
            model_config: {
              model_name: "openai/text-embedding-3-large",
              api_key: this.openAIKey,
            },
          },
        },
      ],
    };

    const process = this.typesenseProcessManager.processes.get(8108);

    if (!process) {
      return errAsync({ message: "Process not found for port 8108" });
    }

    return this.typesenseProcessManager.createCollection(process, collection).map(() => {
      this.spinner.succeed("OpenAI Embedding collection created");
    });
  }

  private validateOpenAIEmbeddingCollection() {
    this.spinner.start("Validating OpenAI Embedding collection");

    const process = this.typesenseProcessManager.processes.get(8108);

    if (!process) {
      return errAsync({ message: "Process not found for port 8108" });
    }

    return this.typesenseProcessManager
      .getCollection(process, IntegrationTests.openAICollectionName)
      .map((collection) => {
        if (collection.fields?.find((field) => field.name === "embedding")?.num_dim !== this.numDim) {
          return err({ message: `Number of dimensions is not ${this.numDim}` });
        }

        this.spinner.succeed("OpenAI Embedding collection validated");
      });
  }
}

function findDefaultNetworkAddress(): string {
  const interfaces = networkInterfaces();

  const ipFromInterfaces = Object.values(interfaces)
    .flatMap((interfaceInfo) => interfaceInfo ?? [])
    .find((info) => !info.internal)?.address;

  if (!ipFromInterfaces) {
    console.log("Interfaces:", interfaces);
    throw new Error("No non-internal address found, which is required for tests!");
  }

  return ipFromInterfaces;
}

const test = new Command()
  .name("test")
  .description("Run the integration tests")
  .option("-n, --container-name <name>", "Name for the Docker container. Defaults to bazel-build", "bazel-build")
  .option("-i, --image-name <image>", "Name for the Docker image. Defaults to ubuntu-build", "ubuntu-build")
  .option(
    "-g, --typesense-git-url <url>",
    "Git URL for the Typesense repo. Defaults to the main Typesense github repo",
    DEFAULT_TYPESENSE_GIT_URL,
  )
  .option(
    "-d, --working-directory <dir>",
    "Directory where the Typesense repo is saved. Defaults to the current directory",
    cwd,
  )
  .option("-c, --commitHash <commit-hash>", "Hash of the commit to install. Defaults to the latest commit")
  .option("-v, --verbose", "Verbose output", false)
  .option("-y, --yes", "Verbose output", false)
  .option("-b, --binary <path>", "Path of prebuilt-binary. Use this to skip the building process.")
  .option("--api-key <key>", "API key to use for the Typesense Process.", "xyz")
  .option("--num-dim <number>", "Number of dimensions to test against OpenAI embeddings", "256")
  .option("--openAI-key <key>", "OpenAI API key. Defaults to OPENAI_API_KEY in PATH", "oh_no_i_leaked_the_key")
  .option("--ip <ip>", "IP address to use for the Typesense Process.")
  .option("-s, --snapshot-path <path>", "Path to the snapshot file.", cwd)
  .action((options) => {
    logger.info("Running Typesense Integration tests");
    const services = new ServiceContainer(findRoot(dirName));
    const spinner = services.getSpinner();
    parseOptions(options as IntegrationTestOptions, integrationTestOptionsSchema, spinner)
      .andThen((options) => {
        if (options.verbose) {
          logger.setLevel(LogLevel.DEBUG);
        }
        logger.debug("Parsed options");
        return ok(options);
      })
      .andThen((options) => {
        services.initialize({
          directory: options.workingDirectory,
          containerName: options.containerName,
          gitUrl: options.typesenseGitUrl,
          yesToAll: options.yes,
        });
        return services
          .get("fs")
          .validateWorkingDirectory(options.workingDirectory)
          .map(() => options);
      })
      .andThen((options) => {
        if (options.binary) {
          return ok({ ...options, binary: options.binary });
        }
        return services
          .get("typesense")
          .validateDirectory()
          .andThen(() => services.get("docker").validateImage(options.imageName))
          .andThen(() =>
            services.get("docker").validateContainer({
              containerName: options.containerName,
              imageName: options.imageName,
            }),
          )
          .andThen(() => services.get("docker").startContainer(options.containerName))
          .andThen(() => services.get("containerGit").markDirectoryAsSafe(options.workingDirectory))
          .andThen(() =>
            services
              .get("containerGit")
              .checkoutToCommit(options.commitHash)
              .map((commitHash) => ({ ...options, commitHash })),
          )
          .andThen((options) =>
            services.get("typesense").buildAndSave({
              commitHash: options.commitHash,
              containerName: options.containerName,
              destination: options.workingDirectory,
            }),
          )
          .andThen((binaryPath) =>
            services
              .get("docker")
              .stopContainer(options.containerName)
              .map(() => binaryPath),
          )
          .map((binaryPath) => ({ ...options, binary: binaryPath }));
      })
      .andThen((options) => {
        logger.debug("Starting Typesense process");
        const ip = options.ip ?? findDefaultNetworkAddress();
        logger.debug("Using address:", ip);
        const typesenseProcessManager = new TypesenseProcessManager(
          spinner,
          options.binary,
          options.apiKey,
          options.workingDirectory,
          services.get("fs"),
          options.snapshotPath,
          ip,
        );
        const integrationTests = new IntegrationTests(
          services,
          spinner,
          typesenseProcessManager,
          options.workingDirectory,
          options.openAIKey,
          options.numDim,
          ip,
        );

        return ok(integrationTests);
      })
      .andThen((integrationTests) =>
        integrationTests
          .setup()
          .andThen(() => integrationTests.openAIEmbeddingTest())
          .andThen(() => integrationTests.emptyDataDirectories())
          .andThen(() => integrationTests.restartAllNodes())
          .andThen(() => integrationTests.conversationRotationTest())
          .andThen(() => integrationTests.emptyDataDirectories())
          .andThen(() => integrationTests.restartAllNodes())
          .andThen(() => integrationTests.conversationTest())
          .andThen(() => integrationTests.emptyDataDirectories())
          .andThen(() => integrationTests.restartAllNodes())
          .andThen(() => integrationTests.snapshotTest())
          .andThen(() => integrationTests.emptyDataDirectories())
          .andThen(() => integrationTests.tearDown()),
      )
      .then((result) => {
        if (result.isErr()) {
          spinner.fail();
          logger.error(result.error.message);
          process.exit(1);
        }
        logger.success("Integration tests passed successfully\n");
        process.exit(0);
      });
  });

export { test };<|MERGE_RESOLUTION|>--- conflicted
+++ resolved
@@ -91,8 +91,6 @@
     });
   }
 
-<<<<<<< HEAD
-=======
   private findDefaultNetworkAddress(): string | null {
     const interfaces = networkInterfaces();
 
@@ -117,7 +115,6 @@
     );
   }
 
->>>>>>> 173ea860
   private mapNodesToDirectories(dataDirs: [string, string, string]): Result<NodeConfig[], ErrorWithMessage> {
     const nodes: NodeConfig[] = [];
 
